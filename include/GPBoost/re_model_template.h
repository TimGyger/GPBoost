/*!
* This file is part of GPBoost a C++ library for combining
*	boosting with Gaussian process and mixed effects models
*
* Copyright (c) 2020 Fabio Sigrist. All rights reserved.
*
* Licensed under the Apache License Version 2.0. See LICENSE file in the project root for license information.
*/
#ifndef GPB_RE_MODEL_TEMPLATE_H_
#define GPB_RE_MODEL_TEMPLATE_H_

#define _USE_MATH_DEFINES // for M_PI
#include <cmath>
#include <GPBoost/type_defs.h>
#include <GPBoost/re_comp.h>
#include <GPBoost/sparse_matrix_utils.h>
#include <GPBoost/Vecchia_utils.h>
#include <GPBoost/GP_utils.h>
#include <GPBoost/likelihoods.h>
#include <GPBoost/utils.h>
//#include <Eigen/src/misc/lapack.h>

#define OPTIM_ENABLE_EIGEN_WRAPPERS
#include <optim.hpp>// OptimLib

#include <memory>
#include <mutex>
#include <vector>
#include <algorithm>    // std::shuffle
#include <chrono>  // only for debugging
#include <thread> // only for debugging

#ifndef M_PI
#define M_PI      3.1415926535897932384626433832795029
#endif

#include <LightGBM/utils/log.h>
#include <LightGBM/utils/common.h>
using LightGBM::Log;
using LightGBM::LogLevelRE;
cg_preconditioner_type_
namespace GPBoost {

	// Forward declaration
	template<typename T_mat, typename T_chol>
	class REModelTemplate;

	// Auxiliary class for passing data to EvalLLforNMOptimLib for OpimtLib
	template<typename T_mat, typename T_chol>
	class OptDataOptimLib {
	public:
		//Constructor
		OptDataOptimLib(REModelTemplate<T_mat, T_chol>* re_model_templ,
			const double* fixed_effects,
			bool learn_covariance_parameters,
			const vec_t& cov_pars,
			bool profile_out_marginal_variance) {
			re_model_templ_ = re_model_templ;
			fixed_effects_ = fixed_effects;
			learn_covariance_parameters_ = learn_covariance_parameters;
			cov_pars_ = cov_pars;
			profile_out_marginal_variance_ = profile_out_marginal_variance;
		}
		REModelTemplate<T_mat, T_chol>* re_model_templ_;
		const double* fixed_effects_;//Externally provided fixed effects component of location parameter (only used for non-Gaussian likelihoods)
		bool learn_covariance_parameters_;//Indicates whether covariance parameters are optimized or not
		vec_t cov_pars_;//vector of covariance parameters (only used in case the covariance parameters are not estimated)
		bool profile_out_marginal_variance_;// If true, the error variance sigma is profiled out(= use closed - form expression for error / nugget variance)

	};//end EvalLLforOptim class definition

	/*!
	* \brief Auxiliary function for optimization using OptimLib
	* \param pars Parameter vector
	* \param[out] Gradient of function that is optimized
	* \param opt_data additional data passed to the function that is optimized
	*/
	template<typename T_mat, typename T_chol>
	double EvalLLforOptimLib(const vec_t& pars,
		vec_t* gradient,
		void* opt_data) {
		OptDataOptimLib<T_mat, T_chol>* objfn_data = reinterpret_cast<OptDataOptimLib<T_mat, T_chol>*>(opt_data);
		REModelTemplate<T_mat, T_chol>* re_model_templ_ = objfn_data->re_model_templ_;
		double neg_log_likelihood;
		vec_t cov_pars, beta, fixed_effects_vec, aux_pars;
		const double* fixed_effects_ptr;
		bool gradient_contains_error_var = re_model_templ_->GetLikelihood() == "gaussian" && !(objfn_data->profile_out_marginal_variance_);//If true, the error variance parameter (=nugget effect) is also included in the gradient, otherwise not
		bool has_covariates = re_model_templ_->HasCovariates();
		// Determine number of covariance and linear regression coefficient parameters
		int num_cov_pars_optim, num_covariates, num_aux_pars;
		if (objfn_data->learn_covariance_parameters_) {
			num_cov_pars_optim = re_model_templ_->GetNumCovPar();
			if (objfn_data->profile_out_marginal_variance_) {
				num_cov_pars_optim -= 1;
			}
		}
		else {
			num_cov_pars_optim = 0;
		}
		if (has_covariates) {
			num_covariates = re_model_templ_->GetNumCoef();
		}
		else {
			num_covariates = 0;
		}
		if (re_model_templ_->EstimateAuxPars()) {
			num_aux_pars = re_model_templ_->NumAuxPars();
		}
		else {
			num_aux_pars = 0;
		}
		CHECK((int)pars.size() == num_cov_pars_optim + num_covariates + num_aux_pars);
		// Extract covariance parameters, regression coefficients, and additional likelihood parameters from pars vector
		if (objfn_data->learn_covariance_parameters_) {
			if (objfn_data->profile_out_marginal_variance_) {
				cov_pars = vec_t(num_cov_pars_optim + 1);
				cov_pars[0] = 1.;//nugget effect
				cov_pars.segment(1, num_cov_pars_optim) = pars.segment(0, num_cov_pars_optim).array().exp().matrix();//back-transform to original scale
			}
			else {
				cov_pars = pars.segment(0, num_cov_pars_optim).array().exp().matrix();//back-transform to original scale
			}
		}
		else {
			cov_pars = objfn_data->cov_pars_;
		}
		if (has_covariates) {
			beta = pars.segment(num_cov_pars_optim, num_covariates);
			re_model_templ_->UpdateFixedEffects(beta, objfn_data->fixed_effects_, fixed_effects_vec);
			fixed_effects_ptr = fixed_effects_vec.data();
		}//end has_covariates
		else {//no covariates
			fixed_effects_ptr = objfn_data->fixed_effects_;
		}
		if (re_model_templ_->EstimateAuxPars()) {
			aux_pars = pars.segment(num_cov_pars_optim + num_covariates, num_aux_pars).array().exp().matrix();
			re_model_templ_->SetAuxPars(aux_pars.data());
		}
		// Calculate objective function
		if (objfn_data->profile_out_marginal_variance_) {
			if (objfn_data->learn_covariance_parameters_) {
				re_model_templ_->CalcCovFactorOrModeAndNegLL(cov_pars, fixed_effects_ptr);
				cov_pars[0] = re_model_templ_->ProfileOutSigma2();
				re_model_templ_->EvalNegLogLikelihoodOnlyUpdateNuggetVariance(cov_pars[0], neg_log_likelihood);
			}
			else {
				re_model_templ_->EvalNegLogLikelihoodOnlyUpdateFixedEffects(cov_pars[0], neg_log_likelihood);
			}
		}
		else {
			re_model_templ_->CalcCovFactorOrModeAndNegLL(cov_pars, fixed_effects_ptr);
			neg_log_likelihood = re_model_templ_->GetNegLogLikelihood();
		}
		// Calculate gradient
		if (gradient) {
			vec_t grad_cov;
			if (objfn_data->learn_covariance_parameters_ || re_model_templ_->EstimateAuxPars()) {
				re_model_templ_->CalcGradCovParAuxPars(cov_pars, grad_cov, gradient_contains_error_var, false, fixed_effects_ptr);
			}
			if (objfn_data->learn_covariance_parameters_) {
				(*gradient).segment(0, num_cov_pars_optim) = grad_cov.segment(0, num_cov_pars_optim);
			}
			if (has_covariates) {
				vec_t grad_beta;
				re_model_templ_->CalcGradLinCoef(cov_pars[0], beta, grad_beta, fixed_effects_ptr);
				(*gradient).segment(num_cov_pars_optim, num_covariates) = grad_beta;
			}
			if (re_model_templ_->EstimateAuxPars()) {
				(*gradient).segment(num_cov_pars_optim + num_covariates, num_aux_pars) = grad_cov.segment(num_cov_pars_optim, num_aux_pars);
			}
		}
		// Check for NA or Inf
		if (re_model_templ_->GetLikelihood() != "gaussian") {
			if (std::isnan(neg_log_likelihood) || std::isinf(neg_log_likelihood)) {
				re_model_templ_->ResetLaplaceApproxModeToPreviousValue();
			}
			else if (gradient) {
				for (int i = 0; i < (int)((*gradient).size()); ++i) {
					if (std::isnan((*gradient)[i]) || std::isinf((*gradient)[i])) {
						re_model_templ_->ResetLaplaceApproxModeToPreviousValue();
						break;
					}
				}
			}
		}
		return neg_log_likelihood;
	} // end EvalLLforOptimLib

	/*!
	* \brief Template class used in the wrapper class REModel
	* The template parameters <T_mat, T_chol> can be <den_mat_t, chol_den_mat_t>, <sp_mat_t, chol_sp_mat_t>, <sp_mat_rm_t, chol_sp_mat_rm_t>
	*	depending on whether dense or sparse linear matrix algebra is used
	*/
	template<typename T_mat, typename T_chol>
	class REModelTemplate {
	public:
		/*! \brief Null costructor */
		REModelTemplate();

		/*!
		* \brief Costructor
		* \param num_data Number of data points
		* \param cluster_ids_data IDs / labels indicating independent realizations of random effects / Gaussian processes (same values = same process realization)
		* \param re_group_data Labels of group levels for the grouped random effects in column-major format (i.e. first the levels for the first effect, then for the second, etc.). Every group label needs to end with the null character '\0'
		* \param num_re_group Number of grouped (intercept) random effects
		* \param re_group_rand_coef_data Covariate data for grouped random coefficients
		* \param ind_effect_group_rand_coef Indices that relate every random coefficients to a "base" intercept grouped random effect. Counting start at 1.
		* \param num_re_group_rand_coef Number of grouped random coefficient
		* \param drop_intercept_group_rand_effect Indicates whether intercept random effects are dropped (only for random coefficients). If drop_intercept_group_rand_effect[k] > 0, the intercept random effect number k is dropped. Only random effects with random slopes can be dropped.
		* \param num_gp Number of (intercept) Gaussian processes
		* \param gp_coords_data Coordinates (features) for Gaussian process
		* \param dim_gp_coords Dimension of the coordinates (=number of features) for Gaussian process
		* \param gp_rand_coef_data Covariate data for Gaussian process random coefficients
		* \param num_gp_rand_coef Number of Gaussian process random coefficients
		* \param cov_fct Type of covariance function for Gaussian process (GP)
		* \param cov_fct_shape Shape parameter of covariance function (=smoothness parameter for Matern and Wendland covariance. This parameter is irrelevant for some covariance functions such as the exponential or Gaussian
		* \param gp_approx Type of GP-approximation for handling large data
		* \param cov_fct_taper_range Range parameter of the Wendland covariance function and Wendland correlation taper function. We follow the notation of Bevilacqua et al. (2019, AOS)
		* \param cov_fct_taper_shape Shape parameter of the Wendland covariance function and Wendland correlation taper function. We follow the notation of Bevilacqua et al. (2019, AOS)
		* \param num_neighbors The number of neighbors used in the Vecchia approximation
		* \param vecchia_ordering Ordering used in the Vecchia approximation. "none" = no ordering, "random" = random ordering
		* \param vecchia_pred_type Type of Vecchia approximation for making predictions. "order_obs_first_cond_obs_only" = observed data is ordered first and neighbors are only observed points, "order_obs_first_cond_all" = observed data is ordered first and neighbors are selected among all points (observed + predicted), "order_pred_first" = predicted data is ordered first for making predictions, "latent_order_obs_first_cond_obs_only"  = Vecchia approximation for the latent process and observed data is ordered first and neighbors are only observed points, "latent_order_obs_first_cond_all"  = Vecchia approximation for the latent process and observed data is ordered first and neighbors are selected among all points
		* \param num_neighbors_pred The number of neighbors used in the Vecchia approximation for making predictions
		* \param num_ind_points Number of inducing points / knots for, e.g., a predictive process approximation
		* \param likelihood Likelihood function for the observed response variable
		* \param matrix_inversion_method Method which is used for matrix inversion
		* \param seed Seed used for model creation (e.g., random ordering in Vecchia approximation)
		*/
		REModelTemplate(data_size_t num_data,
			const data_size_t* cluster_ids_data,
			const char* re_group_data,
			data_size_t num_re_group,
			const double* re_group_rand_coef_data,
			const data_size_t* ind_effect_group_rand_coef,
			data_size_t num_re_group_rand_coef,
			const int* drop_intercept_group_rand_effect,
			data_size_t num_gp,
			const double* gp_coords_data,
			int dim_gp_coords,
			const double* gp_rand_coef_data,
			data_size_t num_gp_rand_coef,
			const char* cov_fct,
			double cov_fct_shape,
			const char* gp_approx,
			double cov_fct_taper_range,
			double cov_fct_taper_shape,
			int num_neighbors,
			const char* vecchia_ordering,
			const char* vecchia_pred_type,
			int num_neighbors_pred,
			int num_ind_points,
			const char* likelihood,
			const char* matrix_inversion_method,
			int seed) {
			CHECK(num_data > 0);
			num_data_ = num_data;
			//Initialize RNG
			CHECK(seed >= 0);
			rng_ = RNG_t(seed);
			//Set up likelihood
			string_t likelihood_strg;
			if (likelihood == nullptr) {
				likelihood_strg = "gaussian";
			}
			else {
				likelihood_strg = std::string(likelihood);
			}
			gauss_likelihood_ = likelihood_strg == "gaussian";
			//Set up GP approximation
			if (gp_approx == nullptr) {
				gp_approx_ = "none";
			}
			else {
				gp_approx_ = std::string(gp_approx);
			}
			if (SUPPORTED_GP_APPROX_.find(gp_approx_) == SUPPORTED_GP_APPROX_.end()) {
				Log::REFatal("GP approximation '%s' is currently not supported ", gp_approx_.c_str());
			}
			//Set up matrix inversion method
			if (matrix_inversion_method != nullptr) {
				matrix_inversion_method_ = std::string(matrix_inversion_method);
				if (SUPPORTED_MATRIX_INVERSION_METHODS_.find(matrix_inversion_method_) == SUPPORTED_MATRIX_INVERSION_METHODS_.end()) {
					Log::REFatal("Matrix inversion method '%s' is not supported.", matrix_inversion_method_.c_str());
				}
			}
			//Set up GP IDs
			SetUpGPIds(num_data_, cluster_ids_data, num_data_per_cluster_, data_indices_per_cluster_, unique_clusters_, num_clusters_);
			num_comps_total_ = 0;
			//Do some checks for grouped RE components and set meta data (number of components etc.)
			std::vector<std::vector<re_group_t>> re_group_levels;//Matrix with group levels for the grouped random effects (re_group_levels[j] contains the levels for RE number j)
			if (num_re_group > 0) {
				if (gp_approx_ != "none") {
					Log::REFatal("The GP approximation '%s' can currently not be used when there are grouped random effects ", gp_approx_.c_str());
				}
				num_re_group_ = num_re_group;
				num_group_variables_ = num_re_group_;
				drop_intercept_group_rand_effect_ = std::vector<bool>(num_re_group_);
				for (int j = 0; j < num_re_group_; ++j) {
					drop_intercept_group_rand_effect_[j] = false;
				}
				CHECK(re_group_data != nullptr);
				if (num_re_group_rand_coef > 0) {
					num_re_group_rand_coef_ = num_re_group_rand_coef;
					CHECK(re_group_rand_coef_data != nullptr);
					CHECK(ind_effect_group_rand_coef != nullptr);
					for (int j = 0; j < num_re_group_rand_coef_; ++j) {
						CHECK(0 < ind_effect_group_rand_coef[j] && ind_effect_group_rand_coef[j] <= num_re_group_);
					}
					ind_effect_group_rand_coef_ = std::vector<int>(ind_effect_group_rand_coef, ind_effect_group_rand_coef + num_re_group_rand_coef_);
					if (drop_intercept_group_rand_effect != nullptr) {
						drop_intercept_group_rand_effect_ = std::vector<bool>(num_re_group_);
						for (int j = 0; j < num_re_group_; ++j) {
							drop_intercept_group_rand_effect_[j] = drop_intercept_group_rand_effect[j] > 0;
						}
						for (int j = 0; j < num_re_group_; ++j) { // check that all dropped intercept random effects have at least on random slope
							if (drop_intercept_group_rand_effect_[j] &&
								std::find(ind_effect_group_rand_coef_.begin(), ind_effect_group_rand_coef_.end(), j) != ind_effect_group_rand_coef_.end()) {
								Log::REFatal("Cannot drop intercept random effect number %d as this random effect has no corresponding random coefficients", j);
							}
						}
					}
				}
				num_re_group_total_ = num_re_group_ + num_re_group_rand_coef_;
				num_comps_total_ += num_re_group_total_;
				// Convert characters in 'const char* re_group_data' to matrix (num_group_variables_ x num_data_) with strings of group labels
				re_group_levels = std::vector<std::vector<re_group_t>>(num_group_variables_, std::vector<re_group_t>(num_data_));
				if (num_group_variables_ > 0) {
					ConvertCharToStringGroupLevels(num_data_, num_group_variables_, re_group_data, re_group_levels);
				}
			}
			//Do some checks for GP components and set meta data (number of components etc.)
			if (num_gp > 0) {
				if (num_gp > 1) {
					Log::REFatal("num_gp can only be either 0 or 1 in the current implementation");
				}
				num_gp_ = num_gp;
				ind_intercept_gp_ = num_comps_total_;
				CHECK(dim_gp_coords > 0);
				CHECK(gp_coords_data != nullptr);
				CHECK(cov_fct != nullptr);
				dim_gp_coords_ = dim_gp_coords;
				cov_fct_ = std::string(cov_fct);
				cov_fct_shape_ = cov_fct_shape;
				cov_fct_taper_range_ = cov_fct_taper_range;
				cov_fct_taper_shape_ = cov_fct_taper_shape;
				CHECK(num_ind_points >= 0);
				num_ind_points_ = num_ind_points;
				if (gp_approx_ == "vecchia") {
					Log::REInfo("Starting nearest neighbor search for Vecchia approximation");
					CHECK(num_neighbors > 0);
					num_neighbors_ = num_neighbors;
					CHECK(num_neighbors_pred > 0);
					num_neighbors_pred_ = num_neighbors_pred;
					if (vecchia_ordering == nullptr) {
						vecchia_ordering_ = "none";
					}
					else {
						vecchia_ordering_ = std::string(vecchia_ordering);
						if (SUPPORTED_VECCHIA_ORDERING_.find(vecchia_ordering_) == SUPPORTED_VECCHIA_ORDERING_.end()) {
							Log::REFatal("Ordering of type '%s' is not supported for the Veccia approximation.", vecchia_ordering_.c_str());
						}
					}
					if (vecchia_pred_type != nullptr) {
						SetVecchiaPredType(vecchia_pred_type);
					}
				}//end if gp_approx_ == "vecchia"
				if (num_gp_rand_coef > 0) {//Random slopes
					CHECK(gp_rand_coef_data != nullptr);
					num_gp_rand_coef_ = num_gp_rand_coef;
				}
				num_gp_total_ = num_gp_ + num_gp_rand_coef_;
				num_comps_total_ += num_gp_total_;
			}
			DetermineSpecialCasesModelsEstimationPrediction();
			//Create RE/GP component models
			for (const auto& cluster_i : unique_clusters_) {
				std::vector<std::shared_ptr<RECompBase<T_mat>>> re_comps_cluster_i;
				if (gp_approx_ == "vecchia") {
					std::vector<std::vector<int>> nearest_neighbors_cluster_i(num_data_per_cluster_[cluster_i]);
					std::vector<den_mat_t> dist_obs_neighbors_cluster_i(num_data_per_cluster_[cluster_i]);
					std::vector<den_mat_t> dist_between_neighbors_cluster_i(num_data_per_cluster_[cluster_i]);
					std::vector<Triplet_t> entries_init_B_cluster_i;
					std::vector<Triplet_t> entries_init_B_grad_cluster_i;
					std::vector<std::vector<den_mat_t>> z_outer_z_obs_neighbors_cluster_i(num_data_per_cluster_[cluster_i]);
					CreateREComponentsVecchia(num_data_, data_indices_per_cluster_, cluster_i,
						num_data_per_cluster_, gp_coords_data, gp_rand_coef_data,
						re_comps_cluster_i, nearest_neighbors_cluster_i, dist_obs_neighbors_cluster_i, dist_between_neighbors_cluster_i,
						entries_init_B_cluster_i, entries_init_B_grad_cluster_i, z_outer_z_obs_neighbors_cluster_i,
						vecchia_ordering_, num_neighbors_, true);
					nearest_neighbors_.insert({ cluster_i, nearest_neighbors_cluster_i });
					dist_obs_neighbors_.insert({ cluster_i, dist_obs_neighbors_cluster_i });
					dist_between_neighbors_.insert({ cluster_i, dist_between_neighbors_cluster_i });
					entries_init_B_.insert({ cluster_i, entries_init_B_cluster_i });
					entries_init_B_grad_.insert({ cluster_i, entries_init_B_grad_cluster_i });
					z_outer_z_obs_neighbors_.insert({ cluster_i, z_outer_z_obs_neighbors_cluster_i });
				}//end gp_approx_ == "vecchia"
				else {
					CreateREComponents(num_data_,
						data_indices_per_cluster_,
						cluster_i,
						re_group_levels,
						num_data_per_cluster_,
						re_group_rand_coef_data,
						gp_coords_data,
						gp_rand_coef_data,
						!only_grouped_REs_use_woodbury_identity_,
						re_comps_cluster_i);
				}
				re_comps_.insert({ cluster_i, re_comps_cluster_i });
			}//end loop over clusters
			//Create matrices Z and ZtZ if Woodbury identity is used (used only if there are only grouped REs and no GPs)
			if (only_grouped_REs_use_woodbury_identity_ && !only_one_grouped_RE_calculations_on_RE_scale_) {
				InitializeMatricesForOnlyGroupedREsUseWoodburyIdentity();
			}
			if (gp_approx_ != "vecchia") {
				InitializeIdentityMatricesForGaussianData();
			}
			if (gp_approx_ == "vecchia") {
				Log::REInfo("Nearest neighbors for Vecchia approximation found");
			}
			InitializeLikelihoods(likelihood_strg);
			DetermineCovarianceParameterIndicesNumCovPars();
			InitializeDefaultSettings();
			CheckCompatibilitySpecialOptions();
			SetMatrixInversionPropertiesLikelihood();
		}//end REModelTemplate

		/*! \brief Destructor */
		~REModelTemplate() {
		}

		/*! \brief Disable copy */
		REModelTemplate& operator=(const REModelTemplate&) = delete;

		/*! \brief Disable copy */
		REModelTemplate(const REModelTemplate&) = delete;

		/*!
		* \brief Returns the type of likelihood
		*/
		string_t GetLikelihood() {
			return(likelihood_[unique_clusters_[0]]->GetLikelihood());
		}

		/*!
		* \brief Set / change the type of likelihood
		* \param likelihood Likelihood name
		*/
		void SetLikelihood(const string_t& likelihood) {
			bool gauss_likelihood_before = gauss_likelihood_;
			bool only_one_grouped_RE_calculations_on_RE_scale_before = only_one_grouped_RE_calculations_on_RE_scale_;
			bool only_one_GP_calculations_on_RE_scale_before = only_one_GP_calculations_on_RE_scale_;
			bool only_grouped_REs_use_woodbury_identity_before = only_grouped_REs_use_woodbury_identity_;
			gauss_likelihood_ = likelihood == "gaussian";
			DetermineSpecialCasesModelsEstimationPrediction();
			CheckCompatibilitySpecialOptions();
			//Make adaptions in re_comps_ for special options when switching between Gaussian and non-Gaussian likelihoods
			if (gauss_likelihood_before && !gauss_likelihood_) {
				if (only_one_GP_calculations_on_RE_scale_ || only_one_grouped_RE_calculations_on_RE_scale_) {
					for (const auto& cluster_i : unique_clusters_) {
						re_comps_[cluster_i][0]->DropZ();
					}
				}
			}
			else if (!gauss_likelihood_before && gauss_likelihood_) {
				if (only_one_GP_calculations_on_RE_scale_before || only_one_grouped_RE_calculations_on_RE_scale_before) {
					for (const auto& cluster_i : unique_clusters_) {
						re_comps_[cluster_i][0]->AddZ();
					}
				}
			}
			//Matrices used when only_grouped_REs_use_woodbury_identity_==true 
			if ((only_grouped_REs_use_woodbury_identity_ && !only_grouped_REs_use_woodbury_identity_before) ||
				(only_grouped_REs_use_woodbury_identity_ && only_one_grouped_RE_calculations_on_RE_scale_before && !only_one_grouped_RE_calculations_on_RE_scale_)) {
				InitializeMatricesForOnlyGroupedREsUseWoodburyIdentity();
			}
			else if (!only_grouped_REs_use_woodbury_identity_) {
				//Delete not required matrices
				Zt_ = std::map<data_size_t, sp_mat_t>();
				P_Zt_ = std::map<data_size_t, sp_mat_t>();
				ZtZ_ = std::map<data_size_t, sp_mat_t>();
				cum_num_rand_eff_ = std::map<data_size_t, std::vector<data_size_t>>();
				Zj_square_sum_ = std::map<data_size_t, std::vector<double>>();
				ZtZj_ = std::map<data_size_t, std::vector<sp_mat_t>>();
				P_ZtZj_ = std::map<data_size_t, std::vector<sp_mat_t>>();
			}
			//Identity matrices for Gaussian data
			if (!gauss_likelihood_before && gauss_likelihood_) {
				InitializeIdentityMatricesForGaussianData();
			}
			else if (gauss_likelihood_before && !gauss_likelihood_) {
				//Delete not required matrices
				Id_ = std::map<data_size_t, T_mat>();
				P_Id_ = std::map<data_size_t, T_mat>();
				if (gp_approx_ == "vecchia" && has_duplicates_coords_) {
					Log::REFatal(DUPLICATES_COORDS_VECCHIA_NONGAUSS_);
				}
			}
			InitializeLikelihoods(likelihood);
			DetermineCovarianceParameterIndicesNumCovPars();
			InitializeDefaultSettings();
			CheckPreconditionerType();
			SetMatrixInversionPropertiesLikelihood();
		}//end SetLikelihood

		/*!
		* \brief Set configuration parameters for the optimizer
		* \param lr Learning rate for covariance parameters. If lr<= 0, internal default values are used (0.1 for "gradient_descent" and 1. for "fisher_scoring")
		* \param acc_rate_cov Acceleration rate for covariance parameters for Nesterov acceleration (only relevant if nesterov_schedule_version == 0).
		* \param max_iter Maximal number of iterations
		* \param delta_rel_conv Convergence tolerance. The algorithm stops if the relative change in eiher the log-likelihood or the parameters is below this value. For "bfgs", the L2 norm of the gradient is used instead of the relative change in the log-likelihood
		* \param use_nesterov_acc Indicates whether Nesterov acceleration is used in the gradient descent for finding the covariance parameters (only used for "gradient_descent")e
		* \param nesterov_schedule_version Which version of Nesterov schedule should be used (only relevant if use_nesterov_acc)
		* \param optimizer_cov Optimizer for covariance parameters
		* \param momentum_offset Number of iterations for which no mometum is applied in the beginning (only relevant if use_nesterov_acc)
		* \param convergence_criterion The convergence criterion used for terminating the optimization algorithm. Options: "relative_change_in_log_likelihood" or "relative_change_in_parameters"
		* \param lr_coef Learning rate for fixed-effect linear coefficients
		* \param acc_rate_coef Acceleration rate for coefficients for Nesterov acceleration (only relevant if nesterov_schedule_version == 0)
		* \param optimizer_coef Optimizer for linear regression coefficients
		* \param cg_max_num_it Maximal number of iterations for conjugate gradient algorithm
		* \param cg_max_num_it_tridiag Maximal number of iterations for conjugate gradient algorithm when being run as Lanczos algorithm for tridiagonalization
		* \param cg_delta_conv Tolerance level for L2 norm of residuals for checking convergence in conjugate gradient algorithm when being used for parameter estimation
		* \param num_rand_vec_trace Number of random vectors (e.g. Rademacher) for stochastic approximation of the trace of a matrix
		* \param reuse_rand_vec_trace If true, random vectors (e.g. Rademacher) for stochastic approximation of the trace of a matrix are sampled only once at the beginning and then reused in later trace approximations, otherwise they are sampled everytime a trace is calculated
		* \param cg_preconditioner_type Type of preconditioner used for the conjugate gradient algorithm
		* \param seed_rand_vec_trace Seed number to generate random vectors (e.g. Rademacher) for stochastic approximation of the trace of a matrix
		* \param piv_chol_rank Rank of the pivoted cholseky decomposition used as preconditioner of the conjugate gradient algorithm
		* \param rank_pred_approx_matrix_lanczos Rank of the matrix for approximating predictive covariances obtained using the Lanczos algorithm
		* \param estimate_aux_pars If true, any additional parameters for non-Gaussian likelihoods are also estimated (e.g., shape parameter of gamma likelihood)
		*/
		void SetOptimConfig(double lr,
			double acc_rate_cov,
			int max_iter,
			double delta_rel_conv,
			bool use_nesterov_acc,
			int nesterov_schedule_version,
			const char* optimizer,
			int momentum_offset,
			const char* convergence_criterion,
			double lr_coef,
			double acc_rate_coef,
			const char* optimizer_coef,
			int cg_max_num_it,
			int cg_max_num_it_tridiag,
			double cg_delta_conv,
			int num_rand_vec_trace,
			bool reuse_rand_vec_trace,
			const char* cg_preconditioner_type,
			int seed_rand_vec_trace,
			int piv_chol_rank,
			int rank_pred_approx_matrix_lanczos,
			bool estimate_aux_pars) {
			lr_cov_init_ = lr;
			acc_rate_cov_ = acc_rate_cov;
			max_iter_ = max_iter;
			delta_rel_conv_init_ = delta_rel_conv;
			use_nesterov_acc_ = use_nesterov_acc;
			nesterov_schedule_version_ = nesterov_schedule_version;
			if (optimizer != nullptr) {
				optimizer_cov_pars_ = std::string(optimizer);
			}
			momentum_offset_ = momentum_offset;
			if (convergence_criterion != nullptr) {
				convergence_criterion_ = std::string(convergence_criterion);
				if (SUPPORTED_CONV_CRIT_.find(convergence_criterion_) == SUPPORTED_CONV_CRIT_.end()) {
					Log::REFatal("Convergence criterion '%s' is not supported.", convergence_criterion_.c_str());
				}
			}
			lr_coef_init_ = lr_coef;
			acc_rate_coef_ = acc_rate_coef;
			if (optimizer_coef != nullptr) {
				optimizer_coef_ = std::string(optimizer_coef);
				coef_optimizer_has_been_set_ = true;
			}
			// Conjugate gradient algorithm related parameters
			if (matrix_inversion_method_ == "iterative") {
				cg_max_num_it_ = cg_max_num_it;
				cg_max_num_it_tridiag_ = cg_max_num_it_tridiag;
				cg_delta_conv_ = cg_delta_conv;
				num_rand_vec_trace_ = num_rand_vec_trace;
				reuse_rand_vec_trace_ = reuse_rand_vec_trace;
				seed_rand_vec_trace_ = seed_rand_vec_trace;
				piv_chol_rank_ = piv_chol_rank;
				if (cg_preconditioner_type != nullptr) {
					cg_preconditioner_type_ = std::string(cg_preconditioner_type);
					CheckPreconditionerType();
					cg_preconditioner_type_has_been_set_ = true;
				}
				rank_pred_approx_matrix_lanczos_ = rank_pred_approx_matrix_lanczos;
				SetMatrixInversionPropertiesLikelihood();
			}
			estimate_aux_pars_ = estimate_aux_pars;
			if (lr > 0) {
				lr_aux_pars_init_ = lr;
			}
			set_optim_config_has_been_called_ = true;
		}//end SetOptimConfig

		/*!
		* \brief Find covariance parameters and linear regression coefficients (if there are any) that minimize the (approximate) negative log-ligelihood
		*		 Note: You should pre-allocate memory for optim_cov_pars and optim_coef. Their length equal the number of covariance parameters and the number of regression coefficients
		*           If calc_std_dev, you also need to pre-allocate memory for std_dev_cov_par and std_dev_coef of the same length for the standard deviations
		* \param y_data Response variable data
		* \param covariate_data Covariate data (=independent variables, features). Set to nullptr if there is no covariate data
		* \param num_covariates Number of covariates
		* \param[out] optim_cov_pars Optimal covariance parameters
		* \param[out] optim_coef Optimal regression coefficients
		* \param[out] num_it Number of iterations
		* \param init_cov_pars Initial values for covariance parameters of RE components
		* \param init_coef Initial values for the regression coefficients (can be nullptr)
		* \param[out] std_dev_cov_par Standard deviations for the covariance parameters (can be nullptr, used only if calc_std_dev)
		* \param[out] std_dev_coef Standard deviations for the coefficients (can be nullptr, used only if calc_std_dev and if covariate_data is not nullptr)
		* \param calc_std_dev If true, asymptotic standard deviations for the MLE of the covariance parameters are calculated as the diagonal of the inverse Fisher information
		* \param fixed_effects Externally provided fixed effects component of location parameter (can be nullptr, only used for non-Gaussian likelihoods)
		* \param learn_covariance_parameters If true, covariance parameters are estimated
		* \param called_in_GPBoost_algorithm If true, this function is called in the GPBoost algorithm, otherwise for the estimation of a GLMM
		*/
		void OptimLinRegrCoefCovPar(const double* y_data,
			const double* covariate_data,
			int num_covariates,
			double* optim_cov_pars,
			double* optim_coef,
			int& num_it,
			double* init_cov_pars,
			double* init_coef,
			double* std_dev_cov_par,
			double* std_dev_coef,
			bool calc_std_dev,
			const double* fixed_effects,
			bool learn_covariance_parameters,
			bool called_in_GPBoost_algorithm) {
			if (NumAuxPars() == 0) {
				estimate_aux_pars_ = false;
			}
			// Some checks
			if (SUPPORTED_OPTIM_COV_PAR_.find(optimizer_cov_pars_) == SUPPORTED_OPTIM_COV_PAR_.end()) {
				Log::REFatal("Optimizer option '%s' is not supported for covariance parameters ", optimizer_cov_pars_.c_str());
			}
			if (!gauss_likelihood_) {
				if (optimizer_cov_pars_ == "fisher_scoring") {
					Log::REFatal("Optimizer option '%s' is not supported for covariance parameters for non-Gaussian likelihoods ", optimizer_cov_pars_.c_str());
				}
			}
			if (optimizer_cov_pars_ == "fisher_scoring" && estimate_aux_pars_) {
				Log::REFatal("Optimizer option '%s' is not supported when estimating additional auxiliary parameters for non-Gaussian likelihoods ", optimizer_cov_pars_.c_str());
			}
			if (covariate_data != nullptr) {
				if (gauss_likelihood_) {
					if (SUPPORTED_OPTIM_COEF_GAUSS_.find(optimizer_coef_) == SUPPORTED_OPTIM_COEF_GAUSS_.end()) {
						Log::REFatal("Optimizer option '%s' is not supported for linear regression coefficients.", optimizer_coef_.c_str());
					}
				}
				else {
					if (SUPPORTED_OPTIM_COEF_NONGAUSS_.find(optimizer_coef_) == SUPPORTED_OPTIM_COEF_NONGAUSS_.end()) {
						Log::REFatal("Optimizer option '%s' is not supported for linear regression coefficients for non-Gaussian likelihoods ", optimizer_coef_.c_str());
					}
				}
			}
			if (gauss_likelihood_ && fixed_effects != nullptr) {
				Log::REFatal("Additional external fixed effects in 'fixed_effects' can currently only be used for non-Gaussian likelihoods ");
			}
			// Check response variable data
			if (y_data != nullptr) {
				if (LightGBM::Common::HasNAOrInf(y_data, num_data_)) {
					Log::REFatal("NaN or Inf in response variable / label ");
				}
			}
			// Initialization of variables
			OptimConfigSetInitialValues();
			if (covariate_data == nullptr) {
				has_covariates_ = false;
			}
			else {
				has_covariates_ = true;
			}
			bool use_nesterov_acc = use_nesterov_acc_;
			bool use_nesterov_acc_coef = use_nesterov_acc_;
			//Nesterov acceleration is only used for gradient descent and not for other methods
			if (optimizer_cov_pars_ != "gradient_descent") {
				use_nesterov_acc = false;
			}
			if (optimizer_coef_ != "gradient_descent") {
				use_nesterov_acc_coef = false;
			}
			if (OPTIM_EXTERNAL_.find(optimizer_cov_pars_) != OPTIM_EXTERNAL_.end()) {
				optimizer_coef_ = optimizer_cov_pars_;
			}
			bool terminate_optim = false;
			num_it = max_iter_;
			bool profile_out_marginal_variance = gauss_likelihood_ &&
				(optimizer_cov_pars_ == "gradient_descent" || optimizer_cov_pars_ == "nelder_mead" || optimizer_cov_pars_ == "adam");
			// Profiling out sigma (=use closed-form expression for error / nugget variance) is better for gradient descent for Gaussian data 
			//	(the paremeters usually live on different scales and the nugget needs a small learning rate but the others not...)
			bool gradient_contains_error_var = gauss_likelihood_ && !profile_out_marginal_variance;//If true, the error variance parameter (=nugget effect) is also included in the gradient, otherwise not
			bool has_intercept = false; //If true, the covariates contain an intercept column (only relevant if there are covariates)
			bool only_intercept_for_GPBoost_algo = false;//If true, the covariates contain only an intercept (only relevant if there are covariates)
			int intercept_col = -1;
			// Check whether one of the columns contains only 1's and if not, make warning
			if (has_covariates_) {
				num_coef_ = num_covariates;
				X_ = Eigen::Map<const den_mat_t>(covariate_data, num_data_, num_coef_);
				for (int icol = 0; icol < num_coef_; ++icol) {
					if ((X_.col(icol).array() - 1.).abs().sum() < EPSILON_VECTORS) {
						has_intercept = true;
						intercept_col = icol;
						break;
					}
				}
				if (!has_intercept) {
					Log::REWarning("The covariate data contains no column of ones, i.e., no intercept is included.");
				}
				only_intercept_for_GPBoost_algo = has_intercept && num_coef_ == 1 && !learn_covariance_parameters;
				if (only_intercept_for_GPBoost_algo) {
					CHECK(called_in_GPBoost_algorithm);
				}
				if (!only_intercept_for_GPBoost_algo) {
					Eigen::ColPivHouseholderQR<den_mat_t> qr_decomp(X_);
					int rank = (int)qr_decomp.rank();
					// If X_ was a sparse matrix, use the following code:
					//Eigen::SparseQR<sp_mat_t, Eigen::COLAMDOrdering<int>> qr_decomp;
					//qr_decomp.compute(X_);
					if (rank < num_coef_) {
						Log::REWarning("The linear regression covariate data matrix (fixed effect) is rank deficient. "
							"This is not necessarily a problem when using gradient descent. "
							"If this is not desired, consider dropping some columns / covariates.");
					}
				}
			}
			// Assume that this function is only called for initialization of the GPBoost algorithm
			//	when (i) there is only an intercept (and not other covariates) and (ii) the covariance parameters are not learned
			const double* fixed_effects_ptr = fixed_effects;
			// Initialization of covariance parameters related variables as well as additional parameters for likelihood (aux_pars)
			int num_cov_par_estimate = num_cov_par_;
			if (estimate_aux_pars_) {
				num_cov_par_estimate += NumAuxPars();
			}
			vec_t cov_aux_pars = vec_t(num_cov_par_estimate);
			for (int i = 0; i < num_cov_par_; ++i) {
				cov_aux_pars[i] = init_cov_pars[i];
			}
			if (estimate_aux_pars_) {
				// Find initial values for additional likelihood parameters (aux_pars) if they have not been given
				if (!(likelihood_[unique_clusters_[0]]->AuxParsHaveBeenSet())) {
					const double* aux_pars;
					if (y_data == nullptr) {
						vec_t y_aux_temp(num_data_);
						GetY(y_aux_temp.data());
						aux_pars = likelihood_[unique_clusters_[0]]->FindInitialAuxPars(y_aux_temp.data(), num_data_);
						y_aux_temp.resize(0);
					}
					else {
						aux_pars = likelihood_[unique_clusters_[0]]->FindInitialAuxPars(y_data, num_data_);
					}
					SetAuxPars(aux_pars);
				}
				for (int i = 0; i < NumAuxPars(); ++i) {
					cov_aux_pars[num_cov_par_ + i] = GetAuxPars()[i];
				}
			}
			vec_t cov_aux_pars_lag1 = vec_t(num_cov_par_estimate);
			vec_t cov_aux_pars_init = cov_aux_pars;
			vec_t cov_aux_pars_after_grad_aux_lag1 = cov_aux_pars;//auxiliary variable used only if use_nesterov_acc == true
			vec_t cov_pars_after_grad_aux, cov_aux_pars_before_lr_coef_small, aux_pars_before_lr_cov_small, cov_pars_before_lr_aux_pars_small;//auxiliary variables
			// Set response variabla data (if needed). Note: for the GPBoost algorithm this is set a prior by calling SetY. For Gaussian data with covariates, this is set later repeatedly.
			if ((!has_covariates_ || !gauss_likelihood_) && y_data != nullptr) {
				SetY(y_data);
			}
			if (!has_covariates_ || !gauss_likelihood_) {
				CHECK(y_has_been_set_);//response variable data needs to have been set at this point for non-Gaussian likelihoods and for Gaussian data without covariates
			}
			if (gauss_likelihood_) {
				CHECK(y_data != nullptr);
				// Copy of response data (used only for Gaussian data and if there are also linear covariates since then y_ is modified during the optimization algorithm and this contains the original data)
				y_vec_ = Eigen::Map<const vec_t>(y_data, num_data_);
			}
			// Initialization of linear regression coefficients related variables
			vec_t beta, beta_lag1, beta_init, beta_after_grad_aux, beta_after_grad_aux_lag1, beta_before_lr_cov_small, beta_before_lr_aux_pars_small, fixed_effects_vec, loc_transf, scale_transf;
			bool scale_covariates = false;
			if (has_covariates_) {
				scale_covariates = (optimizer_coef_ == "gradient_descent" || (optimizer_cov_pars_ == "bfgs" && !gauss_likelihood_)) && !only_intercept_for_GPBoost_algo;
				// Scale covariates (in order that the gradient is less sample-size dependent)
				if (scale_covariates) {
					loc_transf = vec_t(num_coef_);
					scale_transf = vec_t(num_coef_);
					vec_t col_i_centered;
					for (int icol = 0; icol < num_coef_; ++icol) {
						if (!has_intercept || icol != intercept_col) {
							loc_transf[icol] = X_.col(icol).mean();
							col_i_centered = X_.col(icol);
							col_i_centered.array() -= loc_transf[icol];
							scale_transf[icol] = std::sqrt(col_i_centered.array().square().sum() / num_data_);
							X_.col(icol) = col_i_centered / scale_transf[icol];
						}
					}
					if (has_intercept) {
						loc_transf[intercept_col] = 0.;
						scale_transf[intercept_col] = 1.;
					}
				}
				beta = vec_t(num_coef_);
				if (init_coef == nullptr) {
					beta.setZero();
				}
				else {
					beta = Eigen::Map<const vec_t>(init_coef, num_covariates);
				}
				if (init_coef == nullptr || only_intercept_for_GPBoost_algo) {
					if (has_intercept) {
						double tot_var = GetTotalVarComps(cov_aux_pars.segment(0, num_cov_par_));
						if (y_data == nullptr) {
							vec_t y_aux_temp(num_data_);
							GetY(y_aux_temp.data());
							beta[intercept_col] = likelihood_[unique_clusters_[0]]->FindInitialIntercept(y_aux_temp.data(), num_data_, tot_var);
							y_aux_temp.resize(0);
						}
						else {
							beta[intercept_col] = likelihood_[unique_clusters_[0]]->FindInitialIntercept(y_data, num_data_, tot_var);
						}
					}
				}
				else if (scale_covariates) {
					// transform initial coefficients
					TransformCoef(beta, beta, has_intercept, intercept_col, loc_transf, scale_transf);
				}
				beta_after_grad_aux_lag1 = beta;
				beta_init = beta;
				UpdateFixedEffects(beta, fixed_effects, fixed_effects_vec);
				if (!gauss_likelihood_) {
					fixed_effects_ptr = fixed_effects_vec.data();
				}
			}//end if has_covariates_
			else if (!called_in_GPBoost_algorithm && fixed_effects == nullptr) {//!has_covariates_ && !called_in_GPBoost_algorithm && fixed_effects == nullptr
				CHECK(y_data != nullptr);
				double tot_var = GetTotalVarComps(cov_aux_pars.segment(0, num_cov_par_));
				if (likelihood_[unique_clusters_[0]]->ShouldHaveIntercept(y_data, num_data_, tot_var)) {
					Log::REWarning("There is no intercept for modeling a possibly non-zero mean of the random effects. "
						"Consider including an intercept (= a column of 1's) in the covariates 'X' ");
				}
			}
			Log::REDebug("GPModel: initial parameters: ");
			PrintTraceParameters(cov_aux_pars.segment(0, num_cov_par_), beta, has_intercept, intercept_col,
				scale_covariates, loc_transf, scale_transf, cov_aux_pars.data() + num_cov_par_);
			// Initialize optimizer:
			// - factorize the covariance matrix (Gaussian data) or calculate the posterior mode of the random effects for use in the Laplace approximation (non-Gaussian likelihoods)
			// - calculate initial value of objective function
			// - Note: initial values of aux_pars (additional parameters of likelihood) are set in likelihoods.h
			CalcCovFactorOrModeAndNegLL(cov_aux_pars.segment(0, num_cov_par_), fixed_effects_ptr);
			// TODO: for likelihood evaluation we don't need y_aux = Psi^-1 * y but only Psi^-0.5 * y. So, if has_covariates_==true, we might skip this step here and save some time
			string_t ll_str;
			if (gauss_likelihood_) {
				ll_str = "negative log-likelihood";
			}
			else {
				ll_str = "approximate negative marginal log-likelihood";
			}
			string_t init_coef_str = "";
			if (has_covariates_) {
				init_coef_str = " and 'init_coef'";
			}
			string_t problem_str = "none";
			if (std::isnan(neg_log_likelihood_)) {
				problem_str = "NaN";
			}
			else if (std::isinf(neg_log_likelihood_)) {
				problem_str = "Inf";
			}
			if (problem_str != "none") {
				Log::REFatal((problem_str + " occurred in initial " + ll_str + ". "
					"Possible solutions: try other initial values ('init_cov_pars'" + init_coef_str + ") "
					"or other tuning parameters in case you apply the GPBoost algorithm (e.g., learning_rate)").c_str());
			}
			if (gauss_likelihood_) {
				Log::REDebug("Initial negative log-likelihood: %g", neg_log_likelihood_);
			}
			else {
				Log::REDebug("Initial approximate negative marginal log-likelihood: %g", neg_log_likelihood_);
			}
			bool na_or_inf_occurred = false;
			if (OPTIM_EXTERNAL_.find(optimizer_cov_pars_) != OPTIM_EXTERNAL_.end()) {
				OptimExternal(cov_aux_pars, beta, fixed_effects, max_iter_,
					delta_rel_conv_, convergence_criterion_, num_it, learn_covariance_parameters,
					optimizer_cov_pars_, profile_out_marginal_variance);
				// Check for NA or Inf
				if (optimizer_cov_pars_ == "bfgs") {
					if (learn_covariance_parameters) {
						for (int i = 0; i < (int)cov_aux_pars.size(); ++i) {
							if (std::isnan(cov_aux_pars[i]) || std::isinf(cov_aux_pars[i])) {
								na_or_inf_occurred = true;
							}
						}
					}
					if (has_covariates_ && !na_or_inf_occurred) {
						for (int i = 0; i < (int)beta.size(); ++i) {
							if (std::isnan(beta[i]) || std::isinf(beta[i])) {
								na_or_inf_occurred = true;
							}
						}
					}
				} // end check for NA or Inf
			} // end use of external optimizer
			else {
				// Start optimization with "gradient_descent" or "fisher_scoring"
				bool lr_cov_is_small = false, lr_aux_pars_is_small = false, lr_coef_is_small = false;
				for (int it = 0; it < max_iter_; ++it) {
					neg_log_likelihood_lag1_ = neg_log_likelihood_;
					cov_aux_pars_lag1 = cov_aux_pars;
					// Update linear regression coefficients using gradient descent or generalized least squares (the latter option only for Gaussian data)
					if (has_covariates_) {
						beta_lag1 = beta;
						if (optimizer_coef_ == "gradient_descent") {// one step of gradient descent
							vec_t grad_beta;
							// Calculate gradient for linear regression coefficients
							CalcGradLinCoef(cov_aux_pars[0], beta, grad_beta, fixed_effects_ptr);
							// Update linear regression coefficients, apply step size safeguard, and recalculate mode for Laplace approx. (only for non-Gaussian likelihoods)
							UpdateLinCoef(beta, grad_beta, cov_aux_pars[0], use_nesterov_acc_coef, it, beta_after_grad_aux, beta_after_grad_aux_lag1,
								acc_rate_coef_, nesterov_schedule_version_, momentum_offset_, fixed_effects, fixed_effects_vec);
							fixed_effects_ptr = fixed_effects_vec.data();
							// In case lr_coef_ is very small, we monitor whether cov_aux_pars continues to change. If it does, we will reset lr_coef_ to its initial value
							if (lr_coef_ < LR_IS_SMALL_THRESHOLD_ && learn_covariance_parameters && !lr_coef_is_small) {
								if ((beta - beta_lag1).norm() < LR_IS_SMALL_REL_CHANGE_IN_PARS_THRESHOLD_ * beta_lag1.norm()) {//also require that relative change in parameters is small
									lr_coef_is_small = true;
									cov_aux_pars_before_lr_coef_small = cov_aux_pars;
								}
							}
						}
						else if (optimizer_coef_ == "wls") {// coordinate descent using generalized least squares (only for Gaussian data)
							CHECK(gauss_likelihood_);
							SetY(y_vec_.data());
							CalcYAux(1.);
							UpdateCoefGLS(X_, beta);
							// Set resid for updating covariance parameters
							vec_t resid = y_vec_ - (X_ * beta);
							SetY(resid.data());
							EvalNegLogLikelihoodOnlyUpdateFixedEffects(cov_aux_pars[0], neg_log_likelihood_after_lin_coef_update_);
						}
						// Reset lr_cov_ to its initial values in case beta changes substantially after lr_cov_ is very small
						bool mode_hast_just_been_recalculated = false;
						if (lr_cov_is_small && learn_covariance_parameters) {
							if ((beta - beta_before_lr_cov_small).norm() > MIN_REL_CHANGE_IN_OTHER_PARS_FOR_RESETTING_LR_ * beta_before_lr_cov_small.norm()) {
								SetInitialValueLRCov();
								lr_cov_is_small = false;
								RecalculateModeLaplaceApprox(fixed_effects_ptr);
								mode_hast_just_been_recalculated = true;
							}
						}
						// Reset lr_aux_pars_ to its initial values in case beta changes substantially after lr_aux_pars_ is very small
						if (lr_aux_pars_is_small && estimate_aux_pars_ && learn_covariance_parameters) {
							if ((beta - beta_before_lr_cov_small).norm() > MIN_REL_CHANGE_IN_OTHER_PARS_FOR_RESETTING_LR_ * beta_before_lr_cov_small.norm()) {
								lr_aux_pars_ = lr_aux_pars_init_;
								lr_aux_pars_is_small = false;
								if (!mode_hast_just_been_recalculated) {
									RecalculateModeLaplaceApprox(fixed_effects_ptr);
								}
							}
						}
					}//end has_covariates_
					else {
						neg_log_likelihood_after_lin_coef_update_ = neg_log_likelihood_lag1_;
					}// end update regression coefficients
					// Update covariance parameters using one step of gradient descent or Fisher scoring
					if (learn_covariance_parameters) {
						// Calculate gradient or natural gradient = FI^-1 * grad (for Fisher scoring)
						vec_t nat_grad; // nat_grad = grad for gradient descent and nat_grad = FI^-1 * grad for Fisher scoring (="natural" gradient)
						if (profile_out_marginal_variance) {
							// Profile out sigma2 (=use closed-form expression for error / nugget variance) since this is better for gradient descent (the paremeters usually live on different scales and the nugget needs a small learning rate but the others not...)
							cov_aux_pars[0] = yTPsiInvy_ / num_data_;
						}
						if (optimizer_cov_pars_ == "gradient_descent") {//gradient descent
							CalcGradCovParAuxPars(cov_aux_pars.segment(0, num_cov_par_), nat_grad, gradient_contains_error_var, false, fixed_effects_ptr);
							// Avoid too large learning rates for covariance parameters and aux_pars
							AvoidTooLargeLearningRatesCovAuxPars(nat_grad, it);
						}
						else if (optimizer_cov_pars_ == "fisher_scoring") {//Fisher scoring
							// We don't profile out sigma2 (=don't use closed-form expression for error / nugget variance) since this is better for Fisher scoring (otherwise much more iterations are needed)	
							vec_t grad;
							den_mat_t FI;
							CalcGradCovParAuxPars(cov_aux_pars.segment(0, num_cov_par_), grad, gradient_contains_error_var, true, fixed_effects_ptr);
							CalcFisherInformation(cov_aux_pars.segment(0, num_cov_par_), FI, true, gradient_contains_error_var, true);
							nat_grad = FI.llt().solve(grad);
						}
						// Update covariance and additional likelihood parameters, apply step size safeguard, factorize covariance matrix, and calculate new value of objective function
						UpdateCovAuxPars(cov_aux_pars, nat_grad, profile_out_marginal_variance, use_nesterov_acc, it,
							cov_pars_after_grad_aux, cov_aux_pars_after_grad_aux_lag1, acc_rate_cov_, nesterov_schedule_version_, momentum_offset_, fixed_effects_ptr);
						// In case lr_cov_ is very small, we monitor whether the other parameters (beta, aux_pars) continue to change. If yes, we will reset lr_cov_ to its initial value
						if (lr_cov_ < LR_IS_SMALL_THRESHOLD_ && (has_covariates_ || estimate_aux_pars_) && !lr_cov_is_small) {
							if ((cov_aux_pars.segment(0, num_cov_par_) - cov_aux_pars_lag1.segment(0, num_cov_par_)).norm() <
								LR_IS_SMALL_REL_CHANGE_IN_PARS_THRESHOLD_ * cov_aux_pars_lag1.segment(0, num_cov_par_).norm()) {//also require that relative change in parameters is small
								lr_cov_is_small = true;
								if (has_covariates_) {
									beta_before_lr_cov_small = beta;
								}
								if (estimate_aux_pars_) {
									aux_pars_before_lr_cov_small = cov_aux_pars.segment(num_cov_par_, NumAuxPars());
								}
							}
						}
						// In case lr_aux_pars_ is very small, we monitor whether the other parameters (beta, covariance parameters) continue to change. If yes, we will reset lr_aux_pars_ to its initial value
						if (estimate_aux_pars_) {
							if (lr_aux_pars_ < LR_IS_SMALL_THRESHOLD_ && !lr_cov_is_small) {
								if ((cov_aux_pars.segment(num_cov_par_, NumAuxPars()) - cov_aux_pars_lag1.segment(num_cov_par_, NumAuxPars())).norm() <
									LR_IS_SMALL_REL_CHANGE_IN_PARS_THRESHOLD_ * cov_aux_pars_lag1.segment(num_cov_par_, NumAuxPars()).norm()) {//also require that relative change in parameters is small
									lr_aux_pars_is_small = true;
									if (has_covariates_) {
										beta_before_lr_aux_pars_small = beta;
									}
									cov_pars_before_lr_aux_pars_small = cov_aux_pars.segment(0, num_cov_par_);
								}
							}
						}
						// Reset lr_coef_ to its initial value in case cov_aux_pars changes substantially after lr_coef_ is very small
						bool mode_hast_just_been_recalculated = false;
						if (lr_coef_is_small && has_covariates_) {
							if ((cov_aux_pars - cov_aux_pars_before_lr_coef_small).norm() > MIN_REL_CHANGE_IN_OTHER_PARS_FOR_RESETTING_LR_ * cov_aux_pars_before_lr_coef_small.norm()) {
								lr_coef_ = lr_coef_init_;
								lr_coef_is_small = false;
								RecalculateModeLaplaceApprox(fixed_effects_ptr);
								mode_hast_just_been_recalculated = true;
							}
						}
						// Reset lr_aux_pars_ to its initial values in case covariance paremeters change substantially after lr_aux_pars_ is very small
						if (lr_aux_pars_is_small && estimate_aux_pars_) {
							if ((cov_aux_pars.segment(0, num_cov_par_) - cov_pars_before_lr_aux_pars_small).norm() > MIN_REL_CHANGE_IN_OTHER_PARS_FOR_RESETTING_LR_ * cov_pars_before_lr_aux_pars_small.norm()) {
								lr_aux_pars_ = lr_aux_pars_init_;
								lr_aux_pars_is_small = false;
								if (!mode_hast_just_been_recalculated) {
									RecalculateModeLaplaceApprox(fixed_effects_ptr);
									mode_hast_just_been_recalculated = true;
								}
							}
						}
						// Reset lr_cov_ to its initial values in case aux_pars changes substantially after lr_cov_ is very small
						if (lr_cov_is_small && estimate_aux_pars_) {
							if ((cov_aux_pars.segment(num_cov_par_, NumAuxPars()) - aux_pars_before_lr_cov_small).norm() > MIN_REL_CHANGE_IN_OTHER_PARS_FOR_RESETTING_LR_ * aux_pars_before_lr_cov_small.norm()) {
								SetInitialValueLRCov();
								lr_cov_is_small = false;
								if (!mode_hast_just_been_recalculated) {
									RecalculateModeLaplaceApprox(fixed_effects_ptr);
								}
							}
						}
					}//end if (learn_covariance_parameters)
					else {
						neg_log_likelihood_ = neg_log_likelihood_after_lin_coef_update_;
					}// end update covariance parameters
					// Check for NA or Inf
					if (std::isnan(neg_log_likelihood_) || std::isinf(neg_log_likelihood_)) {
						na_or_inf_occurred = true;
						terminate_optim = true;
					}
					else {
						if (learn_covariance_parameters) {
							for (int i = 0; i < (int)cov_aux_pars.size(); ++i) {
								if (std::isnan(cov_aux_pars[i]) || std::isinf(cov_aux_pars[i])) {
									na_or_inf_occurred = true;
									terminate_optim = true;
								}
							}
						}
					}
					if (!na_or_inf_occurred) {
						// Check convergence
						bool likelihood_is_na = std::isnan(neg_log_likelihood_) || std::isinf(neg_log_likelihood_);//if the likelihood is NA, we monitor the parameters instead of the likelihood
						if (convergence_criterion_ == "relative_change_in_parameters" || likelihood_is_na) {
							if (has_covariates_) {
								if (((beta - beta_lag1).norm() < delta_rel_conv_ * beta_lag1.norm()) && ((cov_aux_pars - cov_aux_pars_lag1).norm() < delta_rel_conv_ * cov_aux_pars_lag1.norm())) {
									terminate_optim = true;
								}
							}
							else {
								if ((cov_aux_pars - cov_aux_pars_lag1).norm() < delta_rel_conv_ * cov_aux_pars_lag1.norm()) {
									terminate_optim = true;
								}
							}
						}
						else if (convergence_criterion_ == "relative_change_in_log_likelihood") {
							if ((neg_log_likelihood_lag1_ - neg_log_likelihood_) < delta_rel_conv_ * std::abs(neg_log_likelihood_lag1_)) {
								terminate_optim = true;
							}
						} // end check convergence
						// Trace output for convergence monitoring
						if ((it < 10 || ((it + 1) % 10 == 0 && (it + 1) < 100) || ((it + 1) % 100 == 0 && (it + 1) < 1000) ||
							((it + 1) % 1000 == 0 && (it + 1) < 10000) || ((it + 1) % 10000 == 0)) && (it != (max_iter_ - 1)) && !terminate_optim) {
							Log::REDebug("GPModel: parameters after optimization iteration number %d: ", it + 1);
							PrintTraceParameters(cov_aux_pars.segment(0, num_cov_par_), beta, has_intercept, intercept_col,
								scale_covariates, loc_transf, scale_transf, cov_aux_pars.data() + num_cov_par_);
							if (gauss_likelihood_) {
								Log::REDebug("Negative log-likelihood: %g", neg_log_likelihood_);
							}
							else {
								Log::REDebug("Approximate negative marginal log-likelihood: %g", neg_log_likelihood_);
							}
						} // end trace output
					}// end not na_or_inf_occurred
					// Check whether to terminate
					if (terminate_optim) {
						num_it = it + 1;
						break;
					}
				}//end for loop for optimization
			}
			// redo optimization with "nelder_mead" in case NA or Inf occurred
			if (na_or_inf_occurred && optimizer_cov_pars_ != "nelder_mead") {
				string_t optimizers = "";
				for (auto elem : SUPPORTED_OPTIM_COV_PAR_) {
					if (gauss_likelihood_ || elem != "fisher_scoring") {
						optimizers += " '" + elem + "'";
					}
				}
				Log::REWarning("NaN or Inf occurred in covariance parameter optimization using '%s'. "
					"The optimization will be started a second time using 'nelder_mead'. "
					"If you want to avoid this, try directly using a different optimizer. "
					"If you have used 'gradient_descent', you can also consider using a smaller learning rate. "
					"The following optimizers are currently implemented:%s", optimizer_cov_pars_.c_str(), optimizer_cov_pars_.c_str());
				cov_aux_pars = cov_aux_pars_init;
				if (has_covariates_) {
					beta = beta_init;
				}
				if (!gauss_likelihood_) { // reset the initial modes to 0
					for (const auto& cluster_i : unique_clusters_) {
						likelihood_[cluster_i]->InitializeModeAvec();
					}
				}
				SetInitialValueDeltaRelConv();
				OptimExternal(cov_aux_pars, beta, fixed_effects, max_iter_,
					delta_rel_conv_, convergence_criterion_, num_it,
					learn_covariance_parameters, "nelder_mead", profile_out_marginal_variance);
			}
			if (num_it == max_iter_) {
				Log::REDebug("GPModel: no convergence after the maximal number of iterations (%d) ", max_iter_);
			}
			else {
				Log::REDebug("GPModel: parameter estimation finished after %d iteration ", num_it);
			}
			PrintTraceParameters(cov_aux_pars.segment(0, num_cov_par_), beta, has_intercept, intercept_col,
				scale_covariates, loc_transf, scale_transf, cov_aux_pars.data() + num_cov_par_);
			if (gauss_likelihood_) {
				Log::REDebug("Negative log-likelihood: %g", neg_log_likelihood_);
			}
			else {
				Log::REDebug("Approximate negative marginal log-likelihood: %g", neg_log_likelihood_);
			}
			for (int i = 0; i < num_cov_par_; ++i) {
				optim_cov_pars[i] = cov_aux_pars[i];
			}
			if (estimate_aux_pars_) {
				SetAuxPars(cov_aux_pars.data() + num_cov_par_);
			}
			if (has_covariates_) {
				if (scale_covariates) {
					//// transform coefficients back to original scale
					TransformBackCoef(beta, beta, has_intercept, intercept_col, loc_transf, scale_transf);
					//transform covariates back
					for (int icol = 0; icol < num_coef_; ++icol) {
						if (!has_intercept || icol != intercept_col) {
							X_.col(icol).array() *= scale_transf[icol];
							X_.col(icol).array() += loc_transf[icol];
						}
					}
					if (has_intercept) {
						X_.col(intercept_col).array() = 1.;
					}
				}
				for (int i = 0; i < num_covariates; ++i) {
					optim_coef[i] = beta[i];
				}
			}
			if (calc_std_dev) {
				vec_t std_dev_cov(num_cov_par_);
				if (gauss_likelihood_) {
					CalcStdDevCovPar(cov_aux_pars.segment(0, num_cov_par_), std_dev_cov);//TODO: maybe another call to CalcCovFactor can be avoided in CalcStdDevCovPar (need to take care of cov_aux_pars[0])
					for (int i = 0; i < num_cov_par_; ++i) {
						std_dev_cov_par[i] = std_dev_cov[i];
					}
				}
				else {
					std_dev_cov.setZero();// Calculation of standard deviations for covariance parameters is not supported for non-Gaussian likelihoods
					if (!has_covariates_) {
						Log::REWarning("Calculation of standard deviations of covariance parameters for non-Gaussian likelihoods is currently not supported.");
					}
				}
				if (has_covariates_) {
					vec_t std_dev_beta(num_covariates);
					if (gauss_likelihood_) {
						CalcStdDevCoef(cov_aux_pars.segment(0, num_cov_par_), X_, std_dev_beta);
					}
					else {
						Log::REDebug("Standard deviations of linear regression coefficients for non-Gaussian likelihoods can be \"very approximative\". ");
						CalcStdDevCoefNonGaussian(num_covariates, beta, cov_aux_pars.segment(0, num_cov_par_), fixed_effects, std_dev_beta);
					}
					for (int i = 0; i < num_covariates; ++i) {
						std_dev_coef[i] = std_dev_beta[i];
					}
				}
			}
			if (has_covariates_) {
				if (only_intercept_for_GPBoost_algo) {
					has_covariates_ = false;
					// When this function is only called for initialization of the GPBoost algorithm, 
					//	we set has_covariates_ to false in order to avoid potential problems when making predictions with the GPBoostOOS algorithm,
					//	since in the second phase of the GPBoostOOS algorithm covariance parameters are not estimated (and thus has_covariates_ is not set to false)
					//	but this function is called for initialization of the GPBoost algorithm.
				}
			}
		}//end OptimLinRegrCoefCovPar

		/*!
		* \brief Calculate gradient wrt the covariance parameters on the log-scale and any additional parameters for the likelihood for non-Gaussian likelihoods
		*	This assumes that the covariance matrix has been factorized (by 'CalcCovFactor') and that y_aux or y_tilde/y_tilde2 (if only_grouped_REs_use_woodbury_identity_) have been calculated (by 'CalcYAux' or 'CalcYtilde')
		* \param cov_pars Covariance parameters
		* \param[out] grad_cov_aux_par Gradient wrt the covariance parameters and any additional parameters for the likelihood for non-Gaussian likelihoods
		* \param include_error_var If true, the gradient with respect to the error variance parameter (=nugget effect) is also calculated, otherwise not (set this to true if the nugget effect is not calculated by using the closed-form solution)
		* \param save_psi_inv_for_FI If true, the inverse covariance matrix Psi^-1 is saved for reuse later (e.g. when calculating the Fisher information in Fisher scoring). This option is ignored if the Vecchia approximation is used.
		* \param fixed_effects Fixed effects component of location parameter (used only for non-Gaussian likelihoods)
		*/
		void CalcGradCovParAuxPars(const vec_t& cov_pars,
			vec_t& grad_cov_aux_par,
			bool include_error_var,
			bool save_psi_inv_for_FI,
			const double* fixed_effects) {
			if (gauss_likelihood_) {//Gaussian data
				if (include_error_var) {
					grad_cov_aux_par = vec_t::Zero(num_cov_par_);
				}
				else {
					grad_cov_aux_par = vec_t::Zero(num_cov_par_ - 1);
				}
				int first_cov_par = include_error_var ? 1 : 0;
				for (const auto& cluster_i : unique_clusters_) {
					if (gp_approx_ == "vecchia") {//Vechia approximation
						vec_t u(num_data_per_cluster_[cluster_i]);
						vec_t uk(num_data_per_cluster_[cluster_i]);
						if (include_error_var) {
							u = B_[cluster_i] * y_[cluster_i];
							grad_cov_aux_par[0] += -1. * ((double)(u.transpose() * D_inv_[cluster_i] * u)) / cov_pars[0] / 2. + num_data_per_cluster_[cluster_i] / 2.;
							u = D_inv_[cluster_i] * u;
						}
						else {
							u = D_inv_[cluster_i] * B_[cluster_i] * y_[cluster_i];//TODO: this is already calculated in CalcYAux -> save it there and re-use here?
						}
						for (int j = 0; j < num_comps_total_; ++j) {
							int num_par_comp = re_comps_[cluster_i][j]->num_cov_par_;
							for (int ipar = 0; ipar < num_par_comp; ++ipar) {
								uk = B_grad_[cluster_i][num_par_comp * j + ipar] * y_[cluster_i];
								grad_cov_aux_par[first_cov_par + ind_par_[j] - 1 + ipar] += ((uk.dot(u) - 0.5 * u.dot(D_grad_[cluster_i][num_par_comp * j + ipar] * u)) / cov_pars[0] +
									0.5 * (D_inv_[cluster_i].diagonal()).dot(D_grad_[cluster_i][num_par_comp * j + ipar].diagonal()));
							}
						}
					}//end gp_approx_ == "vecchia"
					else {//not gp_approx_ == "vecchia"
						if (only_grouped_REs_use_woodbury_identity_) {
							if (include_error_var) {
								double yTPsiInvy;
								CalcYTPsiIInvY(yTPsiInvy, false, cluster_i, true, true);
								grad_cov_aux_par[0] += -1. * yTPsiInvy / cov_pars[0] / 2. + num_data_per_cluster_[cluster_i] / 2.;
							}
							std::vector<T_mat> LInvZtZj_cluster_i;
							if (save_psi_inv_for_FI) {
								LInvZtZj_[cluster_i].clear();
								LInvZtZj_cluster_i = std::vector<T_mat>(num_comps_total_);
							}
							for (int j = 0; j < num_comps_total_; ++j) {
								sp_mat_t* Z_j = re_comps_[cluster_i][j]->GetZ();
								vec_t y_tilde_j = (*Z_j).transpose() * y_[cluster_i];
								vec_t y_tilde2_j = (*Z_j).transpose() * y_tilde2_[cluster_i];
								double yTPsiIGradPsiPsiIy = y_tilde_j.transpose() * y_tilde_j - 2. * (double)(y_tilde_j.transpose() * y_tilde2_j) + y_tilde2_j.transpose() * y_tilde2_j;
								yTPsiIGradPsiPsiIy *= cov_pars[j + 1];
								T_mat LInvZtZj;
								if (num_re_group_total_ == 1 && num_comps_total_ == 1) {//only one random effect -> ZtZ_ == ZtZj_ and L_inv are diagonal  
									LInvZtZj = ZtZ_[cluster_i];
									LInvZtZj.diagonal().array() /= sqrt_diag_SigmaI_plus_ZtZ_[cluster_i].array();
								}
								else {
									// Note: the following is often the bottleneck (= slower than Cholesky dec.) when there are multiple REs and the number of random effects is large
									if (CholeskyHasPermutation<T_chol>(chol_facts_[cluster_i])) {
										TriangularSolve<T_mat, sp_mat_t, T_mat>(chol_facts_[cluster_i].CholFactMatrix(), P_ZtZj_[cluster_i][j], LInvZtZj, false);
									}
									else {
										TriangularSolve<T_mat, sp_mat_t, T_mat>(chol_facts_[cluster_i].CholFactMatrix(), ZtZj_[cluster_i][j], LInvZtZj, false);
									}
								}
								if (save_psi_inv_for_FI) {//save for latter use when calculating the Fisher information
									LInvZtZj_cluster_i[j] = LInvZtZj;
								}
								double trace_PsiInvGradPsi = Zj_square_sum_[cluster_i][j] - LInvZtZj.squaredNorm();
								trace_PsiInvGradPsi *= cov_pars[j + 1];
								grad_cov_aux_par[first_cov_par + j] += -1. * yTPsiIGradPsiPsiIy / cov_pars[0] / 2. + trace_PsiInvGradPsi / 2.;
							}
							if (save_psi_inv_for_FI) {
								LInvZtZj_[cluster_i] = LInvZtZj_cluster_i;
							}
						}//end only_grouped_REs_use_woodbury_identity_
						else {//not only_grouped_REs_use_woodbury_identity_
							T_mat psi_inv;
							CalcPsiInv(psi_inv, cluster_i, !save_psi_inv_for_FI);
							if (save_psi_inv_for_FI) {//save for latter use when calculating the Fisher information
								psi_inv_[cluster_i] = psi_inv;
							}
							if (include_error_var) {
								grad_cov_aux_par[0] += -1. * ((double)(y_[cluster_i].transpose() * y_aux_[cluster_i])) / cov_pars[0] / 2. + num_data_per_cluster_[cluster_i] / 2.;
							}
							for (int j = 0; j < num_comps_total_; ++j) {
								for (int ipar = 0; ipar < re_comps_[cluster_i][j]->num_cov_par_; ++ipar) {
									std::shared_ptr<T_mat> gradPsi = re_comps_[cluster_i][j]->GetZSigmaZtGrad(ipar, true, 1.);
									grad_cov_aux_par[first_cov_par + ind_par_[j] - 1 + ipar] += -1. * ((double)(y_aux_[cluster_i].transpose() * (*gradPsi) * y_aux_[cluster_i])) / cov_pars[0] / 2. +
										((double)(((*gradPsi).cwiseProduct(psi_inv)).sum())) / 2.;
								}
							}
						}//end not only_grouped_REs_use_woodbury_identity_
					}//end not gp_approx_ == "vecchia"
				}// end loop over clusters
			}//end gauss_likelihood_
			else {//not gauss_likelihood_
				if (include_error_var) {
					Log::REFatal("There is no error variance (nugget effect) for non-Gaussian likelihoods");
				}
				int length_cov_grad = num_cov_par_;
				if (estimate_aux_pars_) {
					length_cov_grad += NumAuxPars();
				}
				grad_cov_aux_par = vec_t::Zero(length_cov_grad);
				vec_t grad_cluster_i(length_cov_grad);
				vec_t empty_unused_vec(0);//placeholder for fixed effects gradient
				const double* fixed_effects_cluster_i_ptr = nullptr;
				vec_t fixed_effects_cluster_i;
				for (const auto& cluster_i : unique_clusters_) {
					//map fixed effects to clusters (if needed)
					vec_t grad_F_cluster_i(num_data_per_cluster_[cluster_i]);
					if (num_clusters_ == 1 && (gp_approx_ != "vecchia" || vecchia_ordering_ == "none")) {//only one cluster / independent realization and order of data does not matter
						fixed_effects_cluster_i_ptr = fixed_effects;
					}
					else if (fixed_effects != nullptr) {//more than one cluster and order of samples matters
						fixed_effects_cluster_i = vec_t(num_data_per_cluster_[cluster_i]);
#pragma omp parallel for schedule(static)
						for (int j = 0; j < num_data_per_cluster_[cluster_i]; ++j) {
							fixed_effects_cluster_i[j] = fixed_effects[data_indices_per_cluster_[cluster_i][j]];
						}
						fixed_effects_cluster_i_ptr = fixed_effects_cluster_i.data();
					}
					if (gp_approx_ == "vecchia") {
						likelihood_[cluster_i]->CalcGradNegMargLikelihoodLaplaceApproxVecchia(y_[cluster_i].data(),
							y_int_[cluster_i].data(),
							fixed_effects_cluster_i_ptr,
							num_data_per_cluster_[cluster_i],
							B_[cluster_i],
							D_inv_[cluster_i],
							B_grad_[cluster_i],
							D_grad_[cluster_i],
							true,
							false,
							estimate_aux_pars_,
							grad_cluster_i.data(),
							empty_unused_vec,
							grad_cluster_i.data() + num_cov_par_,
							false,
							num_comps_total_);
					}
					else if (only_grouped_REs_use_woodbury_identity_ && !only_one_grouped_RE_calculations_on_RE_scale_) {
						likelihood_[cluster_i]->CalcGradNegMargLikelihoodLaplaceApproxGroupedRE(y_[cluster_i].data(),
							y_int_[cluster_i].data(),
							fixed_effects_cluster_i_ptr,
							num_data_per_cluster_[cluster_i],
							SigmaI_[cluster_i],
							Zt_[cluster_i],
							cum_num_rand_eff_[cluster_i],
							true,
							false,
							estimate_aux_pars_,
							grad_cluster_i.data(),
							empty_unused_vec,
							grad_cluster_i.data() + num_cov_par_,
							false);
					}
					else if (only_one_grouped_RE_calculations_on_RE_scale_) {
						likelihood_[cluster_i]->CalcGradNegMargLikelihoodLaplaceApproxOnlyOneGroupedRECalculationsOnREScale(y_[cluster_i].data(),
							y_int_[cluster_i].data(),
							fixed_effects_cluster_i_ptr,
							num_data_per_cluster_[cluster_i],
							re_comps_[cluster_i][0]->cov_pars_[0],
							re_comps_[cluster_i][0]->random_effects_indices_of_data_.data(),
							true,
							false,
							estimate_aux_pars_,
							grad_cluster_i.data(),
							empty_unused_vec,
							grad_cluster_i.data() + num_cov_par_,
							false);
					}
					else if (only_one_GP_calculations_on_RE_scale_) {
						likelihood_[cluster_i]->CalcGradNegMargLikelihoodLaplaceApproxOnlyOneGPCalculationsOnREScale(y_[cluster_i].data(),
							y_int_[cluster_i].data(),
							fixed_effects_cluster_i_ptr,
							num_data_per_cluster_[cluster_i],
							ZSigmaZt_[cluster_i], //Note: ZSigmaZt_ contains only Sigma if only_one_GP_calculations_on_RE_scale_==true
							re_comps_[cluster_i][0]->random_effects_indices_of_data_.data(),
							re_comps_[cluster_i],
							true,
							false,
							estimate_aux_pars_,
							grad_cluster_i.data(),
							empty_unused_vec,
							grad_cluster_i.data() + num_cov_par_,
							false);
					}
					else {
						likelihood_[cluster_i]->CalcGradNegMargLikelihoodLaplaceApproxStable(y_[cluster_i].data(),
							y_int_[cluster_i].data(),
							fixed_effects_cluster_i_ptr,
							num_data_per_cluster_[cluster_i],
							ZSigmaZt_[cluster_i],
							re_comps_[cluster_i],
							true,
							false,
							estimate_aux_pars_,
							grad_cluster_i.data(),
							empty_unused_vec,
							grad_cluster_i.data() + num_cov_par_,
							false);
					}
					grad_cov_aux_par += grad_cluster_i;
				}// end loop over clusters
			}//end not gauss_likelihood_
		//// For debugging
		//for (int i = 0; i < (int)grad_cov_aux_par.size(); ++i) { Log::REDebug("grad_cov_aux_par[%d]: %g", i, grad_cov_aux_par[i]); }
		}//end CalcGradCovParAuxPars

		/*!
		* \brief Calculate gradient for linear fixed-effect coefficients
		* \param marg_var Marginal variance parameters sigma^2 (only used for Gaussian data)
		* \param beta Linear regression coefficients
		* \param[out] grad_beta Gradient for linear regression coefficients
		 * \param fixed_effects Fixed effects component of location parameter for observed data (only used for non-Gaussian likelihoods)
		*/
		void CalcGradLinCoef(double marg_var,
			const vec_t beta,
			vec_t& grad_beta,
			const double* fixed_effects = nullptr) {
			if (gauss_likelihood_) {
				const vec_t resid = y_vec_ - (X_ * beta);
				SetY(resid.data());
				CalcYAux(1.);
				vec_t y_aux(num_data_);
				GetYAux(y_aux);
				grad_beta = (-1. / marg_var) * (X_.transpose()) * y_aux;
			}
			else {
				vec_t grad_F(num_data_);
				CalcGradFLaplace(grad_F.data(), fixed_effects);
				grad_beta = (X_.transpose()) * grad_F;
			}
			//// For debugging
			//for (int i = 0; i < (int)grad_beta.size(); ++i) { Log::REDebug("grad_beta[%d]: %g", i, grad_beta[i]); }
		}//end CalcGradLinCoef

		/*!
		* \brief Reset mode to previous value. Used when, e.g., NA or Inf occurred
		*/
		void ResetLaplaceApproxModeToPreviousValue() {
			CHECK(!gauss_likelihood_);
			for (const auto& cluster_i : unique_clusters_) {
				likelihood_[cluster_i]->ResetModeToPreviousValue();
			}
		}

		/*!
		* \brief Profile out sigma2 (=use closed-form expression for error / nugget variance)
		* \return sigma2_
		*/
		double ProfileOutSigma2() {
			sigma2_ = yTPsiInvy_ / num_data_;
			return sigma2_;
		}

		/*!
		* \brief Return value of neg_log_likelihood_
		* \return neg_log_likelihood_
		*/
		double GetNegLogLikelihood() {
			return neg_log_likelihood_;
		}

		/*!
		* \brief Return num_cov_par_
		* \return num_cov_par_
		*/
		int GetNumCovPar() {
			return num_cov_par_;
		}

		/*!
		* \brief Return num_coef_
		* \return num_coef_
		*/
		int GetNumCoef() {
			return num_coef_;
		}

		/*!
		* \brief Return has_covariates_
		* \return has_covariates_
		*/
		bool HasCovariates() {
			return has_covariates_;
		}

		/*!
		* \brief Return estimate_aux_pars_
		*/
		bool EstimateAuxPars() const {
			return estimate_aux_pars_;
		}

		/*!
		* \brief Return estimate_aux_pars_
		*/
		int NumAuxPars() {
			return likelihood_[unique_clusters_[0]]->NumAuxPars();
		}

		/*!
		* \brief Returns a pointer to aux_pars_
		*/
		const double* GetAuxPars() {
			return likelihood_[unique_clusters_[0]]->GetAuxPars();
		}

		/*!
		* \brief Set aux_pars_
		* \param aux_pars New values for aux_pars_
		*/
		void SetAuxPars(const double* aux_pars) {
			for (const auto& cluster_i : unique_clusters_) {
				likelihood_[cluster_i]->SetAuxPars(aux_pars);
			}
		}

		void GetNameFirstAuxPar(string_t& name) {
			likelihood_[unique_clusters_[0]]->GetNameFirstAuxPar(name);
		}

		/*!
		* \brief Factorize the covariance matrix (Gaussian data) or
		*	calculate the posterior mode of the random effects for use in the Laplace approximation (non-Gaussian likelihoods)
		*	And calculate the negative log-likelihood (Gaussian data) or the negative approx. marginal log-likelihood (non-Gaussian likelihoods)
		* \param cov_pars Covariance parameters
		* \param fixed_effects Fixed effects component of location parameter
		*/
		void CalcCovFactorOrModeAndNegLL(const vec_t& cov_pars,
			const double* fixed_effects) {
			SetCovParsComps(cov_pars);
			if (gauss_likelihood_) {
				CalcCovFactor(gp_approx_ == "vecchia", true, 1., false);//Create covariance matrix and factorize it (and also calculate derivatives if Vecchia approximation is used)
				if (only_grouped_REs_use_woodbury_identity_) {
					CalcYtilde(true);//y_tilde = L^-1 * Z^T * y and y_tilde2 = Z * L^-T * L^-1 * Z^T * y, L = chol(Sigma^-1 + Z^T * Z)
				}
				else {
					CalcYAux(1.);//y_aux = Psi^-1 * y
				}
				EvalNegLogLikelihood(nullptr, cov_pars.data(), neg_log_likelihood_, true, true, true);
			}//end gauss_likelihood_
			else {//not gauss_likelihood_
				if (gp_approx_ == "vecchia") {
					CalcCovFactor(true, true, 1., false);
				}
				else {
					CalcSigmaComps();
					CalcCovMatrixNonGauss();
				}
				neg_log_likelihood_ = -CalcModePostRandEff(fixed_effects);//calculate mode and approximate marginal likelihood
			}//end not gauss_likelihood_
		}//end CalcCovFactorOrModeAndNegLL

		/*!
		* \brief Update fixed effects with new linear regression coefficients
		* \param beta Linear regression coefficients
		* \param fixed_effects Externally provided fixed effects component of location parameter (only used for non-Gaussian likelihoods)
		* \param fixed_effects_vec[out] Vector of fixed effects (used only for non-Gaussian likelihoods)
		*/
		void UpdateFixedEffects(const vec_t& beta,
			const double* fixed_effects,
			vec_t& fixed_effects_vec) {
			if (gauss_likelihood_) {
				vec_t resid = y_vec_ - (X_ * beta);
				SetY(resid.data());
			}
			else {
				fixed_effects_vec = X_ * beta;
				if (fixed_effects != nullptr) {//add external fixed effects to linear predictor
#pragma omp parallel for schedule(static)
					for (int i = 0; i < num_data_; ++i) {
						fixed_effects_vec[i] += fixed_effects[i];
					}
				}
			}
		}

		/*!
		* \brief Calculate the value of the negative log-likelihood
		* \param y_data Response variable data
		* \param cov_pars Values for covariance parameters of RE components
		* \param[out] negll Negative log-likelihood
		* \param CalcCovFactor_already_done If true, it is assumed that the covariance matrix has already been factorized
		* \param CalcYAux_already_done If true, it is assumed that y_aux_=Psi^-1y_ has already been calculated (only relevant if not only_grouped_REs_use_woodbury_identity_)
		* \param CalcYtilde_already_done If true, it is assumed that y_tilde = L^-1 * Z^T * y, L = chol(Sigma^-1 + Z^T * Z), has already been calculated (only relevant for only_grouped_REs_use_woodbury_identity_)
		*/
		void EvalNegLogLikelihood(const double* y_data,
			const double* cov_pars,
			double& negll,
			bool CalcCovFactor_already_done,
			bool CalcYAux_already_done,
			bool CalcYtilde_already_done) {
			CHECK(!(CalcYAux_already_done && !CalcCovFactor_already_done));// CalcYAux_already_done && !CalcCovFactor_already_done makes no sense
			if (y_data != nullptr) {
				SetY(y_data);
			}
			if (!CalcCovFactor_already_done) {
				const vec_t cov_pars_vec = Eigen::Map<const vec_t>(cov_pars, num_cov_par_);
				SetCovParsComps(cov_pars_vec);
				CalcCovFactor(false, true, 1., false);//Create covariance matrix and factorize it
			}
			//Calculate quadratic form y^T Psi^-1 y
			CalcYTPsiIInvY(yTPsiInvy_, true, 1, CalcYAux_already_done, CalcYtilde_already_done);
			//Calculate log determinant
			log_det_Psi_ = 0;
			for (const auto& cluster_i : unique_clusters_) {
				if (gp_approx_ == "vecchia") {
					log_det_Psi_ -= D_inv_[cluster_i].diagonal().array().log().sum();
				}
				else {
					if (only_grouped_REs_use_woodbury_identity_) {
						if (num_re_group_total_ == 1 && num_comps_total_ == 1) {
							log_det_Psi_ += (2. * sqrt_diag_SigmaI_plus_ZtZ_[cluster_i].array().log().sum());
						}
						else {
							log_det_Psi_ += (2. * chol_facts_[cluster_i].CholFactMatrix().diagonal().array().log().sum());
						}
						for (int j = 0; j < num_comps_total_; ++j) {
							int num_rand_eff = cum_num_rand_eff_[cluster_i][j + 1] - cum_num_rand_eff_[cluster_i][j];
							log_det_Psi_ += (num_rand_eff * std::log(re_comps_[cluster_i][j]->cov_pars_[0]));
						}
					}
					else {
						log_det_Psi_ += (2. * chol_facts_[cluster_i].CholFactMatrix().diagonal().array().log().sum());
					}
				}
			}
			negll = yTPsiInvy_ / 2. / cov_pars[0] + log_det_Psi_ / 2. + num_data_ / 2. * (std::log(cov_pars[0]) + std::log(2 * M_PI));
		}//end EvalNegLogLikelihood

		/*!
		* \brief Calculate the value of the negative log-likelihood when yTPsiInvy_ and log_det_Psi_ is already known
		* \param sigma2 Nugget / error term variance
		* \param[out] negll Negative log-likelihood
		*/
		void EvalNegLogLikelihoodOnlyUpdateNuggetVariance(const double sigma2,
			double& negll) {
			negll = yTPsiInvy_ / 2. / sigma2 + log_det_Psi_ / 2. + num_data_ / 2. * (std::log(sigma2) + std::log(2 * M_PI));
		}//end EvalNegLogLikelihoodOnlyUpdateNuggetVariance

		/*!
		* \brief Calculate the value of the negative log-likelihood when only the fixed effects part has changed and the covariance matrix has not changed
		*	Note: It is assuzmed that y_ has been set before by calling 'SetY' with the residuals = y - fixed_effcts
		* \param sigma2 Nugget / error term variance
		* \param[out] negll Negative log-likelihood
		*/
		void EvalNegLogLikelihoodOnlyUpdateFixedEffects(const double sigma2,
			double& negll) {
			// Calculate y_aux = Psi^-1 * y (if not only_grouped_REs_use_woodbury_identity_) or y_tilde and y_tilde2 (if only_grouped_REs_use_woodbury_identity_) for covariance parameter update (only for Gaussian data)
			if (only_grouped_REs_use_woodbury_identity_) {
				CalcYtilde(true);//y_tilde = L^-1 * Z^T * y and y_tilde2 = Z * L^-T * L^-1 * Z^T * y, L = chol(Sigma^-1 + Z^T * Z)
			}
			else {
				CalcYAux(1.);//y_aux = Psi^-1 * y
			}
			//Calculate quadratic form y^T Psi^-1 y
			CalcYTPsiIInvY(yTPsiInvy_, true, 1, false, false);
			negll = yTPsiInvy_ / 2. / sigma2 + log_det_Psi_ / 2. + num_data_ / 2. * (std::log(sigma2) + std::log(2 * M_PI));
		}

		/*!
		* \brief Calculate the value of the approximate negative marginal log-likelihood obtained when using the Laplace approximation
		* \param y_data Response variable data
		* \param cov_pars Values for covariance parameters of RE components
		* \param[out] negll Approximate negative marginal log-likelihood
		* \param fixed_effects Fixed effects component of location parameter
		* \param InitializeModeCovMat If true, posterior mode is initialized to 0 and the covariance matrix is calculated. Otherwise, existing values are used
		* \param CalcModePostRandEff_already_done If true, it is assumed that the posterior mode of the random effects has already been calculated
		*/
		void EvalLaplaceApproxNegLogLikelihood(const double* y_data,
			const double* cov_pars,
			double& negll,
			const double* fixed_effects,
			bool InitializeModeCovMat,
			bool CalcModePostRandEff_already_done) {
			if (y_data != nullptr) {
				SetY(y_data);
			}
			else {
				if (!CalcModePostRandEff_already_done) {
					CHECK(y_has_been_set_);
				}
			}
			if (InitializeModeCovMat) {
				CHECK(cov_pars != nullptr);
			}
			if (CalcModePostRandEff_already_done) {
				negll = neg_log_likelihood_;//Whenever the mode is calculated that likelihood is calculated as well. So we might as well just return the saved neg_log_likelihood_
			}
			else {//not CalcModePostRandEff_already_done
				if (InitializeModeCovMat) {
					//We reset the initial modes to 0. This is done to avoid that different calls to EvalLaplaceApproxNegLogLikelihood lead to (very small) differences.
					for (const auto& cluster_i : unique_clusters_) {
						likelihood_[cluster_i]->InitializeModeAvec();//TODO: maybe ommit this step?
					}
					const vec_t cov_pars_vec = Eigen::Map<const vec_t>(cov_pars, num_cov_par_);
					SetCovParsComps(cov_pars_vec);
					if (gp_approx_ == "vecchia") {
						CalcCovFactor(true, true, 1., false);
					}
					else {
						CalcSigmaComps();
						CalcCovMatrixNonGauss();
					}
				}//end InitializeModeCovMat
				negll = -CalcModePostRandEff(fixed_effects);
			}//end not CalcModePostRandEff_already_done
		}//end EvalLaplaceApproxNegLogLikelihood

		/*!
		* \brief Set the data used for making predictions (useful if the same data is used repeatedly, e.g., in validation of GPBoost)
		* \param num_data_pred Number of data points for which predictions are made
		* \param cluster_ids_data_pred IDs / labels indicating independent realizations of Gaussian processes (same values = same process realization) for which predictions are to be made
		* \param re_group_data_pred Labels of group levels for the grouped random effects in column-major format (i.e. first the levels for the first effect, then for the second, etc.). Every group label needs to end with the null character '\0'
		* \param re_group_rand_coef_data_pred Covariate data for grouped random coefficients
		* \param gp_coords_data_pred Coordinates (features) for Gaussian process
		* \param gp_rand_coef_data_pred Covariate data for Gaussian process random coefficients
		* \param covariate_data_pred Covariate data (=independent variables, features) for prediction
		* \param vecchia_pred_type Type of Vecchia approximation for making predictions. "order_obs_first_cond_obs_only" = observed data is ordered first and neighbors are only observed points, "order_obs_first_cond_all" = observed data is ordered first and neighbors are selected among all points (observed + predicted), "order_pred_first" = predicted data is ordered first for making predictions, "latent_order_obs_first_cond_obs_only"  = Vecchia approximation for the latent process and observed data is ordered first and neighbors are only observed points, "latent_order_obs_first_cond_all"  = Vecchia approximation for the latent process and observed data is ordered first and neighbors are selected among all points
		* \param num_neighbors_pred The number of neighbors used in the Vecchia approximation for making predictions (-1 means that the value already set at initialization is used)
		* \param cg_delta_conv_pred Tolerance level for L2 norm of residuals for checking convergence in conjugate gradient algorithm when being used for prediction
		* \param nsim_var_pred Number of samples when simulation is used for calculating predictive variances
		*/
		void SetPredictionData(int num_data_pred,
			const data_size_t* cluster_ids_data_pred,
			const char* re_group_data_pred,
			const double* re_group_rand_coef_data_pred,
			double* gp_coords_data_pred,
			const double* gp_rand_coef_data_pred,
			const double* covariate_data_pred,
			const char* vecchia_pred_type,
			int num_neighbors_pred,
			double cg_delta_conv_pred,
			int nsim_var_pred) {
			CHECK(num_data_pred > 0);
			if (cluster_ids_data_pred == nullptr) {
				cluster_ids_data_pred_.clear();
			}
			else {
				cluster_ids_data_pred_ = std::vector<data_size_t>(cluster_ids_data_pred, cluster_ids_data_pred + num_data_pred);
			}
			if (re_group_data_pred == nullptr) {
				re_group_levels_pred_.clear();
			}
			else {
				//For grouped random effecst: create matrix 're_group_levels_pred' (vector of vectors, dimension: num_group_variables_ x num_data_) with strings of group levels from characters in 'const char* re_group_data_pred'
				re_group_levels_pred_ = std::vector<std::vector<re_group_t>>(num_group_variables_, std::vector<re_group_t>(num_data_pred));
				ConvertCharToStringGroupLevels(num_data_pred, num_group_variables_, re_group_data_pred, re_group_levels_pred_);
			}
			if (re_group_rand_coef_data_pred == nullptr) {
				re_group_rand_coef_data_pred_.clear();
			}
			else {
				re_group_rand_coef_data_pred_ = std::vector<double>(re_group_rand_coef_data_pred, re_group_rand_coef_data_pred + num_data_pred * num_re_group_rand_coef_);
			}
			if (gp_coords_data_pred == nullptr) {
				gp_coords_data_pred_.clear();
			}
			else {
				gp_coords_data_pred_ = std::vector<double>(gp_coords_data_pred, gp_coords_data_pred + num_data_pred * dim_gp_coords_);
			}
			if (gp_rand_coef_data_pred == nullptr) {
				gp_rand_coef_data_pred_.clear();
			}
			else {
				gp_rand_coef_data_pred_ = std::vector<double>(gp_rand_coef_data_pred, gp_rand_coef_data_pred + num_data_pred * num_gp_rand_coef_);
			}
			if (covariate_data_pred == nullptr) {
				covariate_data_pred_.clear();
			}
			else {
				covariate_data_pred_ = std::vector<double>(covariate_data_pred, covariate_data_pred + num_data_pred * num_coef_);
			}
			num_data_pred_ = num_data_pred;
			if (gp_approx_ == "vecchia") {
				if (vecchia_pred_type != nullptr) {
					SetVecchiaPredType(vecchia_pred_type);
				}
				if (num_neighbors_pred > 0) {
					num_neighbors_pred_ = num_neighbors_pred;
				}
			}
			if (matrix_inversion_method_ == "iterative") {
				if (cg_delta_conv_pred > 0) {
					cg_delta_conv_pred_ = cg_delta_conv_pred;
				}
<<<<<<< HEAD
				SetMatrixInversionPropertiesLikelihood();
=======
				if (nsim_var_pred > 0) {
					nsim_var_pred_ = nsim_var_pred;
				}
>>>>>>> a36041a9
			}
		}//end SetPredictionData

		/*!
		* \brief Make predictions: calculate conditional mean and variances or covariance matrix
		*		 Note: You should pre-allocate memory for out_predict
		*			   Its length is equal to num_data_pred if only the conditional mean is predicted (predict_cov_mat==false && predict_var==false)
		*			   or num_data_pred * (1 + num_data_pred) if the predictive covariance matrix is also calculated (predict_cov_mat==true)
		*			   or num_data_pred * 2 if predictive variances are also calculated (predict_var==true)
		* \param cov_pars_pred Covariance parameters of components
		* \param y_obs Response variable for observed data
		* \param num_data_pred Number of data points for which predictions are made
		* \param[out] out_predict Predictive/conditional mean at prediciton points followed by the predictive covariance matrix in column-major format (if predict_cov_mat==true) or the predictive variances (if predict_var==true)
		* \param calc_cov_factor If true, the covariance matrix of the observed data is factorized otherwise a previously done factorization is used (default=true)
		* \param predict_cov_mat If true, the predictive/conditional covariance matrix is calculated (default=false) (predict_var and predict_cov_mat cannot be both true)
		* \param predict_var If true, the predictive/conditional variances are calculated (default=false) (predict_var and predict_cov_mat cannot be both true)
		* \param predict_response If true, the response variable (label) is predicted, otherwise the latent random effects
		* \param covariate_data_pred Covariate data (=independent variables, features) for prediction
		* \param coef_pred Coefficients for linear covariates
		* \param cluster_ids_data_pred IDs / labels indicating independent realizations of Gaussian processes (same values = same process realization) for which predictions are to be made
		* \param re_group_data_pred Labels of group levels for the grouped random effects in column-major format (i.e. first the levels for the first effect, then for the second, etc.). Every group label needs to end with the null character '\0'
		* \param re_group_rand_coef_data_pred Covariate data for grouped random coefficients
		* \param gp_coords_data_pred Coordinates (features) for Gaussian process
		* \param gp_rand_coef_data_pred Covariate data for Gaussian process random coefficients
		* \param use_saved_data If true, saved data is used and some arguments are ignored
		* \param vecchia_pred_type Type of Vecchia approximation for making predictions. "order_obs_first_cond_obs_only" = observed data is ordered first and neighbors are only observed points, "order_obs_first_cond_all" = observed data is ordered first and neighbors are selected among all points (observed + predicted), "order_pred_first" = predicted data is ordered first for making predictions, "latent_order_obs_first_cond_obs_only"  = Vecchia approximation for the latent process and observed data is ordered first and neighbors are only observed points, "latent_order_obs_first_cond_all"  = Vecchia approximation for the latent process and observed data is ordered first and neighbors are selected among all points
		* \param num_neighbors_pred The number of neighbors used in the Vecchia approximation for making predictions (-1 means that the value already set at initialization is used)
		* \param cg_delta_conv_pred Tolerance level for L2 norm of residuals for checking convergence in conjugate gradient algorithm when being used for prediction
		* \param nsim_var_pred Number of samples when simulation is used for calculating predictive variances
		* \param fixed_effects Fixed effects component of location parameter for observed data (only used for non-Gaussian likelihoods)
		* \param fixed_effects_pred Fixed effects component of location parameter for predicted data (only used for non-Gaussian likelihoods)
		*/
		void Predict(const double* cov_pars_pred,
			const double* y_obs,
			data_size_t num_data_pred,
			double* out_predict,
			bool calc_cov_factor,
			bool predict_cov_mat,
			bool predict_var,
			bool predict_response,
			const double* covariate_data_pred,
			const double* coef_pred,
			const data_size_t* cluster_ids_data_pred,
			const char* re_group_data_pred,
			const double* re_group_rand_coef_data_pred,
			double* gp_coords_data_pred,
			const double* gp_rand_coef_data_pred,
			bool use_saved_data,
			const char* vecchia_pred_type,
			int num_neighbors_pred,
			double cg_delta_conv_pred,
			int nsim_var_pred,
			const double* fixed_effects,
			const double* fixed_effects_pred) {
			//First check whether previously set data should be used and load it if required
			std::vector<std::vector<re_group_t>> re_group_levels_pred, re_group_levels_pred_orig;//Matrix with group levels for the grouped random effects (re_group_levels_pred[j] contains the levels for RE number j)
			// Note: re_group_levels_pred_orig is only used for the case (only_one_grouped_RE_calculations_on_RE_scale_ || only_one_grouped_RE_calculations_on_RE_scale_for_prediction_)
			//			since then re_group_levels_pred is over-written for every cluster and the original data thus needs to be saved
			if (use_saved_data) {
				if (num_data_pred > 0) {
					CHECK(num_data_pred == num_data_pred_);
				}
				else {
					num_data_pred = num_data_pred_;
				}
				re_group_levels_pred = re_group_levels_pred_;
				if (cluster_ids_data_pred_.empty()) {
					cluster_ids_data_pred = nullptr;
				}
				else {
					cluster_ids_data_pred = cluster_ids_data_pred_.data();
				}
				if (re_group_rand_coef_data_pred_.empty()) {
					re_group_rand_coef_data_pred = nullptr;
				}
				else {
					re_group_rand_coef_data_pred = re_group_rand_coef_data_pred_.data();
				}
				if (gp_coords_data_pred_.empty()) {
					gp_coords_data_pred = nullptr;
				}
				else {
					gp_coords_data_pred = gp_coords_data_pred_.data();
				}
				if (gp_rand_coef_data_pred_.empty()) {
					gp_rand_coef_data_pred = nullptr;
				}
				else {
					gp_rand_coef_data_pred = gp_rand_coef_data_pred_.data();
				}
				if (covariate_data_pred_.empty()) {
					covariate_data_pred = nullptr;
				}
				else {
					covariate_data_pred = covariate_data_pred_.data();
				}
			}// end use_saved_data
			else {
				if (re_group_data_pred != nullptr) {
					//For grouped random effects: create matrix 're_group_levels_pred' (vector of vectors, dimension: num_group_variables_ x num_data_) with strings of group levels from characters in 'const char* re_group_data_pred'
					re_group_levels_pred = std::vector<std::vector<re_group_t>>(num_group_variables_, std::vector<re_group_t>(num_data_pred));
					ConvertCharToStringGroupLevels(num_data_pred, num_group_variables_, re_group_data_pred, re_group_levels_pred);
				}
			}
			if (only_one_grouped_RE_calculations_on_RE_scale_ || only_one_grouped_RE_calculations_on_RE_scale_for_prediction_) {
				re_group_levels_pred_orig = re_group_levels_pred;
			}
			//Some checks including whether required data is present
			if ((int)re_group_levels_pred.size() == 0 && num_group_variables_ > 0) {
				Log::REFatal("Missing grouping data ('group_data_pred') for grouped random effects for making predictions");
			}
			if (re_group_rand_coef_data_pred == nullptr && num_re_group_rand_coef_ > 0) {
				Log::REFatal("Missing covariate data ('re_group_rand_coef_data_pred') for random coefficients "
					"for grouped random effects for making predictions");
			}
			if (gp_coords_data_pred == nullptr && num_gp_ > 0) {
				Log::REFatal("Missing coordinates data ('gp_coords_pred') for Gaussian process for making predictions");
			}
			if (gp_rand_coef_data_pred == nullptr && num_gp_rand_coef_ > 0) {
				Log::REFatal("Missing covariate data ('gp_rand_coef_data_pred') for random coefficients for Gaussian process for making predictions");
			}
			if (cluster_ids_data_pred == nullptr && num_clusters_ > 1) {
				Log::REFatal("Missing cluster_id data ('cluster_ids_pred') for making predictions");
			}
			CHECK(num_data_pred > 0);
			if (!gauss_likelihood_ && predict_response && predict_cov_mat) {
				Log::REFatal("Calculation of the predictive covariance matrix is not supported "
					"when predicting the response variable (label) for non-Gaussian likelihoods");
			}
			if (predict_cov_mat && predict_var) {
				Log::REFatal("Calculation of both the predictive covariance matrix and variances is not supported. "
					"Choose one of these option (predict_cov_mat or predict_var)");
			}
			if (gp_approx_ == "vecchia" && gauss_likelihood_ && predict_var && num_data_pred > 10000) {
				Log::REWarning("Calculation of (only) predictive variances is currently not optimized for the Vecchia approximation, "
					"and this might takes a lot of time and/or memory.");
			}
			CHECK(cov_pars_pred != nullptr);
			if (has_covariates_) {
				if (covariate_data_pred == nullptr) {
					Log::REFatal("Covariate data 'X_pred' not provided ");
				}
				CHECK(coef_pred != nullptr);
			}
			else {
				if (covariate_data_pred != nullptr) {
					Log::REFatal("Covariate data 'X_pred' provided but model has no linear regresion covariates ");
				}
			}
			if (y_obs == nullptr) {
				if (!y_has_been_set_) {
					Log::REFatal("Response variable data is not provided and has not been set before");
				}
			}
			else {
				// Check response variable data
				if (LightGBM::Common::HasNAOrInf(y_obs, num_data_)) {
					Log::REFatal("NaN or Inf in response variable / label");
				}
			}
			if (num_data_pred > 10000 && predict_cov_mat) {
				double num_mem_d = ((double)num_data_pred) * ((double)num_data_pred);
				int mem_size = (int)(num_mem_d * 8. / 1000000.);
				Log::REWarning("The covariance matrix can be very large for large sample sizes which might lead to memory limitations. "
					"In your case (n = %d), the covariance needs at least approximately %d mb of memory. ", num_data_pred, mem_size);
			}
			if (gp_approx_ == "vecchia") {
				if (vecchia_pred_type != nullptr) {
					SetVecchiaPredType(vecchia_pred_type);
				}
				if (num_neighbors_pred > 0) {
					num_neighbors_pred_ = num_neighbors_pred;
				}
			}
			if (matrix_inversion_method_ == "iterative") {
				if (cg_delta_conv_pred > 0) {
					cg_delta_conv_pred_ = cg_delta_conv_pred;
				}
<<<<<<< HEAD
				SetMatrixInversionPropertiesLikelihood();
=======
				if (nsim_var_pred > 0) {
					nsim_var_pred_ = nsim_var_pred;
				}
>>>>>>> a36041a9
			}
			// Initialize linear predictor related terms and covariance parameters
			vec_t coef, mu;//mu = linear regression predictor
			if (has_covariates_) {//calculate linear regression term
				coef = Eigen::Map<const vec_t>(coef_pred, num_coef_);
				den_mat_t X_pred = Eigen::Map<const den_mat_t>(covariate_data_pred, num_data_pred, num_coef_);
				mu = X_pred * coef;
			}
			vec_t cov_pars = Eigen::Map<const vec_t>(cov_pars_pred, num_cov_par_);
			//Set up cluster IDs
			std::map<data_size_t, int> num_data_per_cluster_pred;
			std::map<data_size_t, std::vector<int>> data_indices_per_cluster_pred;
			std::vector<data_size_t> unique_clusters_pred;
			data_size_t num_clusters_pred;
			SetUpGPIds(num_data_pred, cluster_ids_data_pred, num_data_per_cluster_pred,
				data_indices_per_cluster_pred, unique_clusters_pred, num_clusters_pred);
			//Check whether predictions are made for existing clusters or if only for new independet clusters predictions are made
			bool pred_for_observed_data = false;
			for (const auto& cluster_i : unique_clusters_pred) {
				if (std::find(unique_clusters_.begin(), unique_clusters_.end(), cluster_i) != unique_clusters_.end()) {
					pred_for_observed_data = true;
					break;
				}
			}
			//Factorize covariance matrix and calculate Psi^{-1}y_obs or calculate Laplace approximation (if required)
			if (pred_for_observed_data) {
				SetYCalcCovCalcYAux(cov_pars, coef, y_obs, calc_cov_factor, fixed_effects, false);
			}
			// Loop over different clusters to calculate predictions
			for (const auto& cluster_i : unique_clusters_pred) {

				//Case 1: no data observed for this Gaussian process with ID 'cluster_i'
				if (std::find(unique_clusters_.begin(), unique_clusters_.end(), cluster_i) == unique_clusters_.end()) {
					T_mat psi;
					std::vector<std::shared_ptr<RECompBase<T_mat>>> re_comps_cluster_i;
					int num_REs_pred = num_data_per_cluster_pred[cluster_i];
					//Calculate covariance matrix if needed
					if (predict_cov_mat || predict_var || predict_response) {
						if (gp_approx_ == "vecchia") {
							//TODO: move this code out into another function for better readability
							// Initialize RE components
							std::vector<std::vector<int>> nearest_neighbors_cluster_i(num_data_per_cluster_pred[cluster_i]);
							std::vector<den_mat_t> dist_obs_neighbors_cluster_i(num_data_per_cluster_pred[cluster_i]);
							std::vector<den_mat_t> dist_between_neighbors_cluster_i(num_data_per_cluster_pred[cluster_i]);
							std::vector<Triplet_t> entries_init_B_cluster_i;
							std::vector<Triplet_t> entries_init_B_grad_cluster_i;
							std::vector<std::vector<den_mat_t>> z_outer_z_obs_neighbors_cluster_i(num_data_per_cluster_pred[cluster_i]);
							CreateREComponentsVecchia(num_data_pred, data_indices_per_cluster_pred, cluster_i,
								num_data_per_cluster_pred, gp_coords_data_pred,
								gp_rand_coef_data_pred, re_comps_cluster_i,
								nearest_neighbors_cluster_i, dist_obs_neighbors_cluster_i, dist_between_neighbors_cluster_i,
								entries_init_B_cluster_i, entries_init_B_grad_cluster_i, z_outer_z_obs_neighbors_cluster_i,
								"none", num_neighbors_pred_, false);//TODO: maybe also use ordering for making predictions? (need to check that there are not errors)
							for (int j = 0; j < num_comps_total_; ++j) {
								const vec_t pars = cov_pars.segment(ind_par_[j], ind_par_[j + 1] - ind_par_[j]);
								re_comps_cluster_i[j]->SetCovPars(pars);
							}
							// Calculate a Cholesky factor
							sp_mat_t B_cluster_i;
							sp_mat_t D_inv_cluster_i;
							std::vector<sp_mat_t> B_grad_cluster_i;//not used, but needs to be passed to function
							std::vector<sp_mat_t> D_grad_cluster_i;//not used, but needs to be passed to function
							CalcCovFactorVecchia(num_data_per_cluster_pred[cluster_i], false, re_comps_cluster_i,
								nearest_neighbors_cluster_i, dist_obs_neighbors_cluster_i, dist_between_neighbors_cluster_i,
								entries_init_B_cluster_i, entries_init_B_grad_cluster_i,
								z_outer_z_obs_neighbors_cluster_i,
								B_cluster_i, D_inv_cluster_i, B_grad_cluster_i, D_grad_cluster_i,
								true, 1., false);
							//Calculate Psi
							sp_mat_t D_sqrt(num_data_per_cluster_pred[cluster_i], num_data_per_cluster_pred[cluster_i]);
							D_sqrt.setIdentity();
							D_sqrt.diagonal().array() = D_inv_cluster_i.diagonal().array().pow(-0.5);
							sp_mat_t B_inv_D_sqrt;
							TriangularSolve<sp_mat_t, sp_mat_t, sp_mat_t>(B_cluster_i, D_sqrt, B_inv_D_sqrt, false);
							psi = B_inv_D_sqrt * B_inv_D_sqrt.transpose();
						}//end gp_approx_ == "vecchia"
						else {//not gp_approx_ == "vecchia"
							CreateREComponents(num_data_pred, data_indices_per_cluster_pred,
								cluster_i, re_group_levels_pred, num_data_per_cluster_pred,
								re_group_rand_coef_data_pred, gp_coords_data_pred,
								gp_rand_coef_data_pred, true, re_comps_cluster_i);
							if (only_one_GP_calculations_on_RE_scale_ || only_one_grouped_RE_calculations_on_RE_scale_) {
								num_REs_pred = re_comps_cluster_i[0]->GetNumUniqueREs();
							}
							else {
								num_REs_pred = num_data_per_cluster_pred[cluster_i];
							}
							psi = T_mat(num_REs_pred, num_REs_pred);
							if (gauss_likelihood_ && predict_response) {
								psi.setIdentity();//nugget effect
							}
							else {
								psi.setZero();
							}
							for (int j = 0; j < num_comps_total_; ++j) {
								const vec_t pars = cov_pars.segment(ind_par_[j], ind_par_[j + 1] - ind_par_[j]);
								re_comps_cluster_i[j]->SetCovPars(pars);
								re_comps_cluster_i[j]->CalcSigma();
								psi += (*(re_comps_cluster_i[j]->GetZSigmaZt().get()));
							}
						}//end not gp_approx_ == "vecchia"
						if (gauss_likelihood_) {
							psi *= cov_pars[0];//back-transform
						}
					}//end calculation of covariance matrix
					// Add external fixed_effects
					vec_t mean_pred_id = vec_t::Zero(num_data_per_cluster_pred[cluster_i]);
					if (fixed_effects_pred != nullptr) {//add externaly provided fixed effects
#pragma omp parallel for schedule(static)
						for (int i = 0; i < num_data_per_cluster_pred[cluster_i]; ++i) {
							mean_pred_id[i] += fixed_effects_pred[data_indices_per_cluster_pred[cluster_i][i]];
						}
					}
					// Add linear regression predictor
					if (has_covariates_) {
#pragma omp parallel for schedule(static)
						for (int i = 0; i < num_data_per_cluster_pred[cluster_i]; ++i) {
							mean_pred_id[i] += mu[data_indices_per_cluster_pred[cluster_i][i]];
						}
					}
					bool predict_var_or_response = predict_var || (predict_response && !gauss_likelihood_);
					vec_t var_pred_id;
					if (predict_var_or_response) {
						var_pred_id = psi.diagonal();
					}
					// Map from predictions from random effects scale b to "data scale" Zb
					if (only_one_GP_calculations_on_RE_scale_ || only_one_grouped_RE_calculations_on_RE_scale_) {
						if (predict_var_or_response) {
							vec_t var_pred_id_on_RE_scale = var_pred_id;
							var_pred_id = vec_t(num_data_per_cluster_pred[cluster_i]);
#pragma omp parallel for schedule(static)
							for (data_size_t i = 0; i < num_data_per_cluster_pred[cluster_i]; ++i) {
								var_pred_id[i] = var_pred_id_on_RE_scale[(re_comps_cluster_i[0]->random_effects_indices_of_data_)[i]];
							}
						}
						if (predict_cov_mat) {
							T_mat cov_mat_pred_id_on_RE_scale = psi;
							sp_mat_t Zpred(num_data_per_cluster_pred[cluster_i], num_REs_pred);
							std::vector<Triplet_t> triplets(num_data_per_cluster_pred[cluster_i]);
#pragma omp parallel for schedule(static)
							for (int i = 0; i < num_data_per_cluster_pred[cluster_i]; ++i) {
								triplets[i] = Triplet_t(i, (re_comps_cluster_i[0]->random_effects_indices_of_data_)[i], 1.);
							}
							Zpred.setFromTriplets(triplets.begin(), triplets.end());
							psi = Zpred * cov_mat_pred_id_on_RE_scale * Zpred.transpose();
						}
					}//end only_one_GP_calculations_on_RE_scale_ || only_one_grouped_RE_calculations_on_RE_scale_
					// Transform to response scale for non-Gaussian likelihoods if needed
					if (!gauss_likelihood_ && predict_response) {
						likelihood_[unique_clusters_[0]]->PredictResponse(mean_pred_id, var_pred_id, predict_var);
					}
					// Write on output
#pragma omp parallel for schedule(static)
					for (int i = 0; i < num_data_per_cluster_pred[cluster_i]; ++i) {
						out_predict[data_indices_per_cluster_pred[cluster_i][i]] = mean_pred_id[i];
					}
					// Write covariance / variance on output
					if (!predict_response || gauss_likelihood_) {//this is not done if predict_response==true for non-Gaussian likelihoods 
						if (predict_cov_mat) {
#pragma omp parallel for schedule(static)
							for (int i = 0; i < num_data_per_cluster_pred[cluster_i]; ++i) {//column index
								for (int j = 0; j < num_data_per_cluster_pred[cluster_i]; ++j) {//row index
									out_predict[data_indices_per_cluster_pred[cluster_i][i] * num_data_pred + data_indices_per_cluster_pred[cluster_i][j] + num_data_pred] = psi.coeff(j, i);
								}
							}
						}//end predict_cov_mat
						if (predict_var) {
#pragma omp parallel for schedule(static)
							for (int i = 0; i < num_data_per_cluster_pred[cluster_i]; ++i) {
								out_predict[data_indices_per_cluster_pred[cluster_i][i] + num_data_pred] = var_pred_id[i];
							}
						}//end predict_var
					}//end !predict_response || gauss_likelihood_
					else { // predict_response && !gauss_likelihood_
						if (predict_var) {
#pragma omp parallel for schedule(static)
							for (int i = 0; i < num_data_per_cluster_pred[cluster_i]; ++i) {
								out_predict[data_indices_per_cluster_pred[cluster_i][i] + num_data_pred] = var_pred_id[i];
							}
						}//end predict_var
					}//end write covariance / variance on output

				}//end cluster_i with no observed data
				else {

					//Case 2: there exists observed data for this cluster_i
					den_mat_t gp_coords_mat_pred;
					std::vector<data_size_t> random_effects_indices_of_data_pred;
					int num_REs_pred = num_data_per_cluster_pred[cluster_i];
					if (num_gp_ > 0) {
						std::vector<double> gp_coords_pred;
						for (int j = 0; j < dim_gp_coords_; ++j) {
							for (const auto& id : data_indices_per_cluster_pred[cluster_i]) {
								gp_coords_pred.push_back(gp_coords_data_pred[j * num_data_pred + id]);
							}
						}
						gp_coords_mat_pred = Eigen::Map<den_mat_t>(gp_coords_pred.data(), num_data_per_cluster_pred[cluster_i], dim_gp_coords_);
					}
					if (only_one_grouped_RE_calculations_on_RE_scale_ || only_one_grouped_RE_calculations_on_RE_scale_for_prediction_) {
						// Determine unique group levels per cluster and create map which maps every data point per cluster to a group level
						random_effects_indices_of_data_pred = std::vector<data_size_t>(num_data_per_cluster_pred[cluster_i]);
						std::vector<re_group_t> re_group_levels_pred_unique;
						std::map<re_group_t, int> map_group_label_index_pred;
						int num_group_pred = 0;
						int ii = 0;
						for (const auto& id : data_indices_per_cluster_pred[cluster_i]) {
							if (map_group_label_index_pred.find(re_group_levels_pred_orig[0][id]) == map_group_label_index_pred.end()) {
								map_group_label_index_pred.insert({ re_group_levels_pred_orig[0][id], num_group_pred });
								re_group_levels_pred_unique.push_back(re_group_levels_pred_orig[0][id]);
								random_effects_indices_of_data_pred[ii] = num_group_pred;
								num_group_pred += 1;
							}
							else {
								random_effects_indices_of_data_pred[ii] = map_group_label_index_pred[re_group_levels_pred_orig[0][id]];
							}
							ii += 1;
						}
						re_group_levels_pred[0] = re_group_levels_pred_unique;
						num_REs_pred = (int)re_group_levels_pred[0].size();
					}//end only_one_grouped_RE_calculations_on_RE_scale_ || only_one_grouped_RE_calculations_on_RE_scale_for_prediction_
					else if (only_one_GP_calculations_on_RE_scale_) {
						random_effects_indices_of_data_pred = std::vector<data_size_t>(num_data_per_cluster_pred[cluster_i]);
						std::vector<int> uniques;//unique points
						std::vector<int> unique_idx;//used for constructing incidence matrix Z_ if there are duplicates
						if (gp_approx_ != "none") {
							Log::REWarning("'DetermineUniqueDuplicateCoords' is called and a GP approximation is used. "
								"Note that 'DetermineUniqueDuplicateCoords' is slow for large data ");
						}
						DetermineUniqueDuplicateCoords(gp_coords_mat_pred, num_data_per_cluster_pred[cluster_i], uniques, unique_idx);
#pragma omp for schedule(static)
						for (int i = 0; i < num_data_per_cluster_pred[cluster_i]; ++i) {
							random_effects_indices_of_data_pred[i] = unique_idx[i];
						}
						den_mat_t gp_coords_mat_pred_unique = gp_coords_mat_pred(uniques, Eigen::all);
						gp_coords_mat_pred = gp_coords_mat_pred_unique;
						num_REs_pred = (int)gp_coords_mat_pred.rows();
					}//end only_one_GP_calculations_on_RE_scale_
					// Initialize predictive mean and covariance
					vec_t mean_pred_id;
					if (only_one_GP_calculations_on_RE_scale_ || only_one_grouped_RE_calculations_on_RE_scale_ ||
						only_one_grouped_RE_calculations_on_RE_scale_for_prediction_) {
						mean_pred_id = vec_t(num_REs_pred);
					}
					else {
						mean_pred_id = vec_t(num_data_per_cluster_pred[cluster_i]);
					}
					T_mat cov_mat_pred_id;
					vec_t var_pred_id;
					sp_mat_t Bpo, Bp; // used only if gp_approx_ == "vecchia" && !gauss_likelihood_
					vec_t Dp;
					std::shared_ptr<RECompGP<T_mat>> re_comp;
					if (gp_approx_ == "vecchia") {
						re_comp = std::dynamic_pointer_cast<RECompGP<T_mat>>(re_comps_[cluster_i][ind_intercept_gp_]);
					}
					bool predict_var_or_response = predict_var || (predict_response && !gauss_likelihood_);//variance needs to be available for response prediction for non-Gaussian likelihoods
					// Calculate predictions
					if (gp_approx_ == "vecchia") {
						if (gauss_likelihood_) {
							int num_data_tot = num_data_per_cluster_[cluster_i] + num_data_per_cluster_pred[cluster_i];
							double num_mem_d = ((double)num_neighbors_pred_) * ((double)num_neighbors_pred_) * (double)(num_data_tot)+(double)(num_neighbors_pred_) * (double)(num_data_tot);
							int mem_size = (int)(num_mem_d * 8. / 1000000.);
							if (mem_size > 4000) {
								Log::REDebug("The current implementation of the Vecchia approximation needs a lot of memory if the number of neighbors is large. "
									"In your case (nb. of neighbors = %d, nb. of observations = %d, nb. of predictions = %d), "
									"this needs at least approximately %d mb of memory.",
									num_neighbors_pred_, num_data_per_cluster_[cluster_i], num_data_per_cluster_pred[cluster_i], mem_size);
							}
							if (vecchia_pred_type_ == "order_obs_first_cond_obs_only") {
								CalcPredVecchiaObservedFirstOrder(true, cluster_i, num_data_pred, num_data_per_cluster_pred, data_indices_per_cluster_pred,
									re_comp->coords_, gp_coords_mat_pred, gp_rand_coef_data_pred,
									predict_cov_mat, predict_var, mean_pred_id, cov_mat_pred_id, var_pred_id, Bpo, Bp, Dp);
							}
							else if (vecchia_pred_type_ == "order_obs_first_cond_all") {
								CalcPredVecchiaObservedFirstOrder(false, cluster_i, num_data_pred, num_data_per_cluster_pred, data_indices_per_cluster_pred,
									re_comp->coords_, gp_coords_mat_pred, gp_rand_coef_data_pred,
									predict_cov_mat, predict_var, mean_pred_id, cov_mat_pred_id, var_pred_id, Bpo, Bp, Dp);
							}
							else if (vecchia_pred_type_ == "order_pred_first") {
								CalcPredVecchiaPredictedFirstOrder(cluster_i, num_data_pred, num_data_per_cluster_pred, data_indices_per_cluster_pred,
									re_comp->coords_, gp_coords_mat_pred, gp_rand_coef_data_pred,
									predict_cov_mat, predict_var, mean_pred_id, cov_mat_pred_id, var_pred_id);
							}
							else if (vecchia_pred_type_ == "latent_order_obs_first_cond_obs_only") {
								CalcPredVecchiaLatentObservedFirstOrder(true, cluster_i, num_data_per_cluster_pred,
									re_comp->coords_, gp_coords_mat_pred, predict_cov_mat, predict_var, predict_response,
									mean_pred_id, cov_mat_pred_id, var_pred_id);
								// Note: we use the function 'CalcPredVecchiaLatentObservedFirstOrder' instead of the function 'CalcPredVecchiaObservedFirstOrder' since 
								//	the current implementation cannot handle duplicate values in gp_coords (coordinates / input features) for Vecchia approximations
								//	for latent processes (as matrices that need to be inverted will be singular due to the duplicate values).
								//	The function 'CalcPredVecchiaLatentObservedFirstOrder' avoids this singularity problem by using incidence matrices Z and 
								//	and applying a Vecchia approximation to the GP of all unique gp_coords
							}
							else if (vecchia_pred_type_ == "latent_order_obs_first_cond_all") {
								CalcPredVecchiaLatentObservedFirstOrder(false, cluster_i, num_data_per_cluster_pred,
									re_comp->coords_, gp_coords_mat_pred, predict_cov_mat, predict_var, predict_response,
									mean_pred_id, cov_mat_pred_id, var_pred_id);
							}
							else {
								Log::REFatal("Prediction type '%s' is not supported for the Veccia approximation.", vecchia_pred_type_.c_str());
							}
							if (predict_var || predict_cov_mat) {
								// subtract nugget variance in case latent process is predicted
								if (!predict_response && (vecchia_pred_type_ == "order_obs_first_cond_obs_only" ||
									vecchia_pred_type_ == "order_obs_first_cond_all" ||
									vecchia_pred_type_ == "order_pred_first")) {
									if (predict_cov_mat) {
#pragma omp parallel for schedule(static)
										for (int i = 0; i < num_data_per_cluster_pred[cluster_i]; ++i) {
											cov_mat_pred_id.coeffRef(i, i) -= 1.;
										}
									}
									if (predict_var) {
#pragma omp parallel for schedule(static)
										for (int i = 0; i < num_data_per_cluster_pred[cluster_i]; ++i) {
											var_pred_id[i] -= 1.;
										}
									}
								}
							}
						}//end gauss_likelihood_
						else {//not gauss_likelihood_
							const double* fixed_effects_cluster_i_ptr = nullptr;
							double sigma2 = re_comps_[cluster_i][ind_intercept_gp_]->cov_pars_[0];
							// Note that fixed_effects_cluster_i_ptr is not used since calc_mode == false
							// The mode has been calculated already before in the Predict() function above
							// mean_pred_id and cov_mat_pred_id are not calculate in 'CalcPredVecchiaObservedFirstOrder', only Bpo, Bp, and Dp for non-Gaussian likelihoods
							if (vecchia_pred_type_ == "latent_order_obs_first_cond_obs_only") {
								CalcPredVecchiaObservedFirstOrder(true, cluster_i, num_data_pred, num_data_per_cluster_pred, data_indices_per_cluster_pred,
									re_comp->coords_, gp_coords_mat_pred, gp_rand_coef_data_pred,
									false, false, mean_pred_id, cov_mat_pred_id, var_pred_id, Bpo, Bp, Dp);
								likelihood_[cluster_i]->PredictLaplaceApproxVecchia(y_[cluster_i].data(), y_int_[cluster_i].data(), fixed_effects_cluster_i_ptr, num_data_per_cluster_[cluster_i],
									B_[cluster_i], D_inv_[cluster_i], Bpo, Bp, Dp,
									mean_pred_id, cov_mat_pred_id, var_pred_id,
									predict_cov_mat, predict_var_or_response, false, true, sigma2);
							}
							else if (vecchia_pred_type_ == "latent_order_obs_first_cond_all") {
								CalcPredVecchiaObservedFirstOrder(false, cluster_i, num_data_pred, num_data_per_cluster_pred, data_indices_per_cluster_pred,
									re_comp->coords_, gp_coords_mat_pred, gp_rand_coef_data_pred,
									false, false, mean_pred_id, cov_mat_pred_id, var_pred_id, Bpo, Bp, Dp);
								likelihood_[cluster_i]->PredictLaplaceApproxVecchia(y_[cluster_i].data(), y_int_[cluster_i].data(), fixed_effects_cluster_i_ptr, num_data_per_cluster_[cluster_i],
									B_[cluster_i], D_inv_[cluster_i], Bpo, Bp, Dp,
									mean_pred_id, cov_mat_pred_id, var_pred_id,
									predict_cov_mat, predict_var_or_response, false, false, sigma2);
							}
							else {
								Log::REFatal("Prediction type '%s' is not supported for the Veccia approximation.", vecchia_pred_type_.c_str());
							}
						}//end not gauss_likelihood_
					}//end gp_approx_ == "vecchia"
					else {// not gp_approx_ == "vecchia"
						CalcPred(cluster_i, num_data_pred, num_data_per_cluster_pred, data_indices_per_cluster_pred,
							re_group_levels_pred, re_group_rand_coef_data_pred, gp_coords_mat_pred, gp_rand_coef_data_pred,
							predict_cov_mat, predict_var_or_response, predict_response,
							mean_pred_id, cov_mat_pred_id, var_pred_id);
					}//end not gp_approx_ == "vecchia"
					//map from predictions from random effects scale b to "data scale" Zb
					if (only_one_GP_calculations_on_RE_scale_ || only_one_grouped_RE_calculations_on_RE_scale_ ||
						only_one_grouped_RE_calculations_on_RE_scale_for_prediction_) {
						vec_t mean_pred_id_on_RE_scale = mean_pred_id;
						mean_pred_id = vec_t(num_data_per_cluster_pred[cluster_i]);
#pragma omp parallel for schedule(static)
						for (data_size_t i = 0; i < num_data_per_cluster_pred[cluster_i]; ++i) {
							mean_pred_id[i] = mean_pred_id_on_RE_scale[random_effects_indices_of_data_pred[i]];
						}
						if (predict_var_or_response) {
							vec_t var_pred_id_on_RE_scale = var_pred_id;
							var_pred_id = vec_t(num_data_per_cluster_pred[cluster_i]);
#pragma omp parallel for schedule(static)
							for (data_size_t i = 0; i < num_data_per_cluster_pred[cluster_i]; ++i) {
								var_pred_id[i] = var_pred_id_on_RE_scale[random_effects_indices_of_data_pred[i]];
							}
						}
						if (predict_cov_mat) {
							T_mat cov_mat_pred_id_on_RE_scale = cov_mat_pred_id;
							sp_mat_t Zpred(num_data_per_cluster_pred[cluster_i], num_REs_pred);
							std::vector<Triplet_t> triplets(num_data_per_cluster_pred[cluster_i]);
#pragma omp parallel for schedule(static)
							for (int i = 0; i < num_data_per_cluster_pred[cluster_i]; ++i) {
								triplets[i] = Triplet_t(i, random_effects_indices_of_data_pred[i], 1.);
							}
							Zpred.setFromTriplets(triplets.begin(), triplets.end());
							cov_mat_pred_id = Zpred * cov_mat_pred_id_on_RE_scale * Zpred.transpose();
						}
					}//end only_one_GP_calculations_on_RE_scale_ || only_one_grouped_RE_calculations_on_RE_scale_ || only_one_grouped_RE_calculations_on_RE_scale_for_prediction_
					// Add externaly provided fixed effects
					if (fixed_effects_pred != nullptr) {
#pragma omp parallel for schedule(static)
						for (int i = 0; i < num_data_per_cluster_pred[cluster_i]; ++i) {
							mean_pred_id[i] += fixed_effects_pred[data_indices_per_cluster_pred[cluster_i][i]];
						}
					}
					// Add linear regression predictor
					if (has_covariates_) {
#pragma omp parallel for schedule(static)
						for (int i = 0; i < num_data_per_cluster_pred[cluster_i]; ++i) {
							mean_pred_id[i] += mu[data_indices_per_cluster_pred[cluster_i][i]];
						}
					}
					if (!gauss_likelihood_ && predict_response) {
						likelihood_[unique_clusters_[0]]->PredictResponse(mean_pred_id, var_pred_id, predict_var);
					}
					// Write on output
#pragma omp parallel for schedule(static)
					for (int i = 0; i < num_data_per_cluster_pred[cluster_i]; ++i) {
						out_predict[data_indices_per_cluster_pred[cluster_i][i]] = mean_pred_id[i];
					}
					// Write covariance / variance on output
					if (predict_cov_mat) {
						if (gauss_likelihood_) {
							cov_mat_pred_id *= cov_pars[0];
						}
#pragma omp parallel for schedule(static)
						for (int i = 0; i < num_data_per_cluster_pred[cluster_i]; ++i) {//column index
							for (int j = 0; j < num_data_per_cluster_pred[cluster_i]; ++j) {//row index
								out_predict[data_indices_per_cluster_pred[cluster_i][i] * num_data_pred + data_indices_per_cluster_pred[cluster_i][j] + num_data_pred] = cov_mat_pred_id.coeff(j, i);
							}
						}
					}//end predict_cov_mat
					if (predict_var) {
						if (gauss_likelihood_) {
							var_pred_id *= cov_pars[0];
						}
#pragma omp parallel for schedule(static)
						for (int i = 0; i < num_data_per_cluster_pred[cluster_i]; ++i) {
							out_predict[data_indices_per_cluster_pred[cluster_i][i] + num_data_pred] = var_pred_id[i];
						}
					}//end predict_var
					//end write covariance / variance on output
				}//end cluster_i with data
			}//end loop over cluster
			//Set cross-covariances between different independent clusters to 0
			if (predict_cov_mat && unique_clusters_pred.size() > 1 && (!predict_response || gauss_likelihood_)) {
				for (const auto& cluster_i : unique_clusters_pred) {
					for (const auto& cluster_j : unique_clusters_pred) {
						if (cluster_i != cluster_j) {
#pragma omp parallel for schedule(static)
							for (int i = 0; i < num_data_per_cluster_pred[cluster_i]; ++i) {//column index
								for (int j = 0; j < num_data_per_cluster_pred[cluster_j]; ++j) {//row index
									out_predict[data_indices_per_cluster_pred[cluster_i][i] * num_data_pred + data_indices_per_cluster_pred[cluster_j][j] + num_data_pred] = 0.;
								}
							}
						}
					}
				}
			}
		}//end Predict

		/*!
		* \brief Predict ("estimate") training data random effects
		* \param cov_pars_pred Covariance parameters of components
		* \param coef_pred Coefficients for linear covariates
		* \param y_obs Response variable for observed data
		* \param[out] out_predict Predicted training data random effects and variances if calc_var
		* \param calc_cov_factor If true, the covariance matrix of the observed data is factorized otherwise a previously done factorization is used
		* \param fixed_effects Fixed effects component of location parameter for observed data (only used for non-Gaussian likelihoods)
		* \param calc_var If true, variances are also calculated
		*/
		void PredictTrainingDataRandomEffects(const double* cov_pars_pred,
			const double* coef_pred,
			const double* y_obs,
			double* out_predict,
			bool calc_cov_factor,
			const double* fixed_effects,
			bool calc_var) {
			//Some checks
			CHECK(cov_pars_pred != nullptr);
			if (has_covariates_) {
				CHECK(coef_pred != nullptr);
			}
			if (y_obs == nullptr) {
				if (!y_has_been_set_) {
					Log::REFatal("Response variable data is not provided and has not been set before");
				}
			}
			vec_t cov_pars = Eigen::Map<const vec_t>(cov_pars_pred, num_cov_par_);
			vec_t coef;
			if (has_covariates_) {
				coef = Eigen::Map<const vec_t>(coef_pred, num_coef_);
			}
			if (gauss_likelihood_ && gp_approx_ == "vecchia") {
				calc_cov_factor = true;//recalculate Vecchia approximation since it might have been done (saved in B_) with a different nugget effect if calc_std_dev == true in CalcStdDevCovPar
			}
			SetYCalcCovCalcYAux(cov_pars, coef, y_obs, calc_cov_factor, fixed_effects, true);
			// Loop over different clusters to calculate predictions
			for (const auto& cluster_i : unique_clusters_) {
				if (gauss_likelihood_) {
					if (gp_approx_ == "vecchia") {
						if (num_comps_total_ > 1) {
							Log::REFatal("PredictTrainingDataRandomEffects() is not implemented for the Vecchia approximation "
								"when having multiple GPs / random coefficient GPs ");
						}
#pragma omp parallel for schedule(static)// Write on output
						for (int i = 0; i < num_data_per_cluster_[cluster_i]; ++i) {
							out_predict[data_indices_per_cluster_[cluster_i][i]] = y_[cluster_i][i] - y_aux_[cluster_i][i];
						}
						if (calc_var) {
							sp_mat_t B_inv(num_data_per_cluster_[cluster_i], num_data_per_cluster_[cluster_i]);
							sp_mat_t M_aux = B_[cluster_i].cwiseProduct(D_inv_[cluster_i] * B_[cluster_i]);
#pragma omp parallel for schedule(static)// Write on output
							for (int i = 0; i < num_data_per_cluster_[cluster_i]; ++i) {
								out_predict[data_indices_per_cluster_[cluster_i][i] + num_data_ * num_comps_total_] = cov_pars[0] * (1. - M_aux.col(i).sum());
							}
						}
					}
					else {// not gp_approx_ == "vecchia"
						int cn = 0;//component number counter
						const vec_t* y_aux = &(y_aux_[cluster_i]);
						vec_t mean_pred_id, var_pred_id;
						if (calc_var) {
							var_pred_id = vec_t(num_data_per_cluster_[cluster_i]);
						}
						//Grouped random effects
						for (int j = 0; j < num_re_group_total_; ++j) {
							double sigma = re_comps_[cluster_i][cn]->cov_pars_[0];
							if (only_grouped_REs_use_woodbury_identity_ && num_re_group_total_ == 1) {
								if (re_comps_[cluster_i][cn]->IsRandCoef()) {
									Log::REFatal("PredictTrainingDataRandomEffects() is not implemented when having only one grouped random coefficient effect ");
								}
								vec_t ZtYAux;
								mean_pred_id = vec_t(num_data_per_cluster_[cluster_i]);
								int num_re = re_comps_[cluster_i][cn]->GetNumUniqueREs();
								CalcZtVGivenIndices(num_data_per_cluster_[cluster_i], num_re,
									re_comps_[cluster_i][cn]->random_effects_indices_of_data_.data(), *y_aux, ZtYAux, true);
#pragma omp parallel for schedule(static)
								for (data_size_t i = 0; i < num_data_per_cluster_[cluster_i]; ++i) {
									mean_pred_id[i] = sigma * ZtYAux[(re_comps_[cluster_i][0]->random_effects_indices_of_data_)[i]];
								}
								if (calc_var) {
									vec_t M_aux = (ZtZ_[cluster_i].diagonal().array() / sqrt_diag_SigmaI_plus_ZtZ_[cluster_i].array()).matrix();
									vec_t M_aux2 = (ZtZ_[cluster_i].diagonal().array() - M_aux.array().square()).matrix();
									vec_t M_aux3 = (sigma - (sigma * sigma * M_aux2.array())).matrix();
									vec_t M_aux4 = M_aux3.array().sqrt().matrix();
									sp_mat_t M_aux5 = M_aux4.asDiagonal() * Zt_[cluster_i];
#pragma omp parallel for schedule(static)
									for (int i = 0; i < num_data_per_cluster_[cluster_i]; ++i) {
										var_pred_id[i] = cov_pars[0] * M_aux5.col(i).squaredNorm();
									}
								}
							}//end only_grouped_REs_use_woodbury_identity_ && num_re_group_total_ == 1
							else {
								sp_mat_t* Z_j = re_comps_[cluster_i][cn]->GetZ();
								sp_mat_t Z_base_j;
								if (re_comps_[cluster_i][cn]->IsRandCoef()) {
									Z_base_j = *Z_j;
#pragma omp parallel for schedule(static)
									for (int k = 0; k < Z_base_j.outerSize(); ++k) {
										for (sp_mat_t::InnerIterator it(Z_base_j, k); it; ++it) {
											it.valueRef() = 1.;
										}
									}
									mean_pred_id = sigma * Z_base_j * ((*Z_j).transpose() * (*y_aux));
								}
								else {
									mean_pred_id = sigma * (*Z_j) * ((*Z_j).transpose() * (*y_aux));
								}
								if (calc_var) {
									sp_mat_t ZjtZj = (*Z_j).transpose() * (*Z_j);
									if (only_grouped_REs_use_woodbury_identity_) {
										T_mat M_aux;
										if (CholeskyHasPermutation<T_chol>(chol_facts_[cluster_i])) {
											TriangularSolve<T_mat, sp_mat_t, T_mat>(chol_facts_[cluster_i].CholFactMatrix(), P_ZtZj_[cluster_i][cn], M_aux, false);
										}
										else {
											TriangularSolve<T_mat, sp_mat_t, T_mat>(chol_facts_[cluster_i].CholFactMatrix(), ZtZj_[cluster_i][cn], M_aux, false);
										}
										T_mat M_aux3 = sigma * sigma * (M_aux.transpose() * M_aux - ZjtZj);
										M_aux3.diagonal().array() += sigma;
										if (re_comps_[cluster_i][cn]->IsRandCoef()) {
											Z_j = &Z_base_j;
										}
										T_mat M_aux4 = (*Z_j) * M_aux3;
#pragma omp parallel for schedule(static)
										for (int i = 0; i < num_data_per_cluster_[cluster_i]; ++i) {
											var_pred_id[i] = cov_pars[0] * (*Z_j).row(i).cwiseProduct(M_aux4.row(i)).sum();
										}
									}//end only_grouped_REs_use_woodbury_identity_
									else {//!only_grouped_REs_use_woodbury_identity_
										T_mat M_aux;
										TriangularSolveGivenCholesky<T_chol, T_mat, sp_mat_t, T_mat>(chol_facts_[cluster_i], *Z_j, M_aux, false);
										T_mat M_aux2 = (*Z_j) * M_aux.transpose();
										if (re_comps_[cluster_i][cn]->IsRandCoef()) {
											Z_j = &Z_base_j;
										}
#pragma omp parallel for schedule(static)
										for (int i = 0; i < num_data_per_cluster_[cluster_i]; ++i) {
											var_pred_id[i] = cov_pars[0] * (sigma - sigma * sigma * M_aux2.row(i).squaredNorm());
										}
									}//end !only_grouped_REs_use_woodbury_identity_
								}//end calc_var
							}//end !(only_grouped_REs_use_woodbury_identity_ && num_re_group_total_ == 1)
#pragma omp parallel for schedule(static)// Write on output
							for (int i = 0; i < num_data_per_cluster_[cluster_i]; ++i) {
								out_predict[data_indices_per_cluster_[cluster_i][i] + num_data_ * cn] = mean_pred_id[i];
							}
							if (calc_var) {
#pragma omp parallel for schedule(static)// Write on output
								for (int i = 0; i < num_data_per_cluster_[cluster_i]; ++i) {
									out_predict[data_indices_per_cluster_[cluster_i][i] + num_data_ * cn + num_data_ * num_comps_total_] = var_pred_id[i];
								}
							}
							cn += 1;
						}//end gouped random effects
						//Gaussian process
						if (num_gp_ > 0) {
							std::shared_ptr<RECompGP<T_mat>> re_comp_base = std::dynamic_pointer_cast<RECompGP<T_mat>>(re_comps_[cluster_i][cn]);
							sp_mat_t* Z_j = nullptr, * Z_base_j = nullptr;
							for (int j = 0; j < num_gp_total_; ++j) {
								double sigma = re_comps_[cluster_i][cn]->cov_pars_[0];
								std::shared_ptr<RECompGP<T_mat>> re_comp = std::dynamic_pointer_cast<RECompGP<T_mat>>(re_comps_[cluster_i][cn]);
								if (re_comp->IsRandCoef() || re_comp_base->HasZ()) {
									Z_j = re_comp->GetZ();
									if (re_comp_base->HasZ()) {
										Z_base_j = re_comp_base->GetZ();
									}
								}
								if (re_comp_base->HasZ()) {
									mean_pred_id = (*Z_base_j) * ((re_comp->sigma_) * ((*Z_j).transpose() * (*y_aux)));
								}
								else if (re_comp->IsRandCoef()) {
									mean_pred_id = (re_comp->sigma_) * ((*Z_j).transpose() * (*y_aux));
								}
								else {
									mean_pred_id = (re_comp->sigma_) * (*y_aux);
								}
								if (calc_var) {
									T_mat M_aux, M_aux2, M_aux3;
									if (re_comp_base->HasZ()){
										M_aux = (*Z_j) * (re_comp->sigma_) * (*Z_base_j).transpose();
									}
									else if (re_comp->IsRandCoef()) {
										M_aux = (*Z_j) * (re_comp->sigma_);
									}
									else {
										M_aux = re_comp->sigma_;
									}
									TriangularSolveGivenCholesky<T_chol, T_mat, T_mat, T_mat>(chol_facts_[cluster_i], M_aux, M_aux2, false);
#pragma omp parallel for schedule(static)
									for (int i = 0; i < num_data_per_cluster_[cluster_i]; ++i) {
										var_pred_id[i] = cov_pars[0] * (sigma - M_aux2.col(i).squaredNorm());
									}
								}
#pragma omp parallel for schedule(static)// Write on output
								for (int i = 0; i < num_data_per_cluster_[cluster_i]; ++i) {
									out_predict[data_indices_per_cluster_[cluster_i][i] + num_data_ * cn] = mean_pred_id[i];
								}
								if (calc_var) {
#pragma omp parallel for schedule(static)// Write on output
									for (int i = 0; i < num_data_per_cluster_[cluster_i]; ++i) {
										out_predict[data_indices_per_cluster_[cluster_i][i] + num_data_ * cn + num_data_ * num_comps_total_] = var_pred_id[i];
									}
								}
								cn += 1;
							}//end loop over GP components
						}// end Gaussian process
					}// end not gp_approx_ == "vecchia"
				}//end gauss_likelihood_
				else {//not gauss_likelihood_
					const vec_t* mode = likelihood_[cluster_i]->GetMode();
					if (gp_approx_ == "vecchia") {
#pragma omp parallel for schedule(static)// Write on output
						for (int i = 0; i < num_data_per_cluster_[cluster_i]; ++i) {
							out_predict[data_indices_per_cluster_[cluster_i][i]] = (*mode)[i];
						}
						if (calc_var) {
							vec_t var_pred_id;
							double sigma2 = re_comps_[cluster_i][ind_intercept_gp_]->cov_pars_[0];
							likelihood_[cluster_i]->CalcVarLaplaceApproxVecchia(var_pred_id, sigma2);
#pragma omp parallel for schedule(static)// Write on output
							for (int i = 0; i < num_data_per_cluster_[cluster_i]; ++i) {
								out_predict[data_indices_per_cluster_[cluster_i][i] + num_data_] = var_pred_id[i];
							}
						}
					}//end gp_approx_ == "vecchia"
					else if (only_grouped_REs_use_woodbury_identity_ && !only_one_grouped_RE_calculations_on_RE_scale_) {
						vec_t var_pred_all;
						for (int cn = 0; cn < num_re_group_total_; ++cn) {
							vec_t mean_pred_id;
							sp_mat_t* Z_j = re_comps_[cluster_i][cn]->GetZ();
							sp_mat_t Z_base_j;
							if (re_comps_[cluster_i][cn]->IsRandCoef()) {
								Z_base_j = *Z_j;
#pragma omp parallel for schedule(static)
								for (int k = 0; k < Z_base_j.outerSize(); ++k) {
									for (sp_mat_t::InnerIterator it(Z_base_j, k); it; ++it) {
										it.valueRef() = 1.;
									}
								}
								Z_j = &Z_base_j;
							}
							int num_re_comp = cum_num_rand_eff_[cluster_i][cn + 1] - cum_num_rand_eff_[cluster_i][cn];
							int start_re_comp = cum_num_rand_eff_[cluster_i][cn];
							mean_pred_id = (*Z_j) * (*mode).segment(start_re_comp, num_re_comp);
#pragma omp parallel for schedule(static)// Write on output
							for (int i = 0; i < num_data_per_cluster_[cluster_i]; ++i) {
								out_predict[data_indices_per_cluster_[cluster_i][i] + num_data_ * cn] = mean_pred_id[i];
							}
							if (calc_var) {
								if (cn == 0) {
									likelihood_[cluster_i]->CalcVarLaplaceApproxGroupedRE(var_pred_all);
								}
								vec_t var_pred_id = (*Z_j) * var_pred_all.segment(start_re_comp, num_re_comp);
#pragma omp parallel for schedule(static)// Write on output
								for (int i = 0; i < num_data_per_cluster_[cluster_i]; ++i) {
									out_predict[data_indices_per_cluster_[cluster_i][i] + num_data_ * cn + num_data_ * num_comps_total_] = var_pred_id[i];
								}
							}
						}
					}//end only_grouped_REs_use_woodbury_identity_ && !only_one_grouped_RE_calculations_on_RE_scale_
					else if (only_one_grouped_RE_calculations_on_RE_scale_ || only_one_GP_calculations_on_RE_scale_) {
#pragma omp parallel for schedule(static)// Write on output
						for (int i = 0; i < num_data_per_cluster_[cluster_i]; ++i) {
							out_predict[data_indices_per_cluster_[cluster_i][i]] = (*mode)[(re_comps_[cluster_i][0]->random_effects_indices_of_data_)[i]];
						}
						if (calc_var) {
							vec_t var_pred_id;
							if (only_one_GP_calculations_on_RE_scale_) {
								likelihood_[cluster_i]->CalcVarLaplaceApproxOnlyOneGPCalculationsOnREScale(ZSigmaZt_[cluster_i], 
									re_comps_[cluster_i][0]->random_effects_indices_of_data_.data(),
									var_pred_id);
							}
							else if (only_one_grouped_RE_calculations_on_RE_scale_){
								likelihood_[cluster_i]->CalcVarLaplaceApproxOnlyOneGroupedRECalculationsOnREScale(var_pred_id);
							}
#pragma omp parallel for schedule(static)// Write on output
							for (int i = 0; i < num_data_per_cluster_[cluster_i]; ++i) {
								out_predict[data_indices_per_cluster_[cluster_i][i] + num_data_] = var_pred_id[(re_comps_[cluster_i][0]->random_effects_indices_of_data_)[i]];
							}
						}
					}//end only_one_grouped_RE_calculations_on_RE_scale_ || only_one_GP_calculations_on_RE_scale_
					else {//at least one GP and additional components
						//Note: use the "general" prediction formula since the mode is calculated on the aggragate scale and not for every component separaretly (mode_.size() == num_data and not num_data * num_comps_total_)
						if (calc_var) {
							Log::REFatal("PredictTrainingDataRandomEffects(): calculating of variances is not implemented when having at least on GP and additional random effects ");
						}
						const vec_t* first_deriv = likelihood_[cluster_i]->GetFirstDerivLL();
						int cn = 0;//component number counter
						vec_t mean_pred_id;
						for (int j = 0; j < num_re_group_total_; ++j) {
							double sigma = re_comps_[cluster_i][cn]->cov_pars_[0];
							if (re_comps_[cluster_i][cn]->IsRandCoef()) {
								sp_mat_t* Z_j = re_comps_[cluster_i][cn]->GetZ();
								sp_mat_t Z_base_j = *Z_j;
#pragma omp parallel for schedule(static)
								for (int k = 0; k < Z_base_j.outerSize(); ++k) {
									for (sp_mat_t::InnerIterator it(Z_base_j, k); it; ++it) {
										it.valueRef() = 1.;
									}
								}
								mean_pred_id = sigma * Z_base_j * (*Z_j).transpose() * (*first_deriv);
							}
							else {
								sp_mat_t* Z_j = re_comps_[cluster_i][cn]->GetZ();
								mean_pred_id = sigma * (*Z_j) * (*Z_j).transpose() * (*first_deriv);
							}
#pragma omp parallel for schedule(static)// Write on output
							for (int i = 0; i < num_data_per_cluster_[cluster_i]; ++i) {
								out_predict[data_indices_per_cluster_[cluster_i][i] + num_data_ * cn] = mean_pred_id[i];
							}
							cn += 1;
						}//end loop over grouped RE
						//GPs 
						std::shared_ptr<RECompGP<T_mat>> re_comp_base = std::dynamic_pointer_cast<RECompGP<T_mat>>(re_comps_[cluster_i][cn]);
						sp_mat_t* Z_j = nullptr, * Z_base_j = nullptr;
						for (int j = 0; j < num_gp_total_; ++j) {
							std::shared_ptr<RECompGP<T_mat>> re_comp = std::dynamic_pointer_cast<RECompGP<T_mat>>(re_comps_[cluster_i][cn]);
							if (re_comp->IsRandCoef() || re_comp_base->HasZ()) {
								Z_j = re_comp->GetZ();
								if (re_comp_base->HasZ()) {
									Z_base_j = re_comp_base->GetZ();
								}
							}
							if (re_comp_base->HasZ()) {
								mean_pred_id = (*Z_base_j) * (re_comp->sigma_) * (*Z_j).transpose() * (*first_deriv);
							}
							else if (re_comp->IsRandCoef()) {
								mean_pred_id = (re_comp->sigma_) * (*Z_j).transpose() * (*first_deriv);
							}
							else {
								mean_pred_id = (re_comp_base->sigma_) * (*first_deriv);
							}
#pragma omp parallel for schedule(static)// Write on output
							for (int i = 0; i < num_data_per_cluster_[cluster_i]; ++i) {
								out_predict[data_indices_per_cluster_[cluster_i][i] + num_data_ * cn] = mean_pred_id[i];
							}
							cn += 1;
						}//end loop over GPs
					}//end at least one GP and additional components
				}//end not gauss_likelihood_
			}//end loop over cluster
		}//end PredictTrainingDataRandomEffects

		/*!
		* \brief Find "reasonable" default values for the initial values of the covariance parameters (on transformed scale)
		*		 Note: You should pre-allocate memory for optim_cov_pars (length = number of covariance parameters)
		* \param y_data Response variable data
		* \param[out] init_cov_pars Initial values for covariance parameters of RE components
		*/
		void FindInitCovPar(const double* y_data,
			double* init_cov_pars) {
			double mean = 0;
			double var = 0;
			int ind_par;
			double init_marg_var = 1.;
			if (gauss_likelihood_) {
				//determine initial value for nugget effect
#pragma omp parallel for schedule(static) reduction(+:mean)
				for (int i = 0; i < num_data_; ++i) {
					mean += y_data[i];
				}
				mean /= num_data_;
#pragma omp parallel for schedule(static) reduction(+:var)
				for (int i = 0; i < num_data_; ++i) {
					var += (y_data[i] - mean) * (y_data[i] - mean);
				}
				var /= (num_data_ - 1);
				init_cov_pars[0] = var;
				ind_par = 1;
			}//end Gaussian data
			else {//non-Gaussian likelihoods
				ind_par = 0;
				if (optimizer_cov_pars_ == "nelder_mead") {
					init_marg_var = 0.1;
				}
				//TODO: find better initial values depending on the likelihood (e.g., poisson, gamma, etc.)
			}
			if (gp_approx_ == "vecchia") {//Neither distances nor coordinates are saved for random coefficient GPs in the Vecchia approximation -> cannot find initial parameters -> just copy the ones from the intercept GP
				// find initial values for intercept process
				int num_par_j = ind_par_[1] - ind_par_[0];
				vec_t pars = vec_t(num_par_j);
				re_comps_[unique_clusters_[0]][0]->FindInitCovPar(rng_, pars, init_marg_var);
				for (int jj = 0; jj < num_par_j; ++jj) {
					init_cov_pars[ind_par] = pars[jj];
					ind_par++;
				}
				//set the same values to random coefficient processes
				for (int j = 1; j < num_gp_total_; ++j) {
					num_par_j = ind_par_[j + 1] - ind_par_[j];
					for (int jj = 0; jj < num_par_j; ++jj) {
						init_cov_pars[ind_par] = pars[jj];
						ind_par++;
					}
				}
			}
			else {
				for (int j = 0; j < num_comps_total_; ++j) {
					int num_par_j = ind_par_[j + 1] - ind_par_[j];
					vec_t pars = vec_t(num_par_j);
					re_comps_[unique_clusters_[0]][j]->FindInitCovPar(rng_, pars, init_marg_var);
					//TODO (low priority): find better initial estimates for grouped random effects for Gaussian likelihoods (as e.g. the variance of the group means)
					for (int jj = 0; jj < num_par_j; ++jj) {
						init_cov_pars[ind_par] = pars[jj];
						ind_par++;
					}
				}
			}
		}//end FindInitCovPar

		int num_cov_par() {
			return(num_cov_par_);
		}

		/*!
		* \brief Calculate the leaf values when performing a Newton update step after the tree structure has been found in tree-boosting
		*    Note: only used in GPBoost for combined Gaussian process tree-boosting (this is called from 'objective_function_->NewtonUpdateLeafValues'). It is assumed that 'CalcYAux' has been called before (from 'objective_function_->GetGradients').
		* \param data_leaf_index Leaf index for every data point (array of size num_data)
		* \param num_leaves Number of leaves
		* \param[out] leaf_values Leaf values when performing a Newton update step (array of size num_leaves)
		* \param marg_variance The marginal variance. Default = 1. Can be used to multiply values by it since Newton updates do not depend on it but 'CalcYAux' might have been called using marg_variance!=1.
		*/
		void NewtonUpdateLeafValues(const int* data_leaf_index,
			const int num_leaves,
			double* leaf_values,
			double marg_variance) {
			if (!gauss_likelihood_) {
				Log::REFatal("Newton updates for leaf values is only supported for Gaussian data");
			}
			CHECK(y_aux_has_been_calculated_);//y_aux_ has already been calculated when calculating the gradient for finding the tree structure from 'GetGradients' in 'regression_objetive.hpp'
			den_mat_t HTPsiInvH(num_leaves, num_leaves);
			vec_t HTYAux(num_leaves);
			HTPsiInvH.setZero();
			HTYAux.setZero();
			for (const auto& cluster_i : unique_clusters_) {
				//Entries for matrix H_cluster_i = incidence matrix H that relates tree leaves to observations for cluster_i
				std::vector<Triplet_t> entries_H_cluster_i(num_data_per_cluster_[cluster_i]);
#pragma omp parallel for schedule(static)
				for (int i = 0; i < num_data_per_cluster_[cluster_i]; ++i) {
					entries_H_cluster_i[i] = Triplet_t(i, data_leaf_index[data_indices_per_cluster_[cluster_i][i]], 1.);
				}
				den_mat_t HTPsiInvH_cluster_i;
				if (gp_approx_ == "vecchia") {
					sp_mat_t H_cluster_i(num_data_per_cluster_[cluster_i], num_leaves);//row major format is needed for Vecchia approx.
					H_cluster_i.setFromTriplets(entries_H_cluster_i.begin(), entries_H_cluster_i.end());
					HTYAux -= H_cluster_i.transpose() * y_aux_[cluster_i];//minus sign since y_aux_ has been calculated on the gradient = F-y (and not y-F)
					sp_mat_t BH = B_[cluster_i] * H_cluster_i;
					HTPsiInvH_cluster_i = den_mat_t(BH.transpose() * D_inv_[cluster_i] * BH);
				}
				else {
					sp_mat_t H_cluster_i(num_data_per_cluster_[cluster_i], num_leaves);
					H_cluster_i.setFromTriplets(entries_H_cluster_i.begin(), entries_H_cluster_i.end());
					HTYAux -= H_cluster_i.transpose() * y_aux_[cluster_i];//minus sign since y_aux_ has been calculated on the gradient = F-y (and not y-F)
					if (only_grouped_REs_use_woodbury_identity_) {
						T_mat MInvSqrtZtH;
						if (num_re_group_total_ == 1 && num_comps_total_ == 1) {//only one random effect -> ZtZ_ is diagonal
							sp_mat_t ZtH_cluster_i = Zt_[cluster_i] * H_cluster_i;
							MInvSqrtZtH = sqrt_diag_SigmaI_plus_ZtZ_[cluster_i].array().inverse().matrix().asDiagonal() * ZtH_cluster_i;
						}
						else {
							sp_mat_t ZtH_cluster_i;
							if (CholeskyHasPermutation<T_chol>(chol_facts_[cluster_i])) {
								ZtH_cluster_i = P_Zt_[cluster_i] * H_cluster_i;
							}
							else {
								ZtH_cluster_i = Zt_[cluster_i] * H_cluster_i;
							}
							TriangularSolve<T_mat, sp_mat_t, T_mat>(chol_facts_[cluster_i].CholFactMatrix(), ZtH_cluster_i, MInvSqrtZtH, false);
						}
						HTPsiInvH_cluster_i = H_cluster_i.transpose() * H_cluster_i - MInvSqrtZtH.transpose() * MInvSqrtZtH;
					}
					else {
						T_mat PsiInvSqrtH;
						TriangularSolveGivenCholesky<T_chol, T_mat, sp_mat_t, T_mat>(chol_facts_[cluster_i], H_cluster_i, PsiInvSqrtH, false);
						HTPsiInvH_cluster_i = PsiInvSqrtH.transpose() * PsiInvSqrtH;
					}
				}
				HTPsiInvH += HTPsiInvH_cluster_i;
			}
			HTYAux *= marg_variance;
			vec_t new_leaf_values = HTPsiInvH.llt().solve(HTYAux);
			for (int i = 0; i < num_leaves; ++i) {
				leaf_values[i] = new_leaf_values[i];
			}
		}//end NewtonUpdateLeafValues

	private:

		// RESPONSE DATA
		/*! \brief Number of data points */
		data_size_t num_data_;
		/*! \brief If true, the response variables have a Gaussian likelihood, otherwise not */
		data_size_t gauss_likelihood_ = true;
		/*! \brief Likelihood objects */
		std::map<data_size_t, std::unique_ptr<Likelihood<T_mat, T_chol>>> likelihood_;
		/*! \brief Value of negative log-likelihood or approximate marginal negative log-likelihood for non-Gaussian likelihoods */
		double neg_log_likelihood_;
		/*! \brief Value of negative log-likelihood or approximate marginal negative log-likelihood for non-Gaussian likelihoods of previous iteration in optimization used for convergence checking */
		double neg_log_likelihood_lag1_;
		/*! \brief Value of negative log-likelihood or approximate marginal negative log-likelihood for non-Gaussian likelihoods after linear regression coefficients are update (this equals neg_log_likelihood_lag1_ if there are no regression coefficients). This is used for step-size checking for the covariance parameters */
		double neg_log_likelihood_after_lin_coef_update_;
		/*! \brief Key: labels of independent realizations of REs/GPs, value: data y */
		std::map<data_size_t, vec_t> y_;
		/*! \brief Copy of response data (used only for Gaussian data and if there are also linear covariates since then y_ is modified during the optimization algorithm and this contains the original data) */
		vec_t y_vec_;
		/*! \brief Key: labels of independent realizations of REs/GPs, value: data y of integer type (used only for non-Gaussian likelihood) */
		std::map<data_size_t, vec_int_t> y_int_;
		// Note: the response variable data is saved in y_ / y_int_ (depending on the likelihood type) for Gaussian data with no covariates and for all non-Gaussian likelihoods.
		//			For Gaussian data with covariates, the response variables is saved in y_vec_ and y_ is replaced by y - X * beta during the optimization
		/*! \brief Key: labels of independent realizations of REs/GPs, value: Psi^-1*y_ (used for various computations) */
		std::map<data_size_t, vec_t> y_aux_;
		/*! \brief Key: labels of independent realizations of REs/GPs, value: L^-1 * Z^T * y, L = chol(Sigma^-1 + Z^T * Z) (used for various computations when only_grouped_REs_use_woodbury_identity_==true) */
		std::map<data_size_t, vec_t> y_tilde_;
		/*! \brief Key: labels of independent realizations of REs/GPs, value: Z * L ^ -T * L ^ -1 * Z ^ T * y, L = chol(Sigma^-1 + Z^T * Z) (used for various computations when only_grouped_REs_use_woodbury_identity_==true) */
		std::map<data_size_t, vec_t> y_tilde2_;
		/*! \brief Indicates whether y_aux_ has been calculated */
		bool y_aux_has_been_calculated_ = false;
		/*! \brief If true, the response variable data has been set (otherwise y_ is empty) */
		bool y_has_been_set_ = false;

		// GROUPED RANDOM EFFECTS
		/*! \brief Number of grouped (intercept) random effects components */
		data_size_t num_re_group_ = 0;
		/*! \brief Number of categorical grouping variables that define grouped random effects (can be different from num_re_group_ in case intercept effects are dropped when having random coefficients)  */
		data_size_t num_group_variables_ = 0;
		/*! \brief Number of grouped random coefficients components */
		data_size_t num_re_group_rand_coef_ = 0;
		/*! \brief Indices that relate every random coefficients to a "base" intercept grouped random effect component. Counting starts at 1 (and ends at the number of base intercept random effects). Length of vector = num_re_group_rand_coef_. */
		std::vector<int> ind_effect_group_rand_coef_;
		/*! \brief Indicates whether intercept random effects are dropped (only for random coefficients). If drop_intercept_group_rand_effect_[k] is true, the intercept random effect number k is dropped. Only random effects with random slopes can be dropped. Length of vector = num_re_group_. */
		std::vector<bool> drop_intercept_group_rand_effect_;
		/*! \brief Total number of grouped random effects components (random intercepts plus random coefficients (slopes)) */
		data_size_t num_re_group_total_ = 0;

		// GAUSSIAN PROCESS
		/*! \brief 1 if there is a Gaussian process 0 otherwise */
		data_size_t num_gp_ = 0;
		/*! \brief Number of random coefficient GPs */
		data_size_t num_gp_rand_coef_ = 0;
		/*! \brief Total number of GPs (random intercepts plus random coefficients) */
		data_size_t num_gp_total_ = 0;
		/*! \brief Index in the vector of random effect components (in the values of 're_comps_') of the intercept GP associated with the random coefficient GPs */
		int ind_intercept_gp_;
		/*! \brief Dimension of the coordinates (=number of features) for Gaussian process */
		int dim_gp_coords_ = 2;//required to save since it is needed in the Predict() function when predictions are made for new independent realizations of GPs
		/*! \brief Type of covariance(kernel) function for Gaussian processes */
		string_t cov_fct_ = "exponential";//required to also save here since it is needed in the Predict() function when predictions are made for new independent realizations of GPs
		/*! \brief Shape parameter of covariance function (=smoothness parameter for Matern and Wendland covariance. For the Wendland covariance function, we follow the notation of Bevilacqua et al. (2019, AOS)). This parameter is irrelevant for some covariance functions such as the exponential or Gaussian. */
		double cov_fct_shape_ = 0.;
		/*! \brief Range parameter of the Wendland covariance functionand Wendland correlation taper. We follow the notation of Bevilacqua et al. (2019, AOS)) */
		double cov_fct_taper_range_ = 1.;
		/*! \brief Shape parameter of the Wendland correlation taper. We follow the notation of Bevilacqua et al. (2019, AOS) */
		double cov_fct_taper_shape_ = 0.;
		/*! \brief If true, there are duplicates in coords among the neighbors (currently only used for the Vecchia approximation for non-Gaussian likelihoods) */
		bool has_duplicates_coords_ = false;
		/*! \brief Type of GP-approximation for handling large data */
		string_t gp_approx_ = "none";
		/*! \brief List of supported optimizers for covariance parameters */
		const std::set<string_t> SUPPORTED_GP_APPROX_{ "none", "vecchia", "tapering" };
		/*! \brief Number of inducing points */
		int num_ind_points_ = 500;

		// RANDOM EFFECT / GP COMPONENTS
		/*! \brief Keys: labels of independent realizations of REs/GPs, values: vectors with individual RE/GP components */
		std::map<data_size_t, std::vector<std::shared_ptr<RECompBase<T_mat>>>> re_comps_;
		/*! \brief Indices of parameters of RE components in global parameter vector cov_pars. ind_par_[i] and ind_par_[i+1] -1 are the indices of the first and last parameter of component number i (counting starts at 1) */
		std::vector<data_size_t> ind_par_;
		/*! \brief Number of covariance parameters */
		data_size_t num_cov_par_;
		/*! \brief Total number of random effect components (grouped REs plus other GPs) */
		data_size_t num_comps_total_ = 0;

		// SPECIAL CASES OF RE MODELS FOR FASTER CALCULATIONS
		/*! \brief If true, the Woodbury, Sherman and Morrison matrix inversion formula is used for calculating the inverse of the covariance matrix (only used if there are only grouped REs and no Gaussian processes) */
		bool only_grouped_REs_use_woodbury_identity_ = false;
		/*! \brief True if there is only one grouped random effect component, and (all) calculations are done on the b-scale instead of the Zb-scale (this flag is only used for non-Gaussian likelihoods) */
		bool only_one_grouped_RE_calculations_on_RE_scale_ = false;
		/*! \brief True if there is only one grouped random effect component for Gaussian data, can calculations for predictions (only) are done on the b-scale instead of the Zb-scale (this flag is only used for Gaussian likelihoods) */
		bool only_one_grouped_RE_calculations_on_RE_scale_for_prediction_ = false;
		/*! \brief True if there is only one GP random effect component, and calculations are done on the b-scale instead of the Zb-scale (only for non-Gaussian likelihoods when no approximation is used) */
		bool only_one_GP_calculations_on_RE_scale_ = false;

		// COVARIANCE MATRIX AND CHOLESKY FACTORS OF IT
		/*! \brief Key: labels of independent realizations of REs/GPs, values: Cholesky decomposition of covariance matrices */
		std::map<data_size_t, T_chol> chol_facts_;
		/*! \brief  Key: labels of independent realizations of REs/GPs, values: Square root of diagonal of matrix Sigma^-1 + Zt * Z  (used only if there is only one grouped random effect and ZtZ is diagonal) */
		std::map<data_size_t, vec_t> sqrt_diag_SigmaI_plus_ZtZ_;
		/*! \brief Indicates whether the covariance matrix has been factorized or not */
		bool covariance_matrix_has_been_factorized_ = false;
		/*! \brief Key: labels of independent realizations of REs/GPs, values: Idendity matrices used for calculation of inverse covariance matrix */
		std::map<data_size_t, T_mat> Id_;
		/*! \brief Key: labels of independent realizations of REs/GPs, values: Permuted idendity matrices used for calculation of inverse covariance matrix when Cholesky factors have a permutation matrix */
		std::map<data_size_t, T_mat> P_Id_;
		/*! \brief Indicates whether a symbolic decomposition for calculating the Cholesky factor of the covariance matrix has been done or not (only for sparse matrices) */
		bool chol_fact_pattern_analyzed_ = false;
		/*! \brief Collects inverse covariance matrices Psi^{-1} (usually not saved, but used e.g. in Fisher scoring without the Vecchia approximation) */
		std::map<data_size_t, T_mat> psi_inv_;
		/*! \brief Inverse covariance matrices Sigma^-1 of random effects. This is only used if only_grouped_REs_use_woodbury_identity_==true (if there are only grouped REs) */
		std::map<data_size_t, sp_mat_t> SigmaI_;
		/*! \brief Pointer to covariance matrix of the random effects (sum of all components). This is only used for non-Gaussian likelihoods and if only_grouped_REs_use_woodbury_identity_==false. In the Gaussian case this needs not be saved */
		std::map<data_size_t, std::shared_ptr<T_mat>> ZSigmaZt_;

		// COVARIATE DATA FOR LINEAR REGRESSION TERM
		/*! \brief If true, the model linearly incluses covariates */
		bool has_covariates_ = false;
		/*! \brief Number of covariates */
		int num_coef_;
		/*! \brief Covariate data */
		den_mat_t X_;
		/*! \brief Number of coefficients that are printed out when trace / logging is activated */
		const int NUM_COEF_PRINT_TRACE_ = 5;

		// OPTIMIZER PROPERTIES
		/*! \brief Optimizer for covariance parameters */
		string_t optimizer_cov_pars_ = "gradient_descent";
		/*! \brief List of supported optimizers for covariance parameters */
		const std::set<string_t> SUPPORTED_OPTIM_COV_PAR_{ "gradient_descent", "fisher_scoring", "nelder_mead", "bfgs", "adam" };
		/*! \brief Convergence criterion for terminating the 'OptimLinRegrCoefCovPar' optimization algorithm */
		string_t convergence_criterion_ = "relative_change_in_log_likelihood";
		/*! \brief List of supported convergence criteria used for terminating the optimization algorithm */
		const std::set<string_t> SUPPORTED_CONV_CRIT_{ "relative_change_in_parameters", "relative_change_in_log_likelihood" };
		/*! \brief Maximal number of iterations for covariance parameter and linear regression parameter estimation */
		int max_iter_ = 1000;
		/*!
		\brief Convergence tolerance for covariance and linear regression coefficient estimation.
		The algorithm stops if the relative change in either the (approximate) log-likelihood or the parameters is below this value.
		For "bfgs", the L2 norm of the gradient is used instead of the relative change in the log-likelihood.
		If delta_rel_conv_init_ < 0, internal default values are set in 'OptimConfigSetInitialValues'
		*/
		double delta_rel_conv_;
		/*! \brief Initial convergence tolerance (to remember as default values for delta_rel_conv_ are different for 'nelder_mead' vs. other optimizers and the optimization might get restarted) */
		double delta_rel_conv_init_ = -1;
		/*! \brief Learning rate for covariance parameters. If lr_cov_init_ < 0, internal default values are set in 'OptimConfigSetInitialValues' */
		double lr_cov_;
		/*! \brief Initial learning rate for covariance parameters (to remember as lr_cov_ can be decreased) */
		double lr_cov_init_ = -1;
		/*! \brief Learning rate for additional parameters for non-Gaussian likelihoods (e.g., shape of a gamma likelihood) */
		double lr_aux_pars_;
		/*! \brief Initial learning rate for additional parameters for non-Gaussian likelihoods (e.g., shape of a gamma likelihood) */
		double lr_aux_pars_init_ = 0.1;
		/*! \brief Indicates whether Nesterov acceleration is used in the gradient descent for finding the covariance parameters (only used for "gradient_descent") */
		bool use_nesterov_acc_ = true;
		/*! \brief Acceleration rate for covariance parameters for Nesterov acceleration (only relevant if use_nesterov_acc and nesterov_schedule_version == 0) */
		double acc_rate_cov_ = 0.5;
		/*! \brief Number of iterations for which no mometum is applied in the beginning (only relevant if use_nesterov_acc) */
		int momentum_offset_ = 2;
		/*! \brief Select Nesterov acceleration schedule 0 or 1 */
		int nesterov_schedule_version_ = 0;
		/*! \brief Maximal value of gradient updates on log-scale for covariance parameters */
		double MAX_GRADIENT_UPDATE_LOG_SCALE_ = std::log(100.); // allow maximally a change by a factor of 100 in one iteration
		/*! \brief Optimizer for linear regression coefficients (The default = "wls" is changed to "gradient_descent" for non-Gaussian likelihoods upon initialization). See the constructor REModelTemplate() for the default values which depend on whether the likelihood is Gaussian or not */
		string_t optimizer_coef_;
		/*! \brief List of supported optimizers for regression coefficients for Gaussian likelihoods */
		const std::set<string_t> SUPPORTED_OPTIM_COEF_GAUSS_{ "gradient_descent", "wls", "nelder_mead", "bfgs", "adam" };
		/*! \brief List of supported optimizers for regression coefficients for non-Gaussian likelihoods */
		const std::set<string_t> SUPPORTED_OPTIM_COEF_NONGAUSS_{ "gradient_descent", "nelder_mead", "bfgs", "adam" };
		/*! \brief Learning rate for fixed-effect linear coefficients */
		double lr_coef_;
		/*! \brief Initial learning rate for fixed-effect linear coefficients (to remember as lr_coef_ can be decreased) */
		double lr_coef_init_ = 0.1;
		/*! \brief Acceleration rate for coefficients for Nesterov acceleration (only relevant if use_nesterov_acc and nesterov_schedule_version == 0) */
		double acc_rate_coef_ = 0.5;
		/*! \brief Maximal number of steps for which learning rate shrinkage is done for gradient-based optimization of covariance parameters and regression coefficients */
		int MAX_NUMBER_LR_SHRINKAGE_STEPS_ = 30;
		/*! \brief Learning rate shrinkage factor for gradient-based optimization of covariance parameters and regression coefficients */
		double LR_SHRINKAGE_FACTOR_ = 0.5;
		/*! \brief Threshold value for a learning rate below which a learning rate might be increased again (only in case there are also regression coefficients and for gradient descent optimization of covariance parameters and regression coefficients) */
		double LR_IS_SMALL_THRESHOLD_ = 1e-6;
		/*! \brief Threshold value for relative change in parameters below which a learning rate might be increased again (only in case there are also regression coefficients and for gradient descent optimization of covariance parameters and regression coefficients) */
		double LR_IS_SMALL_REL_CHANGE_IN_PARS_THRESHOLD_ = 1e-4;
		/*! \brief Threshold value for relative change in other parameters above which a learning rate is again set to its initial value (only in case there are also regression coefficients and for gradient descent optimization of covariance parameters and regression coefficients) */
		double MIN_REL_CHANGE_IN_OTHER_PARS_FOR_RESETTING_LR_ = 1e-2;
		/*! \brief true if 'optimizer_coef_' has been set */
		bool coef_optimizer_has_been_set_ = false;
		/*! \brief List of optimizers which are externally handled by OptimLib */
		const std::set<string_t> OPTIM_EXTERNAL_{ "nelder_mead", "bfgs", "adam" };
		/*! \brief If true, any additional parameters for non-Gaussian likelihoods are also estimated (e.g., shape parameter of gamma likelihood) */
		bool estimate_aux_pars_ = false;
		/*! \brief True if the function 'SetOptimConfig' has been called */
		bool set_optim_config_has_been_called_ = false;
		/*! \brief If true, the covariance parameters or linear coefficients were updated for the first time with gradient descent*/
		bool first_update_ = false;

		// MATRIX INVERSION PROPERTIES
		/*! \brief Matrix inversion method */
		string_t matrix_inversion_method_ = "cholesky";
		/*! \brief Supported matrix inversion methods */
		const std::set<string_t> SUPPORTED_MATRIX_INVERSION_METHODS_{ "cholesky", "iterative" };
		/*! \brief Maximal number of iterations for conjugate gradient algorithm */
		int cg_max_num_it_ = 1000;
		/*! \brief Maximal number of iterations for conjugate gradient algorithm when being run as Lanczos algorithm for tridiagonalization */
		int cg_max_num_it_tridiag_ = 1000;
		/*! \brief Tolerance level for L2 norm of residuals for checking convergence in conjugate gradient algorithm when being used for parameter estimation */
		double cg_delta_conv_ = 1e-3;
		/*! \brief Tolerance level for L2 norm of residuals for checking convergence in conjugate gradient algorithm when being used for prediction */
		double cg_delta_conv_pred_ = 1e-3;
		/*! \brief Number of samples when simulation is used for calculating predictive variances */
		double nsim_var_pred_ = 1000;
		/*! \brief Number of random vectors (e.g. Rademacher) for stochastic approximation of the trace of a matrix */
		int num_rand_vec_trace_ = 50;
		/*! \brief If true, random vectors (e.g. Rademacher) for stochastic approximation of the trace of a matrix are sampled only once at the beginning and then reused in later trace approximations, otherwise they are sampled everytime a trace is calculated */
		bool reuse_rand_vec_trace_ = true;
		/*! \brief Seed number to generate random vectors (e.g. Rademacher) */
		int seed_rand_vec_trace_ = 1;
		/*! \brief Type of preconditoner used for the conjugate gradient algorithm */
		string_t cg_preconditioner_type_;
		/*! \brief List of supported preconditioners for the conjugate gradient algorithm for Gaussian likelihood */
		const std::set<string_t> SUPPORTED_CG_PRECONDITIONER_TYPE_GAUSS_{ "none" };
		/*! \brief List of supported preconditioners for the conjugate gradient algorithm for non-Gaussian likelihoods */
		const std::set<string_t> SUPPORTED_CG_PRECONDITIONER_TYPE_NONGAUSS_{ "Sigma_inv_plus_BtWB", "Sigma_inv_plus_BtWB_no_Lanczos_P", "piv_chol_on_Sigma" };
		/*! \brief true if 'cg_preconditioner_type_' has been set */
		bool cg_preconditioner_type_has_been_set_ = false;
		/*! \brief Rank of the pivoted Cholesky decomposition used as preconditioner in conjugate gradient algorithms */
		int piv_chol_rank_ = 50;
		/*! \brief Rank of the matrix for approximating predictive covariances obtained using the Lanczos algorithm */
		int rank_pred_approx_matrix_lanczos_ = 1000;

		// WOODBURY IDENTITY FOR GROUPED RANDOM EFFECTS ONLY
		/*! \brief Collects matrices Z^T (only saved when only_grouped_REs_use_woodbury_identity_=true i.e. when there are only grouped random effects, otherwise these matrices are saved only in the indepedent RE components) */
		std::map<data_size_t, sp_mat_t> Zt_;
		/*! \brief Collects matrices Z^TZ (only saved when only_grouped_REs_use_woodbury_identity_=true i.e. when there are only grouped random effects, otherwise these matrices are saved only in the indepedent RE components) */
		std::map<data_size_t, sp_mat_t> ZtZ_;
		/*! \brief Collects vectors Z^Ty (only saved when only_grouped_REs_use_woodbury_identity_=true i.e. when there are only grouped random effects) */
		std::map<data_size_t, vec_t> Zty_;
		/*! \brief Cumulative number of random effects for components (usually not saved, only saved when only_grouped_REs_use_woodbury_identity_=true i.e. when there are only grouped random effects, otherwise these matrices are saved only in the indepedent RE components) */
		std::map<data_size_t, std::vector<data_size_t>> cum_num_rand_eff_;//The random effects of component j start at cum_num_rand_eff_[0][j]+1 and end at cum_num_rand_eff_[0][j+1]
		/*! \brief Sum of squared entries of Z_j for every random effect component (usually not saved, only saved when only_grouped_REs_use_woodbury_identity_=true i.e. when there are only grouped random effects) */
		std::map<data_size_t, std::vector<double>> Zj_square_sum_;
		/*! \brief Collects matrices Z^T * Z_j for every random effect component (usually not saved, only saved when only_grouped_REs_use_woodbury_identity_=true i.e. when there are only grouped random effects) */
		std::map<data_size_t, std::vector<sp_mat_t>> ZtZj_;
		/*! \brief Collects matrices L^-1 * Z^T * Z_j for every random effect component (usually not saved, only saved when only_grouped_REs_use_woodbury_identity_=true i.e. when there are only grouped random effects and when Fisher scoring is done) */
		std::map<data_size_t, std::vector<T_mat>> LInvZtZj_;
		/*! \brief Permuted matrices Zt_ when Cholesky factors have a permutation matrix */
		std::map<data_size_t, sp_mat_t> P_Zt_;
		/*! \brief Permuted matrices ZtZj_ when Cholesky factors have a permutation matrix */
		std::map<data_size_t, std::vector<sp_mat_t>> P_ZtZj_;

		// VECCHIA APPROXIMATION for GP
		/*! \brief If true, a memory optimized version of the Vecchia approximation is used (at the expense of being slightly slower). THiS IS CURRENTLY NOT IMPLEMENTED */
		bool vecchia_approx_optim_memory = false;
		/*! \brief The number of neighbors used in the Vecchia approximation */
		int num_neighbors_;
		/*! \brief Ordering used in the Vecchia approximation. "none" = no ordering, "random" = random ordering */
		string_t vecchia_ordering_ = "random";
		/*! \brief List of supported options for orderings of the Vecchia approximation */
		const std::set<string_t> SUPPORTED_VECCHIA_ORDERING_{ "none", "random" };
		/*! \brief The way how neighbors are selected */
		string_t vecchia_neighbor_selection_ = "nearest";
		/*! \brief The number of neighbors used in the Vecchia approximation for making predictions */
		int num_neighbors_pred_;
		/*!
		* \brief Ordering used in the Vecchia approximation for making predictions
		* "order_obs_first_cond_obs_only" = observed data is ordered first and neighbors are only observed points & Vecchia approximation is done for observable process (only for Gaussian likelihoods)
		* "order_obs_first_cond_all" = observed data is ordered first and neighbors are selected among all points (observed + predicted) & Vecchia approximation is done for observable process (only for Gaussian likelihoods)
		* "order_pred_first" = predicted data is ordered first for making prediction & Vecchia approximation is done for observable process (only for Gaussian likelihoods)
		* "latent_order_obs_first_cond_obs_only" = observed data is ordered first and neighbors are only observed points & Vecchia approximation is done for latent process
		* "latent_order_obs_first_cond_all" = observed data is ordered first and neighbors are selected among all points (observed + predicted) & Vecchia approximation is done for latent process
		* See the constructor REModelTemplate() for the default values which depend on whether the likelihood is Gaussian or not
		*/
		string_t vecchia_pred_type_; //This is saved and not simply set in the prediction function since it needs to be used repeatedly in the GPBoost algorithm when making predictions in "regression_metric.hpp" and the way predictions are done for the Vecchia approximation should be decoupled from the boosting algorithm
		/*! \brief List of supported options for prediction with a Vecchia approximation for Gaussian likelihoods */
		const std::set<string_t> SUPPORTED_VECCHIA_PRED_TYPES_GAUSS_{ "order_obs_first_cond_obs_only",
			"order_obs_first_cond_all", "order_pred_first",
			"latent_order_obs_first_cond_obs_only", "latent_order_obs_first_cond_all" };
		/*! \brief List of supported options for prediction with a Vecchia approximation for non-Gaussian likelihoods */
		const std::set<string_t> SUPPORTED_VECCHIA_PRED_TYPES_NONGAUSS_{ "latent_order_obs_first_cond_obs_only",
			"latent_order_obs_first_cond_all", "order_obs_first_cond_obs_only", "order_obs_first_cond_all" };
		/*! \brief Collects indices of nearest neighbors (used for Vecchia approximation) */
		std::map<data_size_t, std::vector<std::vector<int>>> nearest_neighbors_;
		/*! \brief Distances between locations and their nearest neighbors (this is used only if the Vecchia approximation is used, otherwise the distances are saved directly in the base GP component) */
		std::map<data_size_t, std::vector<den_mat_t>> dist_obs_neighbors_;
		/*! \brief Distances between nearest neighbors for all locations (this is used only if the Vecchia approximation is used, otherwise the distances are saved directly in the base GP component) */
		std::map<data_size_t, std::vector<den_mat_t>> dist_between_neighbors_;//Note: this contains duplicate information (i.e. distances might be saved reduntly several times). But there is a trade-off between storage and computational speed. I currently don't see a way for saving unique distances without copying them when using them.
		/*! \brief Outer product of covariate vector at observations and neighbors with itself. First index = cluster, second index = data point i, third index = GP number j (this is used only if the Vecchia approximation is used, this is handled saved directly in the GP component using Z_) */
		std::map<data_size_t, std::vector<std::vector<den_mat_t>>> z_outer_z_obs_neighbors_;
		/*! \brief Collects matrices B = I - A (=Cholesky factor of inverse covariance) for Vecchia approximation */
		std::map<data_size_t, sp_mat_t> B_;
		/*! \brief Collects diagonal matrices D^-1 for Vecchia approximation */
		std::map<data_size_t, sp_mat_t> D_inv_;
		/*! \brief Collects derivatives of matrices B ( = derivative of matrix -A) for Vecchia approximation */
		std::map<data_size_t, std::vector<sp_mat_t>> B_grad_;
		/*! \brief Collects derivatives of matrices D for Vecchia approximation */
		std::map<data_size_t, std::vector<sp_mat_t>> D_grad_;
		/*! \brief Triplets for initializing the matrices B */
		std::map<data_size_t, std::vector<Triplet_t>> entries_init_B_;
		/*! \brief Triplets for initializing the matrices B_grad */
		std::map<data_size_t, std::vector<Triplet_t>> entries_init_B_grad_;
		/*! \brief true if the function 'SetVecchiaPredType' has been called and vecchia_pred_type_ has been set */
		bool vecchia_pred_type_has_been_set_ = false;

		// CLUSTERs of INDEPENDENT REALIZATIONS
		/*! \brief Keys: Labels of independent realizations of REs/GPs, values: vectors with indices for data points */
		std::map<data_size_t, std::vector<int>> data_indices_per_cluster_;
		/*! \brief Keys: Labels of independent realizations of REs/GPs, values: number of data points per independent realization */
		std::map<data_size_t, int> num_data_per_cluster_;
		/*! \brief Number of independent realizations of the REs/GPs */
		data_size_t num_clusters_;
		/*! \brief Unique labels of independent realizations */
		std::vector<data_size_t> unique_clusters_;

		/*! \brief Variance of idiosyncratic error term (nugget effect) (only used in OptimExternal) */
		double sigma2_;
		/*! \brief Quadratic form y^T Psi^-1 y (saved for avoiding double computations when profiling out sigma2 for Gaussian data) */
		double yTPsiInvy_;
		/*! \brief Determiannt Psi (only used in OptimExternal to avoid double computations) */
		double log_det_Psi_;

		// PREDICTION
		/*! \brief Cluster IDs for prediction */
		std::vector<data_size_t> cluster_ids_data_pred_;
		/*! \brief Levels of grouped RE for prediction */
		std::vector<std::vector<re_group_t>> re_group_levels_pred_;
		/*! \brief Covariate data for grouped random RE for prediction */
		std::vector<double> re_group_rand_coef_data_pred_;
		/*! \brief Coordinates for GP for prediction */
		std::vector<double> gp_coords_data_pred_;
		/*! \brief Covariate data for random GP for prediction */
		std::vector<double> gp_rand_coef_data_pred_;
		/*! \brief Covariate data for linear regression term */
		std::vector<double> covariate_data_pred_;
		/*! \brief Number of prediction points */
		data_size_t num_data_pred_;

		// ERROR MESSAGES
		const char* DUPLICATES_COORDS_VECCHIA_NONGAUSS_ = "Duplicates found in the coordinates for the Gaussian process. "
			"This is currently not supported for the Vecchia approximation for non-Gaussian likelihoods ";
		const char* DUPLICATES_PRED_VECCHIA_COND_ALL_NONGAUSS_ = "Duplicates found among training and test coordinates. "
			"This is not supported for predictions with a Vecchia approximation for non-Gaussian likelihoods "
			"when neighbors are selected among both training and test points ('_cond_all') ";
		const char* DUPLICATES_PRED_VECCHIA_LATENT_ = "Duplicates found among training and test coordinates. "
			"This is not supported for predictions with a Vecchia approximation for the latent process ('latent_') ";

		/*! Random number generator */
		RNG_t rng_;

		/*! \brief Nesterov schedule */
		double NesterovSchedule(int iter, int momentum_schedule_version = 0,
			double nesterov_acc_rate = 0.5, int momentum_offset = 2) {
			if (iter < momentum_offset) {
				return(0.);
			}
			else {
				if (momentum_schedule_version == 0) {
					return(nesterov_acc_rate);
				}
				else if (momentum_schedule_version == 1) {
					return(1. - (3. / (6. + iter)));
				}
				else {
					return(0.);
				}
			}
		}

		/*! \brief mutex for threading safe call */
		std::mutex mutex_;

		/*! \brief Constructs identity matrices if sparse matrices are used (used for calculating inverse covariance matrix) */
		template <class T_aux = T_mat, typename std::enable_if <std::is_same<sp_mat_t, T_aux>::value || std::is_same<sp_mat_rm_t, T_aux>::value>::type* = nullptr >
		void ConstructI(data_size_t cluster_i) {
			int dim_I = only_grouped_REs_use_woodbury_identity_ ? cum_num_rand_eff_[cluster_i][num_re_group_total_] : num_data_per_cluster_[cluster_i];
			T_mat I(dim_I, dim_I);//identity matrix for calculating precision matrix
			I.setIdentity();
			I.makeCompressed();
			Id_.insert({ cluster_i, I });
		}

		/*! \brief Constructs identity matrices if dense matrices are used (used for calculating inverse covariance matrix) */
		template <class T_aux = T_mat, typename std::enable_if <std::is_same<den_mat_t, T_aux>::value>::type* = nullptr >
		void ConstructI(data_size_t cluster_i) {
			int dim_I = only_grouped_REs_use_woodbury_identity_ ? cum_num_rand_eff_[cluster_i][num_re_group_total_] : num_data_per_cluster_[cluster_i];
			den_mat_t I(dim_I, dim_I);//identity matrix for calculating precision matrix
			I.setIdentity();
			Id_.insert({ cluster_i, I });
		}

		/*!
		* \brief Set response variable data y_ (and calculate Z^T * y if  only_grouped_REs_use_woodbury_identity_ == true)
		* \param y_data Response variable data
		*/
		void SetY(const double* y_data) {
			if (gauss_likelihood_) {
				if (num_clusters_ == 1 && (gp_approx_ != "vecchia" || vecchia_ordering_ == "none")) {
					y_[unique_clusters_[0]] = Eigen::Map<const vec_t>(y_data, num_data_);
				}
				else {
					for (const auto& cluster_i : unique_clusters_) {
						y_[cluster_i] = vec_t(num_data_per_cluster_[cluster_i]);
						for (int j = 0; j < num_data_per_cluster_[cluster_i]; ++j) {
							y_[cluster_i][j] = y_data[data_indices_per_cluster_[cluster_i][j]];
						}
					}
				}
				if (only_grouped_REs_use_woodbury_identity_) {
					CalcZtY();
				}
			}//end gauss_likelihood_
			else {//not gauss_likelihood_
				(*likelihood_[unique_clusters_[0]]).template CheckY<double>(y_data, num_data_);
				if (likelihood_[unique_clusters_[0]]->label_type() == "int") {
					for (const auto& cluster_i : unique_clusters_) {
						y_int_[cluster_i] = vec_int_t(num_data_per_cluster_[cluster_i]);
						for (int j = 0; j < num_data_per_cluster_[cluster_i]; ++j) {
							y_int_[cluster_i][j] = static_cast<int>(y_data[data_indices_per_cluster_[cluster_i][j]]);
						}
					}
				}
				else if (likelihood_[unique_clusters_[0]]->label_type() == "double") {
					for (const auto& cluster_i : unique_clusters_) {
						y_[cluster_i] = vec_t(num_data_per_cluster_[cluster_i]);
						for (int j = 0; j < num_data_per_cluster_[cluster_i]; ++j) {
							y_[cluster_i][j] = y_data[data_indices_per_cluster_[cluster_i][j]];
						}
					}
				}
			}//end not gauss_likelihood_
			y_has_been_set_ = true;
		}

		/*!
		* \brief Set response variable data y_ if data is of type float (used for GPBoost algorithm since labels are float)
		* \param y_data Response variable data
		*/
		void SetY(const float* y_data) {
			if (gauss_likelihood_) {
				Log::REFatal("SetY is not implemented for Gaussian data and lables of type float (since it is not needed)");
			}//end gauss_likelihood_
			else {//not gauss_likelihood_
				(*likelihood_[unique_clusters_[0]]).template CheckY<float>(y_data, num_data_);
				if (likelihood_[unique_clusters_[0]]->label_type() == "int") {
					for (const auto& cluster_i : unique_clusters_) {
						y_int_[cluster_i] = vec_int_t(num_data_per_cluster_[cluster_i]);
						for (int j = 0; j < num_data_per_cluster_[cluster_i]; ++j) {
							y_int_[cluster_i][j] = static_cast<int>(y_data[data_indices_per_cluster_[cluster_i][j]]);
						}
					}
				}
				else if (likelihood_[unique_clusters_[0]]->label_type() == "double") {
					for (const auto& cluster_i : unique_clusters_) {
						y_[cluster_i] = vec_t(num_data_per_cluster_[cluster_i]);
						for (int j = 0; j < num_data_per_cluster_[cluster_i]; ++j) {
							y_[cluster_i][j] = static_cast<double>(y_data[data_indices_per_cluster_[cluster_i][j]]);
						}
					}
				}
			}
			y_has_been_set_ = true;
		}

		/*!
		* \brief Return (last used) response variable data
		* \param[out] y Response variable data (memory needs to be preallocated)
		*/
		void GetY(double* y) {
			if (!y_has_been_set_) {
				Log::REFatal("Respone variable data has not been set");
			}
			if (has_covariates_ && gauss_likelihood_) {
#pragma omp parallel for schedule(static)
				for (int i = 0; i < num_data_; ++i) {
					y[i] = y_vec_[i];
				}
			}
			else if (likelihood_[unique_clusters_[0]]->label_type() == "double") {
				for (const auto& cluster_i : unique_clusters_) {
#pragma omp parallel for schedule(static)
					for (int i = 0; i < num_data_per_cluster_[cluster_i]; ++i) {
						y[data_indices_per_cluster_[cluster_i][i]] = y_[cluster_i][i];
					}
				}
			}
			else if (likelihood_[unique_clusters_[0]]->label_type() == "int") {
				for (const auto& cluster_i : unique_clusters_) {
#pragma omp parallel for schedule(static)
					for (int i = 0; i < num_data_per_cluster_[cluster_i]; ++i) {
						y[data_indices_per_cluster_[cluster_i][i]] = y_int_[cluster_i][i];
					}
				}
			}
		}

		/*!
		* \brief Return covariate data
		* \param[out] covariate_data covariate data
		*/
		void GetCovariateData(double* covariate_data) {
			if (!has_covariates_) {
				Log::REFatal("Model does not have covariates for a linear predictor");
			}
#pragma omp parallel for schedule(static)
			for (int i = 0; i < num_data_ * num_coef_; ++i) {
				covariate_data[i] = X_.data()[i];
			}
		}

		/*!
		* \brief Calculate Z^T*y (use only when only_grouped_REs_use_woodbury_identity_ == true)
		*/
		void CalcZtY() {
			for (const auto& cluster_i : unique_clusters_) {
				Zty_[cluster_i] = Zt_[cluster_i] * y_[cluster_i];
			}
		}

		/*!
		* \brief Get y_aux = Psi^-1*y
		* \param[out] y_aux Psi^-1*y (=y_aux_). Array needs to be pre-allocated of length num_data_
		*/
		void GetYAux(double* y_aux) {
			CHECK(y_aux_has_been_calculated_);
			if (num_clusters_ == 1 && (gp_approx_ != "vecchia" || vecchia_ordering_ == "none")) {
#pragma omp parallel for schedule(static)
				for (int j = 0; j < num_data_; ++j) {
					y_aux[j] = y_aux_[unique_clusters_[0]][j];
				}
			}
			else {
				for (const auto& cluster_i : unique_clusters_) {
#pragma omp parallel for schedule(static)
					for (int j = 0; j < num_data_per_cluster_[cluster_i]; ++j) {
						y_aux[data_indices_per_cluster_[cluster_i][j]] = y_aux_[cluster_i][j];
					}
				}
			}
		}

		/*!
		* \brief Get y_aux = Psi^-1*y
		* \param[out] y_aux Psi^-1*y (=y_aux_). This vector needs to be pre-allocated of length num_data_
		*/
		void GetYAux(vec_t& y_aux) {
			CHECK(y_aux_has_been_calculated_);
			if (num_clusters_ == 1 && (gp_approx_ != "vecchia" || vecchia_ordering_ == "none")) {
				y_aux = y_aux_[unique_clusters_[0]];
			}
			else {
				for (const auto& cluster_i : unique_clusters_) {
					y_aux(data_indices_per_cluster_[cluster_i]) = y_aux_[cluster_i];
				}
			}
		}

		/*!
		* \brief Calculate Cholesky decomposition
		* \param psi Covariance matrix for which the Cholesky decomposition is calculated
		* \param cluster_i Cluster index for which the Cholesky factor is calculated
		*/
		template <class T_aux = T_mat, typename std::enable_if <std::is_same<sp_mat_t, T_aux>::value || std::is_same<sp_mat_rm_t, T_aux>::value>::type* = nullptr >
		void CalcChol(const T_mat& psi, data_size_t cluster_i) {
			if (!chol_fact_pattern_analyzed_) {
				chol_facts_[cluster_i].analyzePattern(psi);
				if (cluster_i == unique_clusters_.back()) {
					chol_fact_pattern_analyzed_ = true;
				}
				if (CholeskyHasPermutation<T_chol>(chol_facts_[cluster_i])) {
					P_Id_[cluster_i] = chol_facts_[cluster_i].permutationP() * Id_[cluster_i];
					P_Id_[cluster_i].makeCompressed();
					if (only_grouped_REs_use_woodbury_identity_ && !only_one_grouped_RE_calculations_on_RE_scale_) {
						P_Zt_[cluster_i] = chol_facts_[cluster_i].permutationP() * Zt_[cluster_i];
						std::vector<sp_mat_t> P_ZtZj_cluster_i(num_comps_total_);
						for (int j = 0; j < num_comps_total_; ++j) {
							P_ZtZj_cluster_i[j] = chol_facts_[cluster_i].permutationP() * ZtZj_[cluster_i][j];
						}
						P_ZtZj_[cluster_i] = P_ZtZj_cluster_i;
					}
				}
			}
			chol_facts_[cluster_i].factorize(psi);
		}
		template <class T_aux = T_mat, typename std::enable_if <std::is_same<den_mat_t, T_aux>::value>::type* = nullptr >
		void CalcChol(const den_mat_t& psi, data_size_t cluster_i) {
			chol_facts_[cluster_i].compute(psi);
		}

		/*!
		* \brief Caclulate Psi^(-1) if sparse matrices are used
		* \param psi_inv[out] Inverse covariance matrix
		* \param cluster_i Cluster index for which Psi^(-1) is calculated
		* \param only_at_non_zeroes_of_psi If true, psi_inv is calculated only at non-zero entries of psi, e.g., since it is used for calculating gradients afterwards
		*/
		template <class T_aux = T_mat, typename std::enable_if <std::is_same<sp_mat_t, T_aux>::value || std::is_same<sp_mat_rm_t, T_aux>::value>::type* = nullptr >
		void CalcPsiInv(T_mat& psi_inv, data_size_t cluster_i, bool only_at_non_zeros_of_psi) {
			if (only_grouped_REs_use_woodbury_identity_) {
				sp_mat_t MInvSqrtZt;
				if (num_re_group_total_ == 1 && num_comps_total_ == 1) {//only one random effect -> ZtZ_ is diagonal
					MInvSqrtZt = sqrt_diag_SigmaI_plus_ZtZ_[cluster_i].array().inverse().matrix().asDiagonal() * Zt_[cluster_i];
				}
				else {
					T_mat L_inv;
					if (CholeskyHasPermutation<T_chol>(chol_facts_[cluster_i])) {
						TriangularSolve<T_mat, T_mat, T_mat>(chol_facts_[cluster_i].CholFactMatrix(), P_Id_[cluster_i], L_inv, false);
					}
					else {
						TriangularSolve<T_mat, T_mat, T_mat>(chol_facts_[cluster_i].CholFactMatrix(), Id_[cluster_i], L_inv, false);
					}
					MInvSqrtZt = L_inv * Zt_[cluster_i];
				}
				if (only_at_non_zeros_of_psi) {
					CalcZSigmaZt(psi_inv, cluster_i);//find out sparsity pattern where psi_inv is needed for gradient
					CalcLtLGivenSparsityPattern<T_mat>(MInvSqrtZt, psi_inv, true);
					psi_inv *= -1.;
				}
				else {
					psi_inv = -MInvSqrtZt.transpose() * MInvSqrtZt;//this is slow since n can be large (O(n^2*m)) (but its usually not run, only when calculating the Fisher information)
				}
				psi_inv.diagonal().array() += 1.0;
			}
			else {
				T_mat L_inv;
				if (CholeskyHasPermutation<T_chol>(chol_facts_[cluster_i])) {
					TriangularSolve<T_mat, T_mat, T_mat>(chol_facts_[cluster_i].CholFactMatrix(), P_Id_[cluster_i], L_inv, false);
				}
				else {
					TriangularSolve<T_mat, T_mat, T_mat>(chol_facts_[cluster_i].CholFactMatrix(), Id_[cluster_i], L_inv, false);
				}
				if (only_at_non_zeros_of_psi) {
					//find out sparsity pattern where psi_inv is needed for gradient
					if (num_re_group_total_ == 0) {
						std::shared_ptr<T_mat> psi = re_comps_[cluster_i][0]->GetZSigmaZt();
						psi_inv = *psi;
					}
					else {
						CalcZSigmaZt(psi_inv, cluster_i);
					}
					CalcLtLGivenSparsityPattern<T_mat>(L_inv, psi_inv, true);
				}
				else {
					psi_inv = L_inv.transpose() * L_inv;//Note: this is the computational bottleneck for large data when psi=ZSigmaZt and its Cholesky factor is sparse (but its usually not run, only when calculating the Fisher information)
				}
			}
		}// end CalcPsiInv for sparse matrices
		template <class T_aux = T_mat, typename std::enable_if <std::is_same<den_mat_t, T_aux>::value>::type* = nullptr >
		void CalcPsiInv(den_mat_t& psi_inv, data_size_t cluster_i, bool) {
			if (only_grouped_REs_use_woodbury_identity_) {//typically currently not called as only_grouped_REs_use_woodbury_identity_ is only true for grouped REs only i.e. sparse matrices
				den_mat_t MInvSqrtZt;
				if (num_re_group_total_ == 1 && num_comps_total_ == 1) {//only one random effect -> ZtZ_ is diagonal
					MInvSqrtZt = sqrt_diag_SigmaI_plus_ZtZ_[cluster_i].array().inverse().matrix().asDiagonal() * Zt_[cluster_i];
				}
				else {
					TriangularSolve<den_mat_t, sp_mat_t, den_mat_t>(chol_facts_[cluster_i].CholFactMatrix(), Zt_[cluster_i], MInvSqrtZt, false);
				}
				psi_inv = -MInvSqrtZt.transpose() * MInvSqrtZt;
				psi_inv.diagonal().array() += 1.0;
			}
			else {
				den_mat_t L_inv;
				TriangularSolve<den_mat_t, den_mat_t, den_mat_t>(chol_facts_[cluster_i].CholFactMatrix(), Id_[cluster_i], L_inv, false);
				psi_inv = L_inv.transpose() * L_inv;
			}
		}// end CalcPsiInv for dense matrices

		/*!
		* \brief Caclulate X^TPsi^(-1)X
		* \param X Covariate data matrix X
		* \param[out] XT_psi_inv_X X^TPsi^(-1)X
		*/
		void CalcXTPsiInvX(const den_mat_t& X, den_mat_t& XT_psi_inv_X) {
			if (num_clusters_ == 1 && (gp_approx_ != "vecchia" || vecchia_ordering_ == "none")) {//only one cluster / idependent GP realization
				if (gp_approx_ == "vecchia") {
					den_mat_t BX = B_[unique_clusters_[0]] * X;
					XT_psi_inv_X = BX.transpose() * D_inv_[unique_clusters_[0]] * BX;
				}
				else {
					if (only_grouped_REs_use_woodbury_identity_) {
						den_mat_t ZtX = Zt_[unique_clusters_[0]] * X;
						den_mat_t MInvSqrtZtX;
						if (num_re_group_total_ == 1 && num_comps_total_ == 1) {//only one random effect -> ZtZ_ is diagonal
							MInvSqrtZtX = sqrt_diag_SigmaI_plus_ZtZ_[unique_clusters_[0]].array().inverse().matrix().asDiagonal() * ZtX;
						}
						else {
							TriangularSolveGivenCholesky<T_chol, T_mat, den_mat_t, den_mat_t>(chol_facts_[unique_clusters_[0]], ZtX, MInvSqrtZtX, false);
						}
						XT_psi_inv_X = X.transpose() * X - MInvSqrtZtX.transpose() * MInvSqrtZtX;
					}
					else {
						den_mat_t MInvSqrtX;
						TriangularSolveGivenCholesky<T_chol, T_mat, den_mat_t, den_mat_t>(chol_facts_[unique_clusters_[0]], X, MInvSqrtX, false);
						XT_psi_inv_X = MInvSqrtX.transpose() * MInvSqrtX;
					}
				}
			}//end only one cluster / idependent GP realization
			else {//more than one cluster and order of samples matters
				XT_psi_inv_X = den_mat_t(X.cols(), X.cols());
				XT_psi_inv_X.setZero();
				den_mat_t BX;
				for (const auto& cluster_i : unique_clusters_) {
					if (gp_approx_ == "vecchia") {
						BX = B_[cluster_i] * X(data_indices_per_cluster_[cluster_i], Eigen::all);
						XT_psi_inv_X += BX.transpose() * D_inv_[cluster_i] * BX;
					}
					else {
						if (only_grouped_REs_use_woodbury_identity_) {
							den_mat_t ZtX = Zt_[cluster_i] * (den_mat_t)X(data_indices_per_cluster_[cluster_i], Eigen::all);
							den_mat_t MInvSqrtZtX;
							if (num_re_group_total_ == 1 && num_comps_total_ == 1) {//only one random effect -> ZtZ_ is diagonal
								MInvSqrtZtX = sqrt_diag_SigmaI_plus_ZtZ_[cluster_i].array().inverse().matrix().asDiagonal() * ZtX;
							}
							else {
								TriangularSolveGivenCholesky<T_chol, T_mat, den_mat_t, den_mat_t>(chol_facts_[cluster_i], ZtX, MInvSqrtZtX, false);
							}
							XT_psi_inv_X += ((den_mat_t)X(data_indices_per_cluster_[cluster_i], Eigen::all)).transpose() * (den_mat_t)X(data_indices_per_cluster_[cluster_i], Eigen::all) -
								MInvSqrtZtX.transpose() * MInvSqrtZtX;
						}
						else {
							den_mat_t MInvSqrtX;
							TriangularSolveGivenCholesky<T_chol, T_mat, den_mat_t, den_mat_t>(chol_facts_[cluster_i], (den_mat_t)X(data_indices_per_cluster_[cluster_i], Eigen::all), MInvSqrtX, false);
							XT_psi_inv_X += MInvSqrtX.transpose() * MInvSqrtX;
						}
					}
				}
			}//end more than one cluster
		}//end CalcXTPsiInvX

		/*!
		* \brief Initialize data structures for handling independent realizations of the Gaussian processes
		* \param num_data Number of data points
		* \param cluster_ids_data IDs / labels indicating independent realizations of Gaussian processes (same values = same process realization)
		* \param[out] num_data_per_cluster Keys: labels of independent clusters, values: number of data points per independent realization
		* \param[out] data_indices_per_cluster Keys: labels of independent clusters, values: vectors with indices for data points that belong to the every cluster
		* \param[out] unique_clusters Unique labels of independent realizations
		* \param[out] num_clusters Number of independent clusters
		*/
		void SetUpGPIds(data_size_t num_data,
			const data_size_t* cluster_ids_data,
			std::map<data_size_t, int>& num_data_per_cluster,
			std::map<data_size_t, std::vector<int>>& data_indices_per_cluster,
			std::vector<data_size_t>& unique_clusters,
			data_size_t& num_clusters) {
			if (cluster_ids_data != nullptr) {
				for (int i = 0; i < num_data; ++i) {
					if (num_data_per_cluster.find(cluster_ids_data[i]) == num_data_per_cluster.end()) {//first occurrence of cluster_ids_data[i]
						unique_clusters.push_back(cluster_ids_data[i]);
						num_data_per_cluster.insert({ cluster_ids_data[i], 1 });
						std::vector<int> id;
						id.push_back(i);
						data_indices_per_cluster.insert({ cluster_ids_data[i], id });
					}
					else {
						num_data_per_cluster[cluster_ids_data[i]] += 1;
						data_indices_per_cluster[cluster_ids_data[i]].push_back(i);
					}
				}
				num_clusters = (data_size_t)unique_clusters.size();
			}
			else {
				unique_clusters.push_back(0);
				num_data_per_cluster.insert({ 0, num_data });
				num_clusters = 1;
				std::vector<int> gp_id_vec(num_data);
				for (int i = 0; i < num_data; ++i) {
					gp_id_vec[i] = i;
				}
				data_indices_per_cluster.insert({ 0, gp_id_vec });
			}
		}//end SetUpGPIds

		/*!
		* \brief Convert characters in 'const char* re_group_data' to matrix (num_re_group x num_data) with strings of group labels
		* \param num_data Number of data points
		* \param num_re_group Number of grouped random effects
		* \param re_group_data Labels of group levels for the grouped random effects in column-major format (i.e. first the levels for the first effect, then for the second, etc.). Every group label needs to end with the null character '\0'
		* \param[out] Matrix of dimension num_re_group x num_data with strings of group labels for levels of grouped random effects
		*/
		void ConvertCharToStringGroupLevels(data_size_t num_data,
			data_size_t num_re_group,
			const char* re_group_data,
			std::vector<std::vector<re_group_t>>& re_group_levels) {
			int char_start = 0;
			for (int ire = 0; ire < num_re_group; ++ire) {
				for (int id = 0; id < num_data; ++id) {
					int number_chars = 0;
					while (re_group_data[char_start + number_chars] != '\0') {
						number_chars++;
					}
					re_group_levels[ire][id] = std::string(re_group_data + char_start);
					char_start += number_chars + 1;
				}
			}
		}

		/*!
		* \brief Initialize likelihoods
		* \param likelihood Likelihood name
		*/
		void InitializeLikelihoods(const string_t& likelihood) {
			for (const auto& cluster_i : unique_clusters_) {
				if (gp_approx_ == "vecchia") {
					likelihood_[cluster_i] = std::unique_ptr<Likelihood<T_mat, T_chol>>(new Likelihood<T_mat, T_chol>(likelihood,
						num_data_per_cluster_[cluster_i],
						num_data_per_cluster_[cluster_i],
						false));
				}
				else if (only_grouped_REs_use_woodbury_identity_ && !only_one_grouped_RE_calculations_on_RE_scale_) {
					likelihood_[cluster_i] = std::unique_ptr<Likelihood<T_mat, T_chol>>(new Likelihood<T_mat, T_chol>(likelihood,
						num_data_per_cluster_[cluster_i],
						cum_num_rand_eff_[cluster_i][num_re_group_total_],
						false));
				}
				else if (only_one_grouped_RE_calculations_on_RE_scale_) {
					likelihood_[cluster_i] = std::unique_ptr<Likelihood<T_mat, T_chol>>(new Likelihood<T_mat, T_chol>(likelihood,
						num_data_per_cluster_[cluster_i],
						re_comps_[cluster_i][0]->GetNumUniqueREs(),
						false));
				}
				else if (only_one_GP_calculations_on_RE_scale_) {
					likelihood_[cluster_i] = std::unique_ptr<Likelihood<T_mat, T_chol>>(new Likelihood<T_mat, T_chol>(likelihood,
						num_data_per_cluster_[cluster_i],
						re_comps_[cluster_i][0]->GetNumUniqueREs(),
						true));
				}
				else {
					likelihood_[cluster_i] = std::unique_ptr<Likelihood<T_mat, T_chol>>(new Likelihood<T_mat, T_chol>(likelihood,
						num_data_per_cluster_[cluster_i],
						num_data_per_cluster_[cluster_i],
						true));
				}
				if (!gauss_likelihood_) {
					likelihood_[cluster_i]->InitializeModeAvec();
				}
			}
		}//end InitializeLikelihoods

		/*!
		* \brief Function that determines
		*		(i) the indices (in ind_par_) of the covariance parameters of every random effect component in the vector of all covariance parameter
		*		(ii) the total number of covariance parameters
		*/
		void DetermineCovarianceParameterIndicesNumCovPars() {
			// Determine ind_par_ and num_cov_par_
			ind_par_ = std::vector<data_size_t>();
			//First re_comp has either index 0 or 1 (the latter if there is an nugget effect for Gaussian data)
			if (gauss_likelihood_) {
				num_cov_par_ = 1;
				ind_par_.push_back(1);
			}
			else {
				num_cov_par_ = 0;
				ind_par_.push_back(0);
			}
			//Add indices of parameters of individual components in joint parameter vector
			for (int j = 0; j < (int)re_comps_[unique_clusters_[0]].size(); ++j) {
				ind_par_.push_back(ind_par_.back() + re_comps_[unique_clusters_[0]][j]->NumCovPar());//end points of parameter indices of components
				num_cov_par_ += re_comps_[unique_clusters_[0]][j]->NumCovPar();
			}
		}

		/*!
		* \brief Function that determines whether to use special options for estimation and prediction for certain special cases of random effects models
		*/
		void DetermineSpecialCasesModelsEstimationPrediction() {
			chol_fact_pattern_analyzed_ = false;
			// Decide whether to use the Woodbury identity (i.e. do matrix inversion on the b scale and not the Zb scale) for grouped random effects models only
			if (num_re_group_total_ > 0 && num_gp_total_ == 0) {
				only_grouped_REs_use_woodbury_identity_ = true;//Faster to use Woodbury identity since the dimension of the random effects is typically much smaller than the number of data points
				//Note: the use of the Woodburry identity is currently only implemented for grouped random effects (which is also the only use of it). 
				//		If this should be applied to GPs in the future, adaptions need to be made e.g. in the calculations of the gradient (see y_tilde2_)
			}
			else {
				only_grouped_REs_use_woodbury_identity_ = false;
			}
			// Define options for faster calculations for special cases of RE models (these options depend on the type of likelihood)
			only_one_GP_calculations_on_RE_scale_ = num_gp_total_ == 1 && num_comps_total_ == 1 && !gauss_likelihood_ && gp_approx_ == "none";//If there is only one GP, we do calculations on the b-scale instead of Zb-scale (only for non-Gaussian likelihoods when no approximation is used)
			only_one_grouped_RE_calculations_on_RE_scale_ = num_re_group_total_ == 1 && num_comps_total_ == 1 && !gauss_likelihood_;//If there is only one grouped RE, we do (all) calculations on the b-scale instead of the Zb-scale (this flag is only used for non-Gaussian likelihoods)
			only_one_grouped_RE_calculations_on_RE_scale_for_prediction_ = num_re_group_total_ == 1 && num_comps_total_ == 1 && gauss_likelihood_;//If there is only one grouped RE, we do calculations for prediction on the b-scale instead of the Zb-scale (this flag is only used for Gaussian likelihoods)
		}//end DetermineSpecialCasesModelsEstimationPrediction

		/*!
		* \brief Function that set default values for several parameters if they were not initialized
		*/
		void InitializeDefaultSettings() {
			if (!coef_optimizer_has_been_set_) {
				if (gauss_likelihood_) {
					optimizer_coef_ = "wls";
				}
				else {
					optimizer_coef_ = "gradient_descent";
				}
			}
			if (!vecchia_pred_type_has_been_set_) {
				if (gauss_likelihood_) {
					vecchia_pred_type_ = "order_obs_first_cond_obs_only";
				}
				else {
					vecchia_pred_type_ = "latent_order_obs_first_cond_obs_only";
				}
			}
			if (!set_optim_config_has_been_called_ && NumAuxPars() > 0) {
				if (!gauss_likelihood_) {
					estimate_aux_pars_ = true;;
				}
				else {
					estimate_aux_pars_ = false;
				}
			}
			if (!cg_preconditioner_type_has_been_set_) {
				if (gauss_likelihood_) {
					cg_preconditioner_type_ = "none";
				}
				else {
					cg_preconditioner_type_ = "Sigma_inv_plus_BtWB";
				}
				CheckPreconditionerType();
			}
		}//end InitializeDefaultSettings

		/*!
		* \brief Initialize required matrices used when only_grouped_REs_use_woodbury_identity_==true
		*/
		void InitializeMatricesForOnlyGroupedREsUseWoodburyIdentity() {
			CHECK(num_comps_total_ == num_re_group_total_);
			CHECK(only_grouped_REs_use_woodbury_identity_);
			Zt_ = std::map<data_size_t, sp_mat_t>();
			ZtZ_ = std::map<data_size_t, sp_mat_t>();
			cum_num_rand_eff_ = std::map<data_size_t, std::vector<data_size_t>>();
			Zj_square_sum_ = std::map<data_size_t, std::vector<double>>();
			ZtZj_ = std::map<data_size_t, std::vector<sp_mat_t>>();
			for (const auto& cluster_i : unique_clusters_) {
				std::vector<data_size_t> cum_num_rand_eff_cluster_i(num_comps_total_ + 1);
				cum_num_rand_eff_cluster_i[0] = 0;
				//Determine number of rows and non-zero entries of Z
				int non_zeros = 0;
				int ncols = 0;
				for (int j = 0; j < num_comps_total_; ++j) {
					sp_mat_t* Z_j = re_comps_[cluster_i][j]->GetZ();
					ncols += (int)Z_j->cols();
					non_zeros += (int)Z_j->nonZeros();
					cum_num_rand_eff_cluster_i[j + 1] = ncols;
				}
				//Create matrix Z and calculate sum(Z_j^2) = trace(Z_j^T * Z_j)
				std::vector<Triplet_t> triplets;
				triplets.reserve(non_zeros);
				std::vector<double> Zj_square_sum_cluster_i(num_comps_total_);
				int ncol_prev = 0;
				for (int j = 0; j < num_comps_total_; ++j) {
					sp_mat_t* Z_j = re_comps_[cluster_i][j]->GetZ();
					for (int k = 0; k < Z_j->outerSize(); ++k) {
						for (sp_mat_t::InnerIterator it(*Z_j, k); it; ++it) {
							triplets.emplace_back(it.row(), ncol_prev + it.col(), it.value());
						}
					}
					ncol_prev += (int)Z_j->cols();
					Zj_square_sum_cluster_i[j] = Z_j->squaredNorm();
				}
				sp_mat_t Z_cluster_i(num_data_per_cluster_[cluster_i], ncols);
				Z_cluster_i.setFromTriplets(triplets.begin(), triplets.end());
				sp_mat_t Zt_cluster_i = Z_cluster_i.transpose();
				sp_mat_t ZtZ_cluster_i = Zt_cluster_i * Z_cluster_i;
				//Calculate Z^T * Z_j
				std::vector<sp_mat_t> ZtZj_cluster_i(num_comps_total_);
				for (int j = 0; j < num_comps_total_; ++j) {
					sp_mat_t* Z_j = re_comps_[cluster_i][j]->GetZ();
					ZtZj_cluster_i[j] = Zt_cluster_i * (*Z_j);
				}
				//Save all quantities
				Zt_.insert({ cluster_i, Zt_cluster_i });
				ZtZ_.insert({ cluster_i, ZtZ_cluster_i });
				cum_num_rand_eff_.insert({ cluster_i, cum_num_rand_eff_cluster_i });
				Zj_square_sum_.insert({ cluster_i, Zj_square_sum_cluster_i });
				ZtZj_.insert({ cluster_i, ZtZj_cluster_i });
			}
		}

		/*!
		* \brief Initialize identity matrices required for Gaussian data
		*/
		void InitializeIdentityMatricesForGaussianData() {
			if (gauss_likelihood_ && gp_approx_ != "vecchia") {
				for (const auto& cluster_i : unique_clusters_) {
					ConstructI(cluster_i);//Idendity matrices needed for computing inverses of covariance matrices used in gradient descent for Gaussian data
				}
			}
		}

		/*!
		* \brief Function that checks the compatibility of the chosen special options for estimation and prediction for certain special cases of random effects models
		*/
		void CheckCompatibilitySpecialOptions() {
			//Some checks
			if (only_one_GP_calculations_on_RE_scale_ && only_grouped_REs_use_woodbury_identity_) {
				Log::REFatal("Cannot set both 'only_one_GP_calculations_on_RE_scale_' and 'only_grouped_REs_use_woodbury_identity_' to 'true'");
			}
			if (only_one_GP_calculations_on_RE_scale_ && only_one_grouped_RE_calculations_on_RE_scale_) {
				Log::REFatal("Cannot set both 'only_one_GP_calculations_on_RE_scale_' and 'only_one_grouped_RE_calculations_on_RE_scale_' to 'true'");
			}
			if (gp_approx_ == "vecchia") {
				if (num_re_group_total_ > 0) {
					Log::REFatal("Vecchia approximation can currently not be used when there are grouped random effects");
				}
			}
			if (only_one_GP_calculations_on_RE_scale_) {//only_one_GP_calculations_on_RE_scale_
				if (gauss_likelihood_) {
					Log::REFatal("Option 'only_one_GP_calculations_on_RE_scale_' is currently not implemented for Gaussian data");
				}
				if (gp_approx_ == "vecchia") {
					Log::REFatal("Option 'only_one_GP_calculations_on_RE_scale_' is currently not implemented for the Vecchia approximation");
				}
				CHECK(num_gp_total_ == 1);
				CHECK(num_comps_total_ == 1);
				CHECK(num_re_group_total_ == 0);
			}
			if (only_one_grouped_RE_calculations_on_RE_scale_) {//only_one_grouped_RE_calculations_on_RE_scale_
				if (gauss_likelihood_) {
					Log::REFatal("Option 'only_one_grouped_RE_calculations_on_RE_scale_' is currently not implemented for Gaussian data");
				}
				CHECK(gp_approx_ != "vecchia");
				CHECK(num_gp_total_ == 0);
				CHECK(num_comps_total_ == 1);
				CHECK(num_re_group_total_ == 1);
			}
			if (only_one_grouped_RE_calculations_on_RE_scale_for_prediction_) {//only_one_grouped_RE_calculations_on_RE_scale_for_prediction_
				CHECK(gp_approx_ != "vecchia");
				CHECK(num_gp_total_ == 0);
				CHECK(num_comps_total_ == 1);
				CHECK(num_re_group_total_ == 1);
				if (!gauss_likelihood_) {
					Log::REFatal("Option 'only_one_grouped_RE_calculations_on_RE_scale_for_prediction_' is currently only effective for Gaussian data");
				}
			}
			if (only_grouped_REs_use_woodbury_identity_) {//only_grouped_REs_use_woodbury_identity_
				if (gauss_likelihood_ && only_one_grouped_RE_calculations_on_RE_scale_) {
					Log::REFatal("Cannot enable 'only_one_grouped_RE_calculations_on_RE_scale_' if 'only_grouped_REs_use_woodbury_identity_' is enabled for Gaussian data");
				}
				CHECK(num_gp_total_ == 0);
				CHECK(num_comps_total_ == num_re_group_total_);
			}
		}

		/*! \brief Check whether preconditioenr is supported */
		void CheckPreconditionerType() const {
			if (gauss_likelihood_) {
				if (SUPPORTED_CG_PRECONDITIONER_TYPE_GAUSS_.find(cg_preconditioner_type_) == SUPPORTED_CG_PRECONDITIONER_TYPE_GAUSS_.end()) {
					Log::REFatal("Preconditioner type '%s' is not supported.", cg_preconditioner_type_.c_str());
				}
			}
			else {
				if (SUPPORTED_CG_PRECONDITIONER_TYPE_NONGAUSS_.find(cg_preconditioner_type_) == SUPPORTED_CG_PRECONDITIONER_TYPE_NONGAUSS_.end()) {
					Log::REFatal("Preconditioner type '%s' is not supported.", cg_preconditioner_type_.c_str());
				}
			}
		}//end CheckPreconditionerType

		/*! \brief Set matrix inversion properties and choices for iterative methods in likelihoods.h */
		void SetMatrixInversionPropertiesLikelihood() {
			if (!gauss_likelihood_) {
				for (const auto& cluster_i : unique_clusters_) {
					likelihood_[cluster_i]->SetMatrixInversionProperties(matrix_inversion_method_,
						cg_max_num_it_, cg_max_num_it_tridiag_, cg_delta_conv_, cg_delta_conv_pred_,
						num_rand_vec_trace_, reuse_rand_vec_trace_, seed_rand_vec_trace_,
						cg_preconditioner_type_, piv_chol_rank_, rank_pred_approx_matrix_lanczos_);
				}
			}
		}//end SetMatrixInversionPropertiesLikelihood

		/*!
		* \brief Initialize individual component models and collect them in a containter
		* \param num_data Number of data points
		* \param data_indices_per_cluster Keys: Labels of independent realizations of REs/GPs, values: vectors with indices for data points
		* \param cluster_i Index / label of the realization of the Gaussian process for which the components should be constructed
		* \param Group levels for every grouped random effect
		* \param num_data_per_cluster Keys: Labels of independent realizations of REs/GPs, values: number of data points per independent realization
		* \param re_group_rand_coef_data Covariate data for grouped random coefficients
		* \param gp_coords_data Coordinates (features) for Gaussian process
		* \param gp_rand_coef_data Covariate data for Gaussian process random coefficients
		* \param calculateZZt If true, the matrix Z*Z^T is calculated for grouped random effects and saved (usually not needed if Woodbury identity is used)
		* \param[out] re_comps_cluster_i Container that collects the individual component models
		*/
		void CreateREComponents(data_size_t num_data,
			std::map<data_size_t, std::vector<int>>& data_indices_per_cluster,
			data_size_t cluster_i,
			std::vector<std::vector<re_group_t>>& re_group_levels,
			std::map<data_size_t, int>& num_data_per_cluster,
			const double* re_group_rand_coef_data,
			const double* gp_coords_data,
			const double* gp_rand_coef_data,
			bool calculateZZt,
			std::vector<std::shared_ptr<RECompBase<T_mat>>>& re_comps_cluster_i) {
			//Grouped random effects
			if (num_re_group_ > 0) {
				for (int j = 0; j < num_re_group_; ++j) {
					std::vector<re_group_t> group_data;
					for (const auto& id : data_indices_per_cluster[cluster_i]) {
						group_data.push_back(re_group_levels[j][id]);
					}
					re_comps_cluster_i.push_back(std::shared_ptr<RECompGroup<T_mat>>(new RECompGroup<T_mat>(
						group_data,
						calculateZZt,
						!only_one_grouped_RE_calculations_on_RE_scale_)));
				}
				//Random slope grouped random effects
				if (num_re_group_rand_coef_ > 0) {
					for (int j = 0; j < num_re_group_rand_coef_; ++j) {
						std::vector<double> rand_coef_data;
						for (const auto& id : data_indices_per_cluster[cluster_i]) {
							rand_coef_data.push_back(re_group_rand_coef_data[j * num_data + id]);
						}
						std::shared_ptr<RECompGroup<T_mat>> re_comp = std::dynamic_pointer_cast<RECompGroup<T_mat>>(re_comps_cluster_i[ind_effect_group_rand_coef_[j] - 1]);//Subtract -1 since ind_effect_group_rand_coef[j] starts counting at 1 not 0
						re_comps_cluster_i.push_back(std::shared_ptr<RECompGroup<T_mat>>(new RECompGroup<T_mat>(
							re_comp->random_effects_indices_of_data_.data(),
							re_comp->num_data_,
							re_comp->map_group_label_index_,
							re_comp->num_group_,
							rand_coef_data,
							calculateZZt)));
					}
					// drop some intercept random effects (if specified)
					int num_droped = 0;
					for (int j = 0; j < num_re_group_; ++j) {
						if (drop_intercept_group_rand_effect_[j]) {
							re_comps_cluster_i.erase(re_comps_cluster_i.begin() + j);
							num_droped += 1;
						}
					}
					num_re_group_ -= num_droped;
					num_re_group_total_ -= num_droped;
					num_comps_total_ -= num_droped;
				}
			}
			//GPs
			if (num_gp_ > 0) {
				std::vector<double> gp_coords;
				for (int j = 0; j < dim_gp_coords_; ++j) {
					for (const auto& id : data_indices_per_cluster[cluster_i]) {
						gp_coords.push_back(gp_coords_data[j * num_data + id]);
					}
				}
				den_mat_t gp_coords_mat = Eigen::Map<den_mat_t>(gp_coords.data(), num_data_per_cluster[cluster_i], dim_gp_coords_);
				bool use_Z_for_duplicates = (gp_approx_ == "none");
				re_comps_cluster_i.push_back(std::shared_ptr<RECompGP<T_mat>>(new RECompGP<T_mat>(
					gp_coords_mat,
					cov_fct_,
					cov_fct_shape_,
					cov_fct_taper_range_,
					cov_fct_taper_shape_,
					gp_approx_ == "tapering",
					false,
					true,
					use_Z_for_duplicates,
					only_one_GP_calculations_on_RE_scale_)));
				//Random slope GPs
				if (num_gp_rand_coef_ > 0) {
					for (int j = 0; j < num_gp_rand_coef_; ++j) {
						std::vector<double> rand_coef_data;
						for (const auto& id : data_indices_per_cluster[cluster_i]) {
							rand_coef_data.push_back(gp_rand_coef_data[j * num_data + id]);
						}
						std::shared_ptr<RECompGP<T_mat>> re_comp = std::dynamic_pointer_cast<RECompGP<T_mat>>(re_comps_cluster_i[ind_intercept_gp_]);
						re_comps_cluster_i.push_back(std::shared_ptr<RECompGP<T_mat>>(new RECompGP<T_mat>(
							re_comp->dist_,
							re_comp->has_Z_,
							&re_comp->Z_,
							rand_coef_data,
							cov_fct_,
							cov_fct_shape_,
							cov_fct_taper_range_,
							cov_fct_taper_shape_,
							re_comp->GetTaperMu(),
							gp_approx_ == "tapering",
							false)));
					}
				}
			}
		}//end CreateREComponents

		/*!
		* \brief Initialize individual component models and collect them in a containter when the Vecchia approximation is used
		* \param num_data Number of data points
		* \param data_indices_per_cluster Keys: Labels of independent realizations of REs/GPs, values: vectors with indices for data points
		* \param cluster_i Index / label of the realization of the Gaussian process for which the components should be constructed
		* \param num_data_per_cluster Keys: Labels of independent realizations of REs/GPs, values: number of data points per independent realization
		* \param gp_coords_data Coordinates (features) for Gaussian process
		* \param gp_rand_coef_data Covariate data for Gaussian process random coefficients
		* \param[out] re_comps_cluster_i Container that collects the individual component models
		* \param[out] nearest_neighbors_cluster_i Collects indices of nearest neighbors
		* \param[out] dist_obs_neighbors_cluster_i Distances between locations and their nearest neighbors
		* \param[out] dist_between_neighbors_cluster_i Distances between nearest neighbors for all locations
		* \param[out] entries_init_B_cluster_i Triplets for initializing the matrices B
		* \param[out] entries_init_B_grad_cluster_i Triplets for initializing the matrices B_grad
		* \param[out] z_outer_z_obs_neighbors_cluster_i Outer product of covariate vector at observations and neighbors with itself for random coefficients. First index = data point i, second index = GP number j
		* \param vecchia_ordering Ordering used in the Vecchia approximation. "none" = no ordering, "random" = random ordering
		* \param num_neighbors The number of neighbors used in the Vecchia approximation
		*/
		void CreateREComponentsVecchia(data_size_t num_data,
			std::map<data_size_t, std::vector<int>>& data_indices_per_cluster,
			data_size_t cluster_i,
			std::map<data_size_t, int>& num_data_per_cluster,
			const double* gp_coords_data,
			const double* gp_rand_coef_data,
			std::vector<std::shared_ptr<RECompBase<T_mat>>>& re_comps_cluster_i,
			std::vector<std::vector<int>>& nearest_neighbors_cluster_i,
			std::vector<den_mat_t>& dist_obs_neighbors_cluster_i,
			std::vector<den_mat_t>& dist_between_neighbors_cluster_i,
			std::vector<Triplet_t>& entries_init_B_cluster_i,
			std::vector<Triplet_t>& entries_init_B_grad_cluster_i,
			std::vector<std::vector<den_mat_t>>& z_outer_z_obs_neighbors_cluster_i,
			string_t vecchia_ordering,
			int num_neighbors,
			bool check_has_duplicates) {
			int ind_intercept_gp = (int)re_comps_cluster_i.size();
			if (vecchia_ordering == "random") {
				std::shuffle(data_indices_per_cluster[cluster_i].begin(), data_indices_per_cluster[cluster_i].end(), rng_);
			}
			std::vector<double> gp_coords;
			for (int j = 0; j < dim_gp_coords_; ++j) {
				for (const auto& id : data_indices_per_cluster[cluster_i]) {
					gp_coords.push_back(gp_coords_data[j * num_data + id]);
				}
			}
			den_mat_t gp_coords_mat = Eigen::Map<den_mat_t>(gp_coords.data(), num_data_per_cluster[cluster_i], dim_gp_coords_);
			re_comps_cluster_i.push_back(std::shared_ptr<RECompGP<T_mat>>(new RECompGP<T_mat>(
				gp_coords_mat,
				cov_fct_,
				cov_fct_shape_,
				cov_fct_taper_range_,
				cov_fct_taper_shape_,
				gp_approx_ == "tapering",
				false,
				false,
				false,
				false)));
			bool has_duplicates = check_has_duplicates;
			find_nearest_neighbors_Vecchia_fast(gp_coords_mat, num_data_per_cluster[cluster_i], num_neighbors,
				nearest_neighbors_cluster_i, dist_obs_neighbors_cluster_i, dist_between_neighbors_cluster_i, 0, -1, has_duplicates,
				vecchia_neighbor_selection_, rng_);
			if (check_has_duplicates) {
				has_duplicates_coords_ = has_duplicates_coords_ || has_duplicates;
				if (!gauss_likelihood_ && has_duplicates_coords_) {
					Log::REFatal(DUPLICATES_COORDS_VECCHIA_NONGAUSS_);
				}
			}
			for (int i = 0; i < num_data_per_cluster[cluster_i]; ++i) {
				for (int j = 0; j < (int)nearest_neighbors_cluster_i[i].size(); ++j) {
					entries_init_B_cluster_i.push_back(Triplet_t(i, nearest_neighbors_cluster_i[i][j], 0.));
					entries_init_B_grad_cluster_i.push_back(Triplet_t(i, nearest_neighbors_cluster_i[i][j], 0.));
				}
				entries_init_B_cluster_i.push_back(Triplet_t(i, i, 1.));//Put 1's on the diagonal since B = I - A
			}
			//Random coefficients
			if (num_gp_rand_coef_ > 0) {
				std::shared_ptr<RECompGP<T_mat>> re_comp = std::dynamic_pointer_cast<RECompGP<T_mat>>(re_comps_cluster_i[ind_intercept_gp]);
				for (int j = 0; j < num_gp_rand_coef_; ++j) {
					std::vector<double> rand_coef_data;
					for (const auto& id : data_indices_per_cluster[cluster_i]) {
						rand_coef_data.push_back(gp_rand_coef_data[j * num_data + id]);
					}
					re_comps_cluster_i.push_back(std::shared_ptr<RECompGP<T_mat>>(new RECompGP<T_mat>(
						rand_coef_data,
						cov_fct_,
						cov_fct_shape_,
						cov_fct_taper_range_,
						cov_fct_taper_shape_,
						re_comp->GetTaperMu(),
						gp_approx_ == "tapering",
						false)));
					//save random coefficient data in the form ot outer product matrices
#pragma omp for schedule(static)
					for (int i = 0; i < num_data_per_cluster[cluster_i]; ++i) {
						if (j == 0) {
							z_outer_z_obs_neighbors_cluster_i[i] = std::vector<den_mat_t>(num_gp_rand_coef_);
						}
						int dim_z = (i == 0) ? 1 : ((int)nearest_neighbors_cluster_i[i].size() + 1);
						vec_t coef_vec(dim_z);
						coef_vec(0) = rand_coef_data[i];
						if (i > 0) {
							for (int ii = 1; ii < dim_z; ++ii) {
								coef_vec(ii) = rand_coef_data[nearest_neighbors_cluster_i[i][ii - 1]];
							}
						}
						z_outer_z_obs_neighbors_cluster_i[i][j] = coef_vec * coef_vec.transpose();
					}
				}
			}// end random coefficients
		}


		/*!
		* \brief Set the covariance parameters of the components
		* \param cov_pars Covariance parameters
		*/
		void SetCovParsComps(const vec_t& cov_pars) {
			CHECK(cov_pars.size() == num_cov_par_);
			for (const auto& cluster_i : unique_clusters_) {
				for (int j = 0; j < num_comps_total_; ++j) {
					const vec_t pars = cov_pars.segment(ind_par_[j], ind_par_[j + 1] - ind_par_[j]);
					re_comps_[cluster_i][j]->SetCovPars(pars);
				}
			}
		}

		/*!
		* \brief Calculate the total variance of all random effects
		*		Note: for random coefficients processes, we ignore the covariates and simply use the marginal variance for simplicity (this function is used for calling 'FindInitialIntercept' for non-Gaussian likelihoods)
		* \param cov_pars Covariance parameters
		*/
		double GetTotalVarComps(const vec_t& cov_pars) {
			CHECK(cov_pars.size() == num_cov_par_);
			vec_t cov_pars_orig;
			TransformBackCovPars(cov_pars, cov_pars_orig);
			double tot_var = 0.;
			for (int j = 0; j < num_comps_total_; ++j) {
				tot_var += cov_pars_orig[ind_par_[j]];
			}
			if (gauss_likelihood_) {
				tot_var += cov_pars_orig[0];
			}
			return(tot_var);
		}

		/*!
		* \brief Transform the covariance parameters to the scale on which the optimization is done
		* \param cov_pars Covariance parameters on orginal scale
		* \param[out] cov_pars_trans Covariance parameters on transformed scale
		*/
		void TransformCovPars(const vec_t& cov_pars,
			vec_t& cov_pars_trans) {
			CHECK(cov_pars.size() == num_cov_par_);
			cov_pars_trans = vec_t(num_cov_par_);
			if (gauss_likelihood_) {
				cov_pars_trans[0] = cov_pars[0];
			}
			for (int j = 0; j < num_comps_total_; ++j) {
				const vec_t pars = cov_pars.segment(ind_par_[j], ind_par_[j + 1] - ind_par_[j]);
				vec_t pars_trans = pars;
				if (gauss_likelihood_) {
					re_comps_[unique_clusters_[0]][j]->TransformCovPars(cov_pars[0], pars, pars_trans);
				}
				else {
					re_comps_[unique_clusters_[0]][j]->TransformCovPars(1., pars, pars_trans);
				}
				cov_pars_trans.segment(ind_par_[j], ind_par_[j + 1] - ind_par_[j]) = pars_trans;
			}
		}

		/*!
		* \brief Back-transform the covariance parameters to the original scale
		* \param cov_pars Covariance parameters on transformed scale
		* \param[out] cov_pars_orig Covariance parameters on orginal scale
		*/
		void TransformBackCovPars(const vec_t& cov_pars,
			vec_t& cov_pars_orig) {
			CHECK(cov_pars.size() == num_cov_par_);
			cov_pars_orig = vec_t(num_cov_par_);
			if (gauss_likelihood_) {
				cov_pars_orig[0] = cov_pars[0];
			}
			for (int j = 0; j < num_comps_total_; ++j) {
				const vec_t pars = cov_pars.segment(ind_par_[j], ind_par_[j + 1] - ind_par_[j]);
				vec_t pars_orig = pars;
				if (gauss_likelihood_) {
					re_comps_[unique_clusters_[0]][j]->TransformBackCovPars(cov_pars[0], pars, pars_orig);
				}
				else {
					re_comps_[unique_clusters_[0]][j]->TransformBackCovPars(1, pars, pars_orig);
				}
				cov_pars_orig.segment(ind_par_[j], ind_par_[j + 1] - ind_par_[j]) = pars_orig;
			}
		}

		/*!
		* \brief Transform the linear regression coefficients to the scale on which the optimization is done
		* \param beta Regression coefficients on orginal scale
		* \param[out] beta_trans Regression coefficients on transformed scale
		* \param has_intercept If true, the covariates contain an intercept column
		* \param intercept_col Index of column with intercept
		* \param loc_transf Location transformation
		* \param scale_transf Scale transformation
		*/
		void TransformCoef(const vec_t& beta,
			vec_t& beta_trans,
			bool has_intercept,
			int intercept_col,
			const vec_t& loc_transf,
			const vec_t& scale_transf) {
			beta_trans = beta;
			for (int icol = 0; icol < num_coef_; ++icol) {
				if (!has_intercept || icol != intercept_col) {
					if (has_intercept) {
						beta_trans[intercept_col] += beta_trans[icol] * loc_transf[icol];
					}
					beta_trans[icol] *= scale_transf[icol];
				}
			}
			if (has_intercept) {
				beta_trans[intercept_col] *= scale_transf[intercept_col];
			}
		}

		/*!
		* \brief Back-transform linear regression coefficients back to original scale
		* \param beta Regression coefficients on transformed scale
		* \param[out] beta_orig Regression coefficients on orginal scale
		* \param has_intercept If true, the covariates contain an intercept column
		* \param intercept_col Index of column with intercept
		* \param loc_transf Location transformation
		* \param scale_transf Scale transformation
		*/
		void TransformBackCoef(const vec_t& beta,
			vec_t& beta_orig,
			bool has_intercept,
			int intercept_col,
			const vec_t& loc_transf,
			const vec_t& scale_transf) {
			beta_orig = beta;
			if (has_intercept) {
				beta_orig[intercept_col] /= scale_transf[intercept_col];
			}
			for (int icol = 0; icol < num_coef_; ++icol) {
				if (!has_intercept || icol != intercept_col) {
					beta_orig[icol] /= scale_transf[icol];
					if (has_intercept) {
						beta_orig[intercept_col] -= beta_orig[icol] * loc_transf[icol];
					}
				}
			}
		}

		/*!
		* \brief Print out current parameters when trace / logging is activated for convergence monitoring
		* \param cov_pars Covariance parameters on transformed scale
		* \param beta Regression coefficients on transformed scale
		* \param has_intercept If true, the covariates contain an intercept column
		* \param intercept_col Index of column with intercept
		* \param scale_covariates If true, the linear regression covariates are scaled
		* \param loc_transf Location transformation
		* \param scale_transf Scale transformation
		* \param aux_pars Additional parameters for the likelihood
		*/
		void PrintTraceParameters(const vec_t& cov_pars,
			const vec_t& beta,
			bool has_intercept,
			int intercept_col,
			bool scale_covariates,
			const vec_t& loc_transf,
			const vec_t& scale_transf,
			const double* aux_pars) {
			vec_t cov_pars_orig, beta_orig;
			if (Log::GetLevelRE() == LogLevelRE::Debug) { // do transformation only if log level Debug is active
				TransformBackCovPars(cov_pars, cov_pars_orig);
				for (int i = 0; i < (int)cov_pars.size(); ++i) {
					Log::REDebug("cov_pars[%d]: %g", i, cov_pars_orig[i]);
				}
				if (has_covariates_) {
					if (scale_covariates) {
						CHECK(loc_transf.size() == beta.size());
						CHECK(scale_transf.size() == beta.size());
						TransformBackCoef(beta, beta_orig, has_intercept, intercept_col, loc_transf, scale_transf);
					}
					else {
						beta_orig = beta;
					}
					for (int i = 0; i < std::min((int)beta.size(), NUM_COEF_PRINT_TRACE_); ++i) {
						Log::REDebug("beta[%d]: %g", i, beta_orig[i]);
					}
					if (has_covariates_ && beta.size() > NUM_COEF_PRINT_TRACE_) {
						Log::REDebug("Note: only the first %d linear regression coefficients are shown ", NUM_COEF_PRINT_TRACE_);
					}
				}
				if (estimate_aux_pars_) {
					for (int i = 0; i < NumAuxPars(); ++i) {
						Log::REDebug("%s: %g", likelihood_[unique_clusters_[0]]->GetNameAuxPars(i), aux_pars[i]);
					}
				}
			}
		}

		/*!
		* \brief Calculate covariance matrices of the components
		*/
		void CalcSigmaComps() {
			for (const auto& cluster_i : unique_clusters_) {
				for (int j = 0; j < num_comps_total_; ++j) {
					re_comps_[cluster_i][j]->CalcSigma();
				}
			}
		}

		/*!
		* \brief Construct covariance matrix Sigma or inverse covariance matrix Sigma^-1 if there are only grouped random effecs (this is then a diagonal matrix)
		* \param[out] SigmaI Covariance matrix or inverse covariance matrix of random effects (a diagonal matrix)
		* \param cluster_i Cluster index for which SigmaI is constructed
		* \param inverse If true, the inverse covariance matrix is calculated
		*/
		void CalcSigmaIGroupedREsOnly(sp_mat_t& SigmaI, data_size_t cluster_i, bool inverse) {
			CHECK(!only_one_grouped_RE_calculations_on_RE_scale_);
			std::vector<Triplet_t> triplets(cum_num_rand_eff_[cluster_i][num_re_group_total_]);
			for (int j = 0; j < num_comps_total_; ++j) {
				double sigmaI = re_comps_[cluster_i][j]->cov_pars_[0];
				if (inverse) {
					sigmaI = 1.0 / sigmaI;
				}
#pragma omp parallel for schedule(static)
				for (int i = cum_num_rand_eff_[cluster_i][j]; i < cum_num_rand_eff_[cluster_i][j + 1]; ++i) {
					triplets[i] = Triplet_t(i, i, sigmaI);
				}
			}
			SigmaI = sp_mat_t(cum_num_rand_eff_[cluster_i][num_re_group_total_], cum_num_rand_eff_[cluster_i][num_re_group_total_]);
			SigmaI.setFromTriplets(triplets.begin(), triplets.end());
		}

		/*!
		* \brief Set initial values for some of the optimizer parameters.
		* Internal default values are used if the corresponding parameters have not been set
		*/
		void OptimConfigSetInitialValues() {
			lr_coef_ = lr_coef_init_;
			lr_aux_pars_ = lr_aux_pars_init_;
			SetInitialValueLRCov();
			SetInitialValueDeltaRelConv();
		}//end SetInternalDefaultValues

		/*! * \brief Set initial values for lr_cov_ */
		void SetInitialValueLRCov() {
			if (lr_cov_init_ < 0.) {//A value below 0 indicates that default values should be used
				if (optimizer_cov_pars_ == "fisher_scoring") {
					lr_cov_ = 1.;
				}
				else if (optimizer_cov_pars_ == "gradient_descent") {
					lr_cov_ = 0.1;
				}
			}
			else {
				lr_cov_ = lr_cov_init_;
			}
		}//end SetInitialValueLRCov

		/*! * \brief Set initial values for delta_rel_conv_ */
		void SetInitialValueDeltaRelConv() {
			if (delta_rel_conv_init_ < 0) {
				if (optimizer_cov_pars_ == "nelder_mead") {
					delta_rel_conv_ = 1e-8;
				}
				else {
					delta_rel_conv_ = 1e-6;
				}
			}
			else {
				delta_rel_conv_ = delta_rel_conv_init_;
			}
		}//end SetInitialValueDeltaRelConv

		/*!
		* \brief Avoid too large learning rates for covariance parameters and aux_pars
		* \param nat_grad Gradient vector for covariance parameters and aux_pars
		* \param it Iteration number
		*/
		void AvoidTooLargeLearningRatesCovAuxPars(const vec_t& nat_grad,
			int it) {
			double max_abs_nat_grad_cov = 0.;
			int num_grad_cov_par = (int)nat_grad.size();
			if (estimate_aux_pars_) {
				num_grad_cov_par -= NumAuxPars();
			}
			for (int ip = 0; ip < num_grad_cov_par; ++ip) {
				if (std::abs(nat_grad[ip]) > max_abs_nat_grad_cov) {
					max_abs_nat_grad_cov = std::abs(nat_grad[ip]);
				}
			}
			if (lr_cov_ * max_abs_nat_grad_cov > MAX_GRADIENT_UPDATE_LOG_SCALE_) {
				lr_cov_ = MAX_GRADIENT_UPDATE_LOG_SCALE_ / max_abs_nat_grad_cov;
				Log::REDebug("GPModel covariance parameter estimation: The learning rate has been decreased in iteration number %d since "
					"the gradient update on the log-scale would have been too large (a change by more than a factor 100). New learning rate = %g", it + 1, lr_cov_);
			}
			if (estimate_aux_pars_) {
				double max_abs_nat_grad_aux_par = 0.;
				for (int ip = 0; ip < NumAuxPars(); ++ip) {
					if (std::abs(nat_grad[num_cov_par_ + ip]) > max_abs_nat_grad_aux_par) {
						max_abs_nat_grad_aux_par = std::abs(nat_grad[num_cov_par_ + ip]);
					}
				}
				if (lr_aux_pars_ * max_abs_nat_grad_aux_par > MAX_GRADIENT_UPDATE_LOG_SCALE_) {
					lr_aux_pars_ = MAX_GRADIENT_UPDATE_LOG_SCALE_ / max_abs_nat_grad_aux_par;
					Log::REDebug("GPModel auxiliary parameter estimation: The learning rate has been decreased in iteration number %d since "
						"the gradient update on the log-scale would have been too large (a change by more than a factor 100). New learning rate = %g", it + 1, lr_aux_pars_);
				}
			}
		}//end AvoidTooLargeLearningRatesCovAuxPars

		/*!
		* \brief Recaculate mode for Laplace approximation after reseting them to zero
		* \param fixed_effects Fixed effects component of location parameter
		*/
		void RecalculateModeLaplaceApprox(const double* fixed_effects) {
			if (!gauss_likelihood_) {
				//Reset the initial modes to 0. Otherwise, they can get stuck
				for (const auto& cluster_i : unique_clusters_) {
					likelihood_[cluster_i]->InitializeModeAvec();
				}
				CalcModePostRandEff(fixed_effects);
			}
		}//end RecalculateModeLaplaceApprox

		/*!
		* \brief Calculate the gradient of the Laplace-approximated negative log-likelihood with respect to the fixed effects F (only used for non-Gaussian likelihoods)
		* \param[out] grad_F Gradient of the Laplace-approximated negative log-likelihood with respect to the fixed effects F. This vector needs to be pre-allocated of length num_data_
		* \param fixed_effects Fixed effects component of location parameter
		*/
		void CalcGradFLaplace(double* grad_F, const double* fixed_effects = nullptr) {
			const double* fixed_effects_cluster_i_ptr = nullptr;
			vec_t fixed_effects_cluster_i;
			for (const auto& cluster_i : unique_clusters_) {
				vec_t grad_F_cluster_i(num_data_per_cluster_[cluster_i]);
				//map fixed effects to clusters (if needed)
				if (num_clusters_ == 1 && (gp_approx_ != "vecchia" || vecchia_ordering_ == "none")) {//only one cluster / independent realization and order of data does not matter
					fixed_effects_cluster_i_ptr = fixed_effects;
				}
				else if (fixed_effects != nullptr) {//more than one cluster and order of samples matters
					fixed_effects_cluster_i = vec_t(num_data_per_cluster_[cluster_i]);
#pragma omp parallel for schedule(static)
					for (int j = 0; j < num_data_per_cluster_[cluster_i]; ++j) {
						fixed_effects_cluster_i[j] = fixed_effects[data_indices_per_cluster_[cluster_i][j]];
					}
					fixed_effects_cluster_i_ptr = fixed_effects_cluster_i.data();
				}
				if (gp_approx_ == "vecchia") {
					likelihood_[cluster_i]->CalcGradNegMargLikelihoodLaplaceApproxVecchia(y_[cluster_i].data(),
						y_int_[cluster_i].data(),
						fixed_effects_cluster_i_ptr,
						num_data_per_cluster_[cluster_i],
						B_[cluster_i],
						D_inv_[cluster_i],
						B_grad_[cluster_i],
						D_grad_[cluster_i],
						false,
						true,
						false,
						nullptr,
						grad_F_cluster_i,
						nullptr,
						false,
						num_comps_total_);
				}
				else if (only_grouped_REs_use_woodbury_identity_ && !only_one_grouped_RE_calculations_on_RE_scale_) {
					likelihood_[cluster_i]->CalcGradNegMargLikelihoodLaplaceApproxGroupedRE(y_[cluster_i].data(),
						y_int_[cluster_i].data(),
						fixed_effects_cluster_i_ptr,
						num_data_per_cluster_[cluster_i],
						SigmaI_[cluster_i],
						Zt_[cluster_i],
						cum_num_rand_eff_[cluster_i],
						false,
						true,
						false,
						nullptr,
						grad_F_cluster_i,
						nullptr,
						false);
				}
				else if (only_one_grouped_RE_calculations_on_RE_scale_) {
					likelihood_[cluster_i]->CalcGradNegMargLikelihoodLaplaceApproxOnlyOneGroupedRECalculationsOnREScale(y_[cluster_i].data(),
						y_int_[cluster_i].data(),
						fixed_effects_cluster_i_ptr,
						num_data_per_cluster_[cluster_i],
						re_comps_[cluster_i][0]->cov_pars_[0],
						re_comps_[cluster_i][0]->random_effects_indices_of_data_.data(),
						false,
						true,
						false,
						nullptr,
						grad_F_cluster_i,
						nullptr,
						false);
				}
				else if (only_one_GP_calculations_on_RE_scale_) {
					likelihood_[cluster_i]->CalcGradNegMargLikelihoodLaplaceApproxOnlyOneGPCalculationsOnREScale(y_[cluster_i].data(),
						y_int_[cluster_i].data(),
						fixed_effects_cluster_i_ptr,
						num_data_per_cluster_[cluster_i],
						ZSigmaZt_[cluster_i], //Note: ZSigmaZt_ contains only Sigma if only_one_GP_calculations_on_RE_scale_==true
						re_comps_[cluster_i][0]->random_effects_indices_of_data_.data(),
						re_comps_[cluster_i],
						false,
						true,
						false,
						nullptr,
						grad_F_cluster_i,
						nullptr,
						false);
				}
				else {
					likelihood_[cluster_i]->CalcGradNegMargLikelihoodLaplaceApproxStable(y_[cluster_i].data(),
						y_int_[cluster_i].data(),
						fixed_effects_cluster_i_ptr,
						num_data_per_cluster_[cluster_i],
						ZSigmaZt_[cluster_i],
						re_comps_[cluster_i],
						false,
						true,
						false,
						nullptr,
						grad_F_cluster_i,
						nullptr,
						false);
				}
				//write on output
				if (num_clusters_ == 1 && (gp_approx_ != "vecchia" || vecchia_ordering_ == "none")) {//only one cluster / independent realization and order of data does not matter
#pragma omp parallel for schedule(static)//write on output
					for (int j = 0; j < num_data_; ++j) {
						grad_F[j] = grad_F_cluster_i[j];
					}
				}
				else {//more than one cluster and order of samples matters
#pragma omp parallel for schedule(static)
					for (int j = 0; j < num_data_per_cluster_[cluster_i]; ++j) {
						grad_F[data_indices_per_cluster_[cluster_i][j]] = grad_F_cluster_i[j];
					}
				} // end more than one cluster
			}//end loop over cluster
		}//end CalcGradFLaplace

		/*!
		* \brief Update covariance and potential additional likelihood parameters, apply step size safeguard, factorize covariance matrix, and calculate new value of objective function
		* \param[out] cov_pars Covariance and additional likelihood parameters
		* \param nat_grad Gradient for gradient descent or = FI^-1 * gradient for Fisher scoring (="natural" gradient)
		* \param profile_out_marginal_variance If true, the first parameter (marginal variance, nugget effect) is ignored
		* \param use_nesterov_acc If true, Nesterov acceleration is used
		* \param it Iteration number
		* \param[out] cov_pars_after_grad_aux Auxiliary variable used only if use_nesterov_acc == true (see the code below for a description)
		* \param[out] cov_pars_after_grad_aux_lag1 Auxiliary variable used only if use_nesterov_acc == true (see the code below for a description)
		* \param acc_rate_cov Nesterov acceleration speed
		* \param nesterov_schedule_version Which version of Nesterov schedule should be used. Default = 0
		* \param momentum_offset Number of iterations for which no mometum is applied in the beginning
		* \param fixed_effects Fixed effects component of location parameter
		*/
		void UpdateCovAuxPars(vec_t& cov_pars,
			const vec_t& nat_grad,
			bool profile_out_marginal_variance,
			bool use_nesterov_acc,
			int it,
			vec_t& cov_pars_after_grad_aux,
			vec_t& cov_pars_after_grad_aux_lag1,
			double acc_rate_cov,
			int nesterov_schedule_version,
			int momentum_offset,
			const double* fixed_effects) {
			vec_t cov_pars_new(num_cov_par_);
			if (profile_out_marginal_variance) {
				cov_pars_new[0] = cov_pars[0];
			}
			double lr_cov = lr_cov_;
			double lr_aux_pars = lr_aux_pars_;
			bool decrease_found = false;
			bool halving_done = false;
			int num_grad_cov_par = (int)nat_grad.size();
			if (estimate_aux_pars_) {
				num_grad_cov_par -= NumAuxPars();
			}
			if (it == 0) {
				first_update_ = true;
			}
			else {
				first_update_ = false;
			}
			for (int ih = 0; ih < MAX_NUMBER_LR_SHRINKAGE_STEPS_; ++ih) {
				vec_t update(nat_grad.size());
				update.segment(0, num_grad_cov_par) = lr_cov * nat_grad.segment(0, num_grad_cov_par);
				if (estimate_aux_pars_) {
					update.segment(num_grad_cov_par, NumAuxPars()) = lr_aux_pars * nat_grad.segment(num_grad_cov_par, NumAuxPars());
				}
				// Avoid to large steps on log-scale: updates on the log-scale in one Fisher scoring step are capped at a certain level
				// This is not done for gradient_descent since the learning rate is already adjusted accordingly in 'AvoidTooLargeLearningRatesCovAuxPars'
				if (optimizer_cov_pars_ != "gradient_descent") {
					for (int ip = 0; ip < (int)update.size(); ++ip) {
						if (update[ip] > MAX_GRADIENT_UPDATE_LOG_SCALE_) {
							update[ip] = MAX_GRADIENT_UPDATE_LOG_SCALE_;
						}
						else if (update[ip] < -MAX_GRADIENT_UPDATE_LOG_SCALE_) {
							update[ip] = -MAX_GRADIENT_UPDATE_LOG_SCALE_;
						}
					}
				}
				if (profile_out_marginal_variance) {
					cov_pars_new.segment(1, cov_pars.size() - 1) = (cov_pars.segment(1, cov_pars.size() - 1).array().log() - update.array()).exp().matrix();//make update on log-scale
				}
				else {
					cov_pars_new = (cov_pars.array().log() - update.array()).exp().matrix();//make update on log-scale
				}
				// Apply Nesterov acceleration
				if (use_nesterov_acc) {
					cov_pars_after_grad_aux = cov_pars_new;
					ApplyMomentumStep(it, cov_pars_after_grad_aux, cov_pars_after_grad_aux_lag1, cov_pars_new, acc_rate_cov,
						nesterov_schedule_version, profile_out_marginal_variance, momentum_offset, true);
					// Note: (i) cov_pars_after_grad_aux and cov_pars_after_grad_aux_lag1 correspond to the parameters obtained after calculating the gradient before applying acceleration
					//		 (ii) cov_pars (below this) are the parameters obtained after applying acceleration (and cov_pars_lag1 is simply the value of the previous iteration)
					// We first apply a gradient step and then an acceleration step (and not the other way aroung) since this is computationally more efficient 
					//		(otherwise the covariance matrix needs to be factored twice: once for the gradient step (accelerated parameters) and once for calculating the
					//		 log-likelihood (non-accelerated parameters after gradient update) when checking for convergence at the end of an iteration. 
					//		However, performing the acceleration before or after the gradient update gives equivalent algorithms
				}
				if (estimate_aux_pars_) {
					SetAuxPars(cov_pars_new.data() + num_cov_par_);
				}
				CalcCovFactorOrModeAndNegLL(cov_pars_new.segment(0, num_cov_par_), fixed_effects);
				// Safeguard agains too large steps by halving the learning rate when the objective increases
				if (neg_log_likelihood_ <= neg_log_likelihood_after_lin_coef_update_) {
					decrease_found = true;
					break;
				}
				else {
					halving_done = true;
					lr_cov *= LR_SHRINKAGE_FACTOR_;
					if (estimate_aux_pars_) {
						lr_aux_pars *= LR_SHRINKAGE_FACTOR_;
					}
					acc_rate_cov *= 0.5;
					if (!gauss_likelihood_) {
						// Reset mode to previous value since also parameters are discarded
						for (const auto& cluster_i : unique_clusters_) {
							likelihood_[cluster_i]->ResetModeToPreviousValue();
						}
					}
				}
			}//end loop over learnig rate halving procedure
			if (halving_done) {
				if (optimizer_cov_pars_ == "fisher_scoring") {
					Log::REDebug("GPModel covariance parameter estimation: No decrease in the objective function in iteration number %d. "
						"The learning rate has been decreased in this iteration.", it + 1);
				}
				else if (optimizer_cov_pars_ == "gradient_descent") {
					lr_cov_ = lr_cov; //permanently decrease learning rate (for Fisher scoring, this is not done. I.e., step halving is done newly in every iterarion of Fisher scoring)
					if (estimate_aux_pars_) {
						lr_aux_pars_ = lr_aux_pars;
						Log::REDebug("GPModel covariance and auxiliary parameter estimation: Learning rates have been decreased permanently in iteration number %d "
							"since with the previous learning rates, there was no decrease in the objective function. "
							"New learning rates: covariance parameters = %g, auxiliary paramters = %g", it + 1, lr_cov_, lr_aux_pars_);
					}
					else {
						Log::REDebug("GPModel covariance parameter estimation: The learning rate has been decreased permanently in iteration number %d "
							"since with the previous learning rate, there was no decrease in the objective function. New learning rate = %g", it + 1, lr_cov_);
					}
				}
			}
			if (!decrease_found) {
				Log::REDebug("GPModel covariance parameter estimation: No decrease in the objective function in iteration number %d "
					"after the maximal number of halving steps (%d).", it + 1, MAX_NUMBER_LR_SHRINKAGE_STEPS_);
			}
			if (use_nesterov_acc) {
				cov_pars_after_grad_aux_lag1 = cov_pars_after_grad_aux;
			}
			cov_pars = cov_pars_new;
		}//end UpdateCovAuxPars

		/*!
		* \brief Update linear regression coefficients and apply step size safeguard
		* \param[out] beta Linear regression coefficients
		* \param grad Gradient
		* \param sigma2 Nugget / error term variance for Gaussian likelihoods
		* \param use_nesterov_acc If true, Nesterov acceleration is used
		* \param it Iteration number
		* \param[out] beta_after_grad_aux Auxiliary variable used only if use_nesterov_acc == true (see the code below for a description)
		* \param[out] beta_after_grad_aux_lag1 Auxiliary variable used only if use_nesterov_acc == true (see the code below for a description)
		* \param acc_rate_coef Nesterov acceleration speed
		* \param nesterov_schedule_version Which version of Nesterov schedule should be used. Default = 0
		* \param momentum_offset Number of iterations for which no mometum is applied in the beginning
		* \param fixed_effects External fixed effects
		* \param[out] fixed_effects_vec Fixed effects component of location parameter as sum of linear predictor and potentiall additional external fixed effects
		*/
		void UpdateLinCoef(vec_t& beta,
			const vec_t& grad,
			const double sigma2,
			bool use_nesterov_acc,
			int it,
			vec_t& beta_after_grad_aux,
			vec_t& beta_after_grad_aux_lag1,
			double acc_rate_coef,
			int nesterov_schedule_version,
			int momentum_offset,
			const double* fixed_effects,
			vec_t& fixed_effects_vec) {
			vec_t beta_new;
			double lr_coef = lr_coef_;
			bool decrease_found = false;
			bool halving_done = false;
			if (it == 0){
				first_update_ = true;
			}
			else {
				first_update_ = false;
			}
			for (int ih = 0; ih < MAX_NUMBER_LR_SHRINKAGE_STEPS_; ++ih) {
				beta_new = beta - lr_coef * grad;
				// Apply Nesterov acceleration
				if (use_nesterov_acc) {
					beta_after_grad_aux = beta_new;
					ApplyMomentumStep(it, beta_after_grad_aux, beta_after_grad_aux_lag1, beta_new, acc_rate_coef,
						nesterov_schedule_version, false, momentum_offset, false);
					//Note: use same version of Nesterov acceleration as for covariance parameters (see 'UpdateCovAuxPars')
				}
				UpdateFixedEffects(beta_new, fixed_effects, fixed_effects_vec);
				if (gauss_likelihood_) {
					EvalNegLogLikelihoodOnlyUpdateFixedEffects(sigma2, neg_log_likelihood_after_lin_coef_update_);
				}//end if gauss_likelihood_
				else {//non-Gaussian likelihoods
					neg_log_likelihood_after_lin_coef_update_ = -CalcModePostRandEff(fixed_effects_vec.data());//calculate mode and approximate marginal likelihood
				}
				// Safeguard agains too large steps by halving the learning rate when the objective increases
				if (neg_log_likelihood_after_lin_coef_update_ <= neg_log_likelihood_lag1_) {
					decrease_found = true;
					break;
				}
				else {
					// Safeguard agains too large steps by halving the learning rate
					halving_done = true;
					lr_coef *= LR_SHRINKAGE_FACTOR_;
					acc_rate_coef *= 0.5;
					if (!gauss_likelihood_) {
						// Reset mode to previous value since also parameters are discarded
						for (const auto& cluster_i : unique_clusters_) {
							likelihood_[cluster_i]->ResetModeToPreviousValue();
						}
					}
				}
			}
			if (halving_done) {
				lr_coef_ = lr_coef; //permanently decrease learning rate
				Log::REDebug("GPModel linear regression coefficient estimation: The learning rate has been decreased permanently since with the previous learning rate, "
					"there was no decrease in the objective function in iteration number %d. New learning rate = %g", it + 1, lr_coef_);
			}
			if (!decrease_found) {
				Log::REDebug("GPModel linear regression coefficient estimation: No decrease in the objective function in iteration number %d after the maximal number of halving steps (%d).", it + 1, MAX_NUMBER_LR_SHRINKAGE_STEPS_);
			}
			if (use_nesterov_acc) {
				beta_after_grad_aux_lag1 = beta_after_grad_aux;
			}
			beta = beta_new;
		}//end UpdateLinCoef

		/*!
		* \brief Calculate the covariance matrix ZSigmaZt of the random effects (sum of all components)
		* \param[out] ZSigmaZt Covariance matrix ZSigmaZt
		* \param cluster_i Cluster index for which the covariance matrix is calculated
		*/
		void CalcZSigmaZt(T_mat& ZSigmaZt, data_size_t cluster_i) {
			ZSigmaZt = T_mat(num_data_per_cluster_[cluster_i], num_data_per_cluster_[cluster_i]);
			if (gauss_likelihood_) {
				ZSigmaZt.setIdentity();
			}
			else {
				ZSigmaZt.setZero();
			}
			for (int j = 0; j < num_comps_total_; ++j) {
				ZSigmaZt += (*(re_comps_[cluster_i][j]->GetZSigmaZt()));
			}
		}//end CalcZSigmaZt

		/*!
		* \brief Calculate the covariance matrix ZSigmaZt if only_grouped_REs_use_woodbury_identity_==false or the inverse covariance matrix Sigma^-1 if there are only grouped REs i.e. if only_grouped_REs_use_woodbury_identity_==true.
		*		This function is only used for non-Gaussian likelihoods as in the Gaussian case this needs not be saved
		*/
		void CalcCovMatrixNonGauss() {
			if (!only_one_grouped_RE_calculations_on_RE_scale_) {//Nothing to calculate if only_one_grouped_RE_calculations_on_RE_scale_
				if (only_grouped_REs_use_woodbury_identity_) {
					for (const auto& cluster_i : unique_clusters_) {
						CalcSigmaIGroupedREsOnly(SigmaI_[cluster_i], cluster_i, true);
					}
				}
				else {
					for (const auto& cluster_i : unique_clusters_) {
						if (num_comps_total_ == 1) {//no need to sum up different components
							ZSigmaZt_[cluster_i] = re_comps_[cluster_i][0]->GetZSigmaZt();
						}
						else {
							T_mat ZSigmaZt;
							CalcZSigmaZt(ZSigmaZt, cluster_i);
							ZSigmaZt_[cluster_i] = std::make_shared<T_mat>(ZSigmaZt);
						}
					}
				}
			}
		}//end CalcCovMatrixNonGauss

		/*!
		* \brief Calculate the mode of the posterior of the latent random effects for use in the Laplace approximation. This function is only used for non-Gaussian likelihoods
		* \param fixed_effects Fixed effects component of location parameter
		* \return Approximate marginal log-likelihood evaluated at the mode
		*/
		double CalcModePostRandEff(const double* fixed_effects) {
			double mll = 0.;
			double mll_cluster_i;
			const double* fixed_effects_cluster_i_ptr = nullptr;
			vec_t fixed_effects_cluster_i;
			for (const auto& cluster_i : unique_clusters_) {
				if (num_clusters_ == 1 && (gp_approx_ != "vecchia" || vecchia_ordering_ == "none")) {//only one cluster / independent realization and order of data does not matter
					fixed_effects_cluster_i_ptr = fixed_effects;
				}
				else if (fixed_effects != nullptr) {//more than one cluster and order of samples matters
					fixed_effects_cluster_i = vec_t(num_data_per_cluster_[cluster_i]);
					//Note: this is quite inefficient as the mapping of the fixed_effects to the different clusters is done repeatedly for the same data. Could be saved if performance is an issue here. 
#pragma omp parallel for schedule(static)
					for (int j = 0; j < num_data_per_cluster_[cluster_i]; ++j) {
						fixed_effects_cluster_i[j] = fixed_effects[data_indices_per_cluster_[cluster_i][j]];
					}
					fixed_effects_cluster_i_ptr = fixed_effects_cluster_i.data();
				}
				if (gp_approx_ == "vecchia") {
					den_mat_t Sigma_L_k;
					if (matrix_inversion_method_ == "iterative" && cg_preconditioner_type_ == "piv_chol_on_Sigma") {
						//Do pivoted Cholseky decomposition for Sigma
						//TODO: only after cov-pars step, not after fixed-effect step
						PivotedCholsekyFactorizationSigma(re_comps_[cluster_i][ind_intercept_gp_].get(), Sigma_L_k, piv_chol_rank_, num_data_per_cluster_[cluster_i], PIV_CHOL_STOP_TOL);
					}
					likelihood_[cluster_i]->FindModePostRandEffCalcMLLVecchia(y_[cluster_i].data(),
						y_int_[cluster_i].data(),
						fixed_effects_cluster_i_ptr,
						num_data_per_cluster_[cluster_i],
						B_[cluster_i],
						D_inv_[cluster_i],
						first_update_,
						Sigma_L_k,
						mll_cluster_i);
				}
				else if (only_grouped_REs_use_woodbury_identity_ && !only_one_grouped_RE_calculations_on_RE_scale_) {
					likelihood_[cluster_i]->FindModePostRandEffCalcMLLGroupedRE(y_[cluster_i].data(),
						y_int_[cluster_i].data(),
						fixed_effects_cluster_i_ptr,
						num_data_per_cluster_[cluster_i],
						SigmaI_[cluster_i],
						Zt_[cluster_i],
						mll_cluster_i);
				}
				else if (only_one_grouped_RE_calculations_on_RE_scale_) {
					likelihood_[cluster_i]->FindModePostRandEffCalcMLLOnlyOneGroupedRECalculationsOnREScale(y_[cluster_i].data(),
						y_int_[cluster_i].data(),
						fixed_effects_cluster_i_ptr,
						num_data_per_cluster_[cluster_i],
						re_comps_[cluster_i][0]->cov_pars_[0],
						re_comps_[cluster_i][0]->random_effects_indices_of_data_.data(),
						mll_cluster_i);
				}
				else if (only_one_GP_calculations_on_RE_scale_) {
					likelihood_[cluster_i]->FindModePostRandEffCalcMLLOnlyOneGPCalculationsOnREScale(y_[cluster_i].data(),
						y_int_[cluster_i].data(),
						fixed_effects_cluster_i_ptr,
						num_data_per_cluster_[cluster_i],
						ZSigmaZt_[cluster_i], //Note: ZSigmaZt_ contains only Sigma if only_one_GP_calculations_on_RE_scale_==true
						re_comps_[cluster_i][0]->random_effects_indices_of_data_.data(),
						mll_cluster_i);
					//Note: ZSigmaZt_[cluster_i] contains Sigma=Cov(b) and not Z*Sigma*Zt since has_Z_==false for this random effects component
				}
				else {
					likelihood_[cluster_i]->FindModePostRandEffCalcMLLStable(y_[cluster_i].data(),
						y_int_[cluster_i].data(),
						fixed_effects_cluster_i_ptr,
						num_data_per_cluster_[cluster_i],
						ZSigmaZt_[cluster_i],
						mll_cluster_i);
				}
				mll += mll_cluster_i;
			}
			return(mll);
		}//CalcModePostRandEff

		/*!
		* \brief Calculate matrices A and D_inv as well as their derivatives for the Vecchia approximation for one cluster (independent realization of GP)
		* \param num_data_cluster_i Number of data points
		* \param calc_gradient If true, the gradient also be calculated (only for Vecchia approximation)
		* \param re_comps_cluster_i Container that collects the individual component models
		* \param nearest_neighbors_cluster_i Collects indices of nearest neighbors
		* \param dist_obs_neighbors_cluster_i Distances between locations and their nearest neighbors
		* \param dist_between_neighbors_cluster_i Distances between nearest neighbors for all locations
		* \param entries_init_B_cluster_i Triplets for initializing the matrices B
		* \param entries_init_B_grad_cluster_i Triplets for initializing the matrices B_grad
		* \param z_outer_z_obs_neighbors_cluster_i Outer product of covariate vector at observations and neighbors with itself for random coefficients. First index = data point i, second index = GP number j
		* \param[out] B_cluster_i Matrix A = I - B (= Cholesky factor of inverse covariance) for Vecchia approximation
		* \param[out] D_inv_cluster_i Diagonal matrices D^-1 for Vecchia approximation
		* \param[out] B_grad_cluster_i Derivatives of matrices A ( = derivative of matrix -B) for Vecchia approximation
		* \param[out] D_grad_cluster_i Derivatives of matrices D for Vecchia approximation
		* \param transf_scale If true, the derivatives are taken on the transformed scale otherwise on the original scale. Default = true
		* \param nugget_var Nugget effect variance parameter sigma^2 (used only if transf_scale = false to transform back)
		* \param calc_gradient_nugget If true, derivatives are also taken with respect to the nugget / noise variance
		*/
		void CalcCovFactorVecchia(int num_data_cluster_i,
			bool calc_gradient,
			const std::vector<std::shared_ptr<RECompBase<T_mat>>>& re_comps_cluster_i,
			const std::vector<std::vector<int>>& nearest_neighbors_cluster_i,
			const std::vector<den_mat_t>& dist_obs_neighbors_cluster_i,
			const std::vector<den_mat_t>& dist_between_neighbors_cluster_i,
			const std::vector<Triplet_t>& entries_init_B_cluster_i,
			const std::vector<Triplet_t>& entries_init_B_grad_cluster_i,
			const std::vector<std::vector<den_mat_t>>& z_outer_z_obs_neighbors_cluster_i,
			sp_mat_t& B_cluster_i,
			sp_mat_t& D_inv_cluster_i,
			std::vector<sp_mat_t>& B_grad_cluster_i,
			std::vector<sp_mat_t>& D_grad_cluster_i,
			bool transf_scale,
			double nugget_var,
			bool calc_gradient_nugget) {
			int num_par_comp = re_comps_cluster_i[ind_intercept_gp_]->num_cov_par_;
			int num_par_gp = num_par_comp * num_gp_total_ + calc_gradient_nugget;
			//Initialize matrices B = I - A and D^-1 as well as their derivatives (in order that the code below can be run in parallel)
			B_cluster_i = sp_mat_t(num_data_cluster_i, num_data_cluster_i);//B = I - A
			B_cluster_i.setFromTriplets(entries_init_B_cluster_i.begin(), entries_init_B_cluster_i.end());//Note: 1's are put on the diagonal
			D_inv_cluster_i = sp_mat_t(num_data_cluster_i, num_data_cluster_i);//D^-1. Note: we first calculate D, and then take the inverse below
			D_inv_cluster_i.setIdentity();//Put 1's on the diagonal for nugget effect (entries are not overriden but added below)
			if (!transf_scale && gauss_likelihood_) {
				D_inv_cluster_i.diagonal().array() = nugget_var;//nugget effect is not 1 if not on transformed scale
			}
			if (!gauss_likelihood_) {
				D_inv_cluster_i.diagonal().array() = 0.;
			}
			bool exclude_marg_var_grad = !gauss_likelihood_ && num_comps_total_ == 1;//gradient is not needed if there is only one GP for non-Gaussian likelihoods
			if (calc_gradient) {
				B_grad_cluster_i = std::vector<sp_mat_t>(num_par_gp);//derivative of B = derviateive of (-A)
				D_grad_cluster_i = std::vector<sp_mat_t>(num_par_gp);//derivative of D
				for (int ipar = 0; ipar < num_par_gp; ++ipar) {
					if (!(exclude_marg_var_grad && ipar == 0)) {
						B_grad_cluster_i[ipar] = sp_mat_t(num_data_cluster_i, num_data_cluster_i);
						B_grad_cluster_i[ipar].setFromTriplets(entries_init_B_grad_cluster_i.begin(), entries_init_B_grad_cluster_i.end());
						D_grad_cluster_i[ipar] = sp_mat_t(num_data_cluster_i, num_data_cluster_i);
						D_grad_cluster_i[ipar].setIdentity();//Put 0 on the diagonal
						D_grad_cluster_i[ipar].diagonal().array() = 0.;
					}
				}
			}//end initialization
#pragma omp parallel for schedule(static)
			for (int i = 0; i < num_data_cluster_i; ++i) {
				int num_nn = (int)nearest_neighbors_cluster_i[i].size();
				//calculate covariance matrices between observations and neighbors and among neighbors as well as their derivatives
				den_mat_t cov_mat_obs_neighbors(1, num_nn);
				den_mat_t cov_mat_between_neighbors(num_nn, num_nn);
				std::vector<den_mat_t> cov_grad_mats_obs_neighbors(num_par_gp);//covariance matrix plus derivative wrt to every parameter
				std::vector<den_mat_t> cov_grad_mats_between_neighbors(num_par_gp);
				if (i > 0) {
					for (int j = 0; j < num_gp_total_; ++j) {
						int ind_first_par = j * num_par_comp;//index of first parameter (variance) of component j in gradient vectors
						if (j == 0) {
							re_comps_cluster_i[ind_intercept_gp_ + j]->CalcSigmaAndSigmaGrad(dist_obs_neighbors_cluster_i[i],
								cov_mat_obs_neighbors, cov_grad_mats_obs_neighbors[ind_first_par], cov_grad_mats_obs_neighbors[ind_first_par + 1],
								calc_gradient, transf_scale, nugget_var, false);//write on matrices directly for first GP component
							re_comps_cluster_i[ind_intercept_gp_ + j]->CalcSigmaAndSigmaGrad(dist_between_neighbors_cluster_i[i],
								cov_mat_between_neighbors, cov_grad_mats_between_neighbors[ind_first_par], cov_grad_mats_between_neighbors[ind_first_par + 1],
								calc_gradient, transf_scale, nugget_var, true);
						}
						else {//random coefficient GPs
							den_mat_t cov_mat_obs_neighbors_j;
							den_mat_t cov_mat_between_neighbors_j;
							re_comps_cluster_i[ind_intercept_gp_ + j]->CalcSigmaAndSigmaGrad(dist_obs_neighbors_cluster_i[i],
								cov_mat_obs_neighbors_j, cov_grad_mats_obs_neighbors[ind_first_par], cov_grad_mats_obs_neighbors[ind_first_par + 1],
								calc_gradient, transf_scale, nugget_var, false);
							re_comps_cluster_i[ind_intercept_gp_ + j]->CalcSigmaAndSigmaGrad(dist_between_neighbors_cluster_i[i],
								cov_mat_between_neighbors_j, cov_grad_mats_between_neighbors[ind_first_par], cov_grad_mats_between_neighbors[ind_first_par + 1],
								calc_gradient, transf_scale, nugget_var, true);
							//multiply by coefficient matrix
							cov_mat_obs_neighbors_j.array() *= (z_outer_z_obs_neighbors_cluster_i[i][j - 1].block(0, 1, 1, num_nn)).array();//cov_mat_obs_neighbors_j.cwiseProduct()
							cov_mat_between_neighbors_j.array() *= (z_outer_z_obs_neighbors_cluster_i[i][j - 1].block(1, 1, num_nn, num_nn)).array();
							cov_mat_obs_neighbors += cov_mat_obs_neighbors_j;
							cov_mat_between_neighbors += cov_mat_between_neighbors_j;
							if (calc_gradient) {
								cov_grad_mats_obs_neighbors[ind_first_par].array() *= (z_outer_z_obs_neighbors_cluster_i[i][j - 1].block(0, 1, 1, num_nn)).array();
								cov_grad_mats_obs_neighbors[ind_first_par + 1].array() *= (z_outer_z_obs_neighbors_cluster_i[i][j - 1].block(0, 1, 1, num_nn)).array();
								cov_grad_mats_between_neighbors[ind_first_par].array() *= (z_outer_z_obs_neighbors_cluster_i[i][j - 1].block(1, 1, num_nn, num_nn)).array();
								cov_grad_mats_between_neighbors[ind_first_par + 1].array() *= (z_outer_z_obs_neighbors_cluster_i[i][j - 1].block(1, 1, num_nn, num_nn)).array();
							}
						}
					}//end loop over components j
				}//end if(i>1)
				//Calculate matrices B and D as well as their derivatives
				//1. add first summand of matrix D (ZCZ^T_{ii}) and its derivatives
				for (int j = 0; j < num_gp_total_; ++j) {
					double d_comp_j = re_comps_cluster_i[ind_intercept_gp_ + j]->cov_pars_[0];
					if (!transf_scale && gauss_likelihood_) {
						d_comp_j *= nugget_var;
					}
					if (j > 0) {//random coefficient
						d_comp_j *= z_outer_z_obs_neighbors_cluster_i[i][j - 1](0, 0);
					}
					D_inv_cluster_i.coeffRef(i, i) += d_comp_j;
					if (calc_gradient) {
						if (!(exclude_marg_var_grad && j == 0)) {
							if (transf_scale) {
								D_grad_cluster_i[j * num_par_comp].coeffRef(i, i) = d_comp_j;//derivative of the covariance function wrt the variance. derivative of the covariance function wrt to range is zero on the diagonal
							}
							else {
								if (j == 0) {
									D_grad_cluster_i[j * num_par_comp].coeffRef(i, i) = 1.;//1's on the diagonal on the orignal scale
								}
								else {
									D_grad_cluster_i[j * num_par_comp].coeffRef(i, i) = z_outer_z_obs_neighbors_cluster_i[i][j - 1](0, 0);
								}
							}
						}
					}
				}
				if (calc_gradient && calc_gradient_nugget) {
					D_grad_cluster_i[num_par_gp - 1].coeffRef(i, i) = 1.;
				}
				//2. remaining terms
				if (i > 0) {
					if (gauss_likelihood_) {
						if (transf_scale) {
							cov_mat_between_neighbors.diagonal().array() += 1.;//add nugget effect
						}
						else {
							cov_mat_between_neighbors.diagonal().array() += nugget_var;
						}
					}
					else {
						cov_mat_between_neighbors.diagonal().array() += EPSILON_ADD_COVARIANCE_STABLE;//Avoid numerical problems when there is no nugget effect
					}
					den_mat_t A_i(1, num_nn);
					den_mat_t cov_mat_between_neighbors_inv;
					den_mat_t A_i_grad_sigma2;
					if (calc_gradient) {
						// Note: it is faster (approx. 1.5-2 times) to first calculate cov_mat_between_neighbors_inv and the multiply this with the matrices below 
						//		instead of always using the Cholesky factor of cov_mat_between_neighbors to calculate cov_mat_between_neighbors_inv * (a matrix)
						den_mat_t I(num_nn, num_nn);
						I.setIdentity();
						cov_mat_between_neighbors_inv = cov_mat_between_neighbors.llt().solve(I);
						A_i = cov_mat_obs_neighbors * cov_mat_between_neighbors_inv;
						if (calc_gradient_nugget) {
							A_i_grad_sigma2 = -A_i * cov_mat_between_neighbors_inv;
						}
					}
					else {
						A_i = (cov_mat_between_neighbors.llt().solve(cov_mat_obs_neighbors.transpose())).transpose();
					}
					for (int inn = 0; inn < num_nn; ++inn) {
						B_cluster_i.coeffRef(i, nearest_neighbors_cluster_i[i][inn]) = -A_i(0, inn);
					}
					D_inv_cluster_i.coeffRef(i, i) -= (A_i * cov_mat_obs_neighbors.transpose())(0, 0);
					if (calc_gradient) {
						den_mat_t A_i_grad(1, num_nn);
						for (int j = 0; j < num_gp_total_; ++j) {
							int ind_first_par = j * num_par_comp;
							for (int ipar = 0; ipar < num_par_comp; ++ipar) {
								if (!(exclude_marg_var_grad && ipar == 0)) {
									A_i_grad = (cov_grad_mats_obs_neighbors[ind_first_par + ipar] * cov_mat_between_neighbors_inv) -
										(cov_mat_obs_neighbors * cov_mat_between_neighbors_inv *
											cov_grad_mats_between_neighbors[ind_first_par + ipar] * cov_mat_between_neighbors_inv);
									for (int inn = 0; inn < num_nn; ++inn) {
										B_grad_cluster_i[ind_first_par + ipar].coeffRef(i, nearest_neighbors_cluster_i[i][inn]) = -A_i_grad(0, inn);
									}
									if (ipar == 0) {
										D_grad_cluster_i[ind_first_par + ipar].coeffRef(i, i) -= ((A_i_grad * cov_mat_obs_neighbors.transpose())(0, 0) +
											(A_i * cov_grad_mats_obs_neighbors[ind_first_par + ipar].transpose())(0, 0));//add to derivative of diagonal elements for marginal variance 
									}
									else {
										D_grad_cluster_i[ind_first_par + ipar].coeffRef(i, i) = -((A_i_grad * cov_mat_obs_neighbors.transpose())(0, 0) +
											(A_i * cov_grad_mats_obs_neighbors[ind_first_par + ipar].transpose())(0, 0));//don't add to existing values since derivative of diagonal is zero for range
									}
								}
							}
						}
						if (calc_gradient_nugget) {
							for (int inn = 0; inn < num_nn; ++inn) {
								B_grad_cluster_i[num_par_gp - 1].coeffRef(i, nearest_neighbors_cluster_i[i][inn]) = -A_i_grad_sigma2(0, inn);
							}
							D_grad_cluster_i[num_par_gp - 1].coeffRef(i, i) -= (A_i_grad_sigma2 * cov_mat_obs_neighbors.transpose())(0, 0);
						}
					}//end calc_gradient
				}//end if i > 0
				D_inv_cluster_i.coeffRef(i, i) = 1. / D_inv_cluster_i.coeffRef(i, i);
			}//end loop over data i
		}//end CalcCovFactorVecchia

		/*!
		* \brief Create the covariance matrix Psi and factorize it (either calculate a Cholesky factor or the inverse covariance matrix)
		*			Use only for Gaussian data
		* \param calc_gradient If true, the gradient is also calculated (only for Vecchia approximation)
		* \param transf_scale If true, the derivatives are taken on the transformed scale otherwise on the original scale. Default = true (only for Vecchia approximation)
		* \param nugget_var Nugget effect variance parameter sigma^2 (used only if gp_approx_ == "vecchia" and transf_scale == false to transform back, normally this is equal to one, since the variance paramter is modelled separately and factored out)
		* \param calc_gradient_nugget If true, derivatives are also taken with respect to the nugget / noise variance (only for Vecchia approximation)
		*/
		void CalcCovFactor(bool calc_gradient,
			bool transf_scale,
			double nugget_var,
			bool calc_gradient_nugget) {
			if (gp_approx_ == "vecchia") {
				for (const auto& cluster_i : unique_clusters_) {
					int num_data_cl_i = num_data_per_cluster_[cluster_i];
					CalcCovFactorVecchia(num_data_cl_i, calc_gradient, re_comps_[cluster_i], nearest_neighbors_[cluster_i],
						dist_obs_neighbors_[cluster_i], dist_between_neighbors_[cluster_i],
						entries_init_B_[cluster_i], entries_init_B_grad_[cluster_i], z_outer_z_obs_neighbors_[cluster_i],
						B_[cluster_i], D_inv_[cluster_i], B_grad_[cluster_i], D_grad_[cluster_i], transf_scale, nugget_var, calc_gradient_nugget);
				}
			}
			else {
				CalcSigmaComps();
				for (const auto& cluster_i : unique_clusters_) {
					if (only_grouped_REs_use_woodbury_identity_) {//Use Woodburry matrix inversion formula: used only if there are only grouped REs
						if (num_re_group_total_ == 1 && num_comps_total_ == 1) {//only one random effect -> ZtZ_ is diagonal
							CalcSigmaIGroupedREsOnly(SigmaI_[cluster_i], cluster_i, true);
							sqrt_diag_SigmaI_plus_ZtZ_[cluster_i] = (SigmaI_[cluster_i].diagonal().array() + ZtZ_[cluster_i].diagonal().array()).sqrt().matrix();
						}
						else {
							sp_mat_t SigmaI;
							CalcSigmaIGroupedREsOnly(SigmaI, cluster_i, true);
							T_mat SigmaIplusZtZ = SigmaI + ZtZ_[cluster_i];
							CalcChol(SigmaIplusZtZ, cluster_i);
						}
					}//end only_grouped_REs_use_woodbury_identity_
					else {//not only_grouped_REs_use_woodbury_identity_
						T_mat psi;
						CalcZSigmaZt(psi, cluster_i);
						CalcChol(psi, cluster_i);
					}//end not only_grouped_REs_use_woodbury_identity_
				}
			}
			covariance_matrix_has_been_factorized_ = true;
		}

		/*!
		* \brief Calculate Psi^-1*y (and save in y_aux_)
		* \param marg_variance The marginal variance. Default = 1.
		*/
		void CalcYAux(double marg_variance) {
			for (const auto& cluster_i : unique_clusters_) {
				if (y_.find(cluster_i) == y_.end()) {
					Log::REFatal("Response variable data (y_) for random effects model has not been set. Call 'SetY' first ");
				}
				if (!covariance_matrix_has_been_factorized_) {
					Log::REFatal("Factorisation of covariance matrix has not been done. Call 'CalcCovFactor' first ");
				}
				if (gp_approx_ == "vecchia") {
					y_aux_[cluster_i] = B_[cluster_i].transpose() * D_inv_[cluster_i] * B_[cluster_i] * y_[cluster_i];
				}
				else {//not gp_approx_ == "vecchia"
					if (only_grouped_REs_use_woodbury_identity_) {
						vec_t MInvZty;
						if (num_re_group_total_ == 1 && num_comps_total_ == 1) {//only one random effect -> ZtZ_ is diagonal
							MInvZty = (Zty_[cluster_i].array() / sqrt_diag_SigmaI_plus_ZtZ_[cluster_i].array().square()).matrix();
						}
						else {
							MInvZty = chol_facts_[cluster_i].solve(Zty_[cluster_i]);
						}
						y_aux_[cluster_i] = y_[cluster_i] - Zt_[cluster_i].transpose() * MInvZty;
					}
					else {
						y_aux_[cluster_i] = chol_facts_[cluster_i].solve(y_[cluster_i]);
					}
				}//end non-Vecchia
				if (!TwoNumbersAreEqual<double>(marg_variance, 1.)) {
					y_aux_[cluster_i] /= marg_variance;
				}
			}
			y_aux_has_been_calculated_ = true;
		}

		/*!
		* \brief Calculate y_tilde = L^-1 * Z^T * y, L = chol(Sigma^-1 + Z^T * Z) (and save in y_tilde_)
		* \param also_calculate_ytilde2 If true, y_tilde2 = Z * L^-T * L^-1 * Z^T * y is also calculated
		*/
		void CalcYtilde(bool also_calculate_ytilde2) {
			for (const auto& cluster_i : unique_clusters_) {
				if (y_.find(cluster_i) == y_.end()) {
					Log::REFatal("Response variable data (y_) for random effects model has not been set. Call 'SetY' first ");
				}
				if (num_re_group_total_ == 1 && num_comps_total_ == 1) {//only one random effect -> ZtZ_ is diagonal
					y_tilde_[cluster_i] = (Zty_[cluster_i].array() / sqrt_diag_SigmaI_plus_ZtZ_[cluster_i].array()).matrix();
					if (also_calculate_ytilde2) {
						y_tilde2_[cluster_i] = Zt_[cluster_i].transpose() * ((y_tilde_[cluster_i].array() / sqrt_diag_SigmaI_plus_ZtZ_[cluster_i].array()).matrix());
					}
				}
				else {
					TriangularSolveGivenCholesky<T_chol, T_mat, vec_t, vec_t>(chol_facts_[cluster_i], Zty_[cluster_i], y_tilde_[cluster_i], false);
					if (also_calculate_ytilde2) {
						vec_t ytilde_aux;
						TriangularSolveGivenCholesky<T_chol, T_mat, vec_t, vec_t>(chol_facts_[cluster_i], y_tilde_[cluster_i], ytilde_aux, true);
						y_tilde2_[cluster_i] = Zt_[cluster_i].transpose() * ytilde_aux;
					}
				}
			}
		}//end CalcYtilde

		/*!
		* \brief Calculate y^T*Psi^-1*y
		* \param[out] yTPsiInvy y^T*Psi^-1*y
		* \param all_clusters If true, then y^T*Psi^-1*y is calculated for all clusters / data and cluster_ind is ignored
		* \param cluster_ind Cluster index
		* \param CalcYAux_already_done If true, it is assumed that y_aux_=Psi^-1y_ has already been calculated (only relevant for not only_grouped_REs_use_woodbury_identity_)
		* \param CalcYtilde_already_done If true, it is assumed that y_tilde = L^-1 * Z^T * y, L = chol(Sigma^-1 + Z^T * Z), has already been calculated (only relevant for only_grouped_REs_use_woodbury_identity_)
		*/
		void CalcYTPsiIInvY(double& yTPsiInvy,
			bool all_clusters,
			data_size_t cluster_ind,
			bool CalcYAux_already_done,
			bool CalcYtilde_already_done) {
			yTPsiInvy = 0;
			std::vector<data_size_t> clusters_iterate;
			if (all_clusters) {
				clusters_iterate = unique_clusters_;
			}
			else {
				clusters_iterate = std::vector<data_size_t>(1);
				clusters_iterate[0] = cluster_ind;
			}
			for (const auto& cluster_i : clusters_iterate) {
				if (y_.find(cluster_i) == y_.end()) {
					Log::REFatal("Response variable data (y_) for random effects model has not been set. Call 'SetY' first.");
				}
				if (!covariance_matrix_has_been_factorized_) {
					Log::REFatal("Factorisation of covariance matrix has not been done. Call 'CalcCovFactor' first.");
				}
				if (gp_approx_ == "vecchia") {
					if (CalcYAux_already_done) {
						yTPsiInvy += (y_[cluster_i].transpose() * y_aux_[cluster_i])(0, 0);
					}
					else {
						vec_t y_aux_sqrt = B_[cluster_i] * y_[cluster_i];
						yTPsiInvy += (y_aux_sqrt.transpose() * D_inv_[cluster_i] * y_aux_sqrt)(0, 0);
					}
				}//end gp_approx_ == "vecchia"
				else {//not gp_approx_ == "vecchia"
					if (only_grouped_REs_use_woodbury_identity_) {
						if (!CalcYtilde_already_done) {
							CalcYtilde(false);//y_tilde = L^-1 * Z^T * y, L = chol(Sigma^-1 + Z^T * Z)
						}
						else if ((int)y_tilde_[cluster_i].size() != cum_num_rand_eff_[cluster_i][num_re_group_total_]) {
							Log::REFatal("y_tilde = L^-1 * Z^T * y has not the correct number of data points. Call 'CalcYtilde' first.");
						}
						yTPsiInvy += (y_[cluster_i].transpose() * y_[cluster_i])(0, 0) - (y_tilde_[cluster_i].transpose() * y_tilde_[cluster_i])(0, 0);
					}//end only_grouped_REs_use_woodbury_identity_
					else {//not only_grouped_REs_use_woodbury_identity_
						if (CalcYAux_already_done) {
							yTPsiInvy += (y_[cluster_i].transpose() * y_aux_[cluster_i])(0, 0);
						}
						else {
							vec_t y_aux_sqrt;
							TriangularSolveGivenCholesky<T_chol, T_mat, vec_t, vec_t>(chol_facts_[cluster_i], y_[cluster_i], y_aux_sqrt, false);
							yTPsiInvy += (y_aux_sqrt.transpose() * y_aux_sqrt)(0, 0);
						}
					}//end not only_grouped_REs_use_woodbury_identity_
				}//end not gp_approx_ == "vecchia"
			}
		}//end CalcYTPsiIInvY

		/*!
		* \brief Apply a momentum step
		* \param it Iteration number
		* \param pars Parameters
		* \param pars_lag1 Parameters from last iteration
		* \param[out] pars_acc Accelerated parameters
		* \param nesterov_acc_rate Nesterov acceleration speed
		* \param nesterov_schedule_version Which version of Nesterov schedule should be used. Default = 0
		* \param exclude_first_log_scale If true, no momentum is applied to the first value and the momentum step is done on the log-scale for the other values. Default = true
		* \param momentum_offset Number of iterations for which no mometum is applied in the beginning
		* \param log_scale If true, the momentum step is done on the log-scale
		*/
		void ApplyMomentumStep(int it, vec_t& pars, vec_t& pars_lag1, vec_t& pars_acc, double nesterov_acc_rate = 0.5,
			int nesterov_schedule_version = 0, bool exclude_first_log_scale = true, int momentum_offset = 2, bool log_scale = false) {
			double mu = NesterovSchedule(it, nesterov_schedule_version, nesterov_acc_rate, momentum_offset);
			int num_par = (int)pars.size();
			if (exclude_first_log_scale) {
				pars_acc[0] = pars[0];
				pars_acc.segment(1, num_par - 1) = ((mu + 1.) * (pars.segment(1, num_par - 1).array().log()) - mu * (pars_lag1.segment(1, num_par - 1).array().log())).exp().matrix();//Momentum is added on the log scale
			}
			else {
				if (log_scale) {
					pars_acc = ((mu + 1.) * (pars.array().log()) - mu * (pars_lag1.array().log())).exp().matrix();
				}
				else {
					pars_acc = (mu + 1) * pars - mu * pars_lag1;
				}
			}
		}

		/*!
		* \brief Update linear fixed-effect coefficients using generalized least squares (GLS)
		* \param X Covariate data for linear fixed-effect
		* \param[out] beta Linear regression coefficients
		*/
		void UpdateCoefGLS(den_mat_t& X,
			vec_t& beta) {
			vec_t y_aux(num_data_);
			GetYAux(y_aux);
			den_mat_t XT_psi_inv_X;
			CalcXTPsiInvX(X, XT_psi_inv_X);
			beta = XT_psi_inv_X.llt().solve(X.transpose() * y_aux);
		}

		/*!
		* \brief Calculate the Fisher information for covariance parameters on the log-scale. Note: you need to call CalcCovFactor first
		* \param cov_pars Covariance parameters
		* \param[out] FI Fisher information
		* \param transf_scale If true, the derivative is taken on the transformed scale otherwise on the original scale. Default = true
		* \param include_error_var If true, the error variance parameter (=nugget effect) is also included, otherwise not
		* \param use_saved_psi_inv If false, the inverse covariance matrix Psi^-1 is calculated, otherwise a saved version is used
		*/
		void CalcFisherInformation(const vec_t& cov_pars,
			den_mat_t& FI,
			bool transf_scale,
			bool include_error_var,
			bool use_saved_psi_inv) {
			CHECK(gauss_likelihood_);
			if (include_error_var) {
				FI = den_mat_t(num_cov_par_, num_cov_par_);
			}
			else {
				FI = den_mat_t(num_cov_par_ - 1, num_cov_par_ - 1);
			}
			FI.setZero();
			int start_cov_pars = include_error_var ? 1 : 0;

			for (const auto& cluster_i : unique_clusters_) {
				if (gp_approx_ == "vecchia") {
					//Note: if transf_scale==false, then all matrices and derivatives have been calculated on the original scale for the Vecchia approximation, that is why there is no adjustment here
					//Calculate auxiliary matrices for use below
					sp_mat_t Identity(num_data_per_cluster_[cluster_i], num_data_per_cluster_[cluster_i]);
					Identity.setIdentity();
					sp_mat_t B_inv;
					TriangularSolve<sp_mat_t, sp_mat_t, sp_mat_t>(B_[cluster_i], Identity, B_inv, false);//No noticeable difference in (n=500, nn=100/30) compared to using eigen_sp_Lower_sp_RHS_cs_solve()
					//eigen_sp_Lower_sp_RHS_cs_solve(B_[cluster_i], Identity, B_inv, true);
					sp_mat_t D(num_data_per_cluster_[cluster_i], num_data_per_cluster_[cluster_i]);
					D.setIdentity();
					D.diagonal().array() = D_inv_[cluster_i].diagonal().array().pow(-1);
					sp_mat_t D_inv_2 = sp_mat_t(num_data_per_cluster_[cluster_i], num_data_per_cluster_[cluster_i]);
					D_inv_2.setIdentity();
					D_inv_2.diagonal().array() = D_inv_[cluster_i].diagonal().array().pow(2);
					//Calculate derivative(B) * B^-1
					std::vector<sp_mat_t> B_grad_B_inv(num_cov_par_ - 1);
					for (int par_nb = 0; par_nb < num_cov_par_ - 1; ++par_nb) {
						B_grad_B_inv[par_nb] = B_grad_[cluster_i][par_nb] * B_inv;
					}
					//Calculate Fisher information
					sp_mat_t D_inv_B_grad_B_inv, B_grad_B_inv_D;
					if (include_error_var) {
						//First calculate terms for nugget effect / noise variance parameter
						if (transf_scale) {//Optimization is done on transformed scale (in particular, log-scale)
							//The derivative for the nugget variance on the log scale is the original covariance matrix Psi, i.e. psi_inv_grad_psi_sigma2 is the identity matrix.
							FI(0, 0) += num_data_per_cluster_[cluster_i] / 2.;
							for (int par_nb = 0; par_nb < num_cov_par_ - 1; ++par_nb) {
								FI(0, par_nb + 1) += (double)((D_inv_[cluster_i].diagonal().array() * D_grad_[cluster_i][par_nb].diagonal().array()).sum()) / 2.;
							}
						}
						else {//Original scale for asymptotic covariance matrix
							int ind_grad_nugget = num_cov_par_ - 1;
							D_inv_B_grad_B_inv = D_inv_[cluster_i] * B_grad_[cluster_i][ind_grad_nugget] * B_inv;
							B_grad_B_inv_D = B_grad_[cluster_i][ind_grad_nugget] * B_inv * D;
							double diag = (double)((D_inv_2.diagonal().array() * D_grad_[cluster_i][ind_grad_nugget].diagonal().array() * D_grad_[cluster_i][ind_grad_nugget].diagonal().array()).sum());
							FI(0, 0) += ((double)(B_grad_B_inv_D.cwiseProduct(D_inv_B_grad_B_inv)).sum() + diag / 2.);

							for (int par_nb = 0; par_nb < num_cov_par_ - 1; ++par_nb) {
								B_grad_B_inv_D = B_grad_B_inv[par_nb] * D;
								diag = (double)((D_inv_2.diagonal().array() * D_grad_[cluster_i][ind_grad_nugget].diagonal().array() * D_grad_[cluster_i][par_nb].diagonal().array()).sum());
								FI(0, par_nb + 1) += ((double)(B_grad_B_inv_D.cwiseProduct(D_inv_B_grad_B_inv)).sum() + diag / 2.);
							}
						}
					}
					//Remaining covariance parameters
					for (int par_nb = 0; par_nb < num_cov_par_ - 1; ++par_nb) {
						D_inv_B_grad_B_inv = D_inv_[cluster_i] * B_grad_B_inv[par_nb];
						for (int par_nb_cross = par_nb; par_nb_cross < num_cov_par_ - 1; ++par_nb_cross) {
							B_grad_B_inv_D = B_grad_B_inv[par_nb_cross] * D;
							double diag = (double)((D_inv_2.diagonal().array() * D_grad_[cluster_i][par_nb].diagonal().array() * D_grad_[cluster_i][par_nb_cross].diagonal().array()).sum());
							FI(par_nb + start_cov_pars, par_nb_cross + start_cov_pars) += ((double)(B_grad_B_inv_D.cwiseProduct(D_inv_B_grad_B_inv)).sum() + diag / 2.);
						}
					}
				}//end gp_approx_ == "vecchia"
				else {//not gp_approx_ == "vecchia"
					if (only_grouped_REs_use_woodbury_identity_) {
						//Notation used below: M = Sigma^-1 + ZtZ, Sigma = cov(b) b=latent random effects, L=chol(M) i.e. M=LLt, MInv = M^-1 = L^-TL^-1
						if (!use_saved_psi_inv) {
							LInvZtZj_[cluster_i] = std::vector<T_mat>(num_comps_total_);
							if (num_re_group_total_ == 1 && num_comps_total_ == 1) {//only one random effect -> ZtZ_ == ZtZj_ and L_inv are diagonal  
								LInvZtZj_[cluster_i][0] = ZtZ_[cluster_i];
								LInvZtZj_[cluster_i][0].diagonal().array() /= sqrt_diag_SigmaI_plus_ZtZ_[cluster_i].array();
							}
							else {
								for (int j = 0; j < num_comps_total_; ++j) {
									if (CholeskyHasPermutation<T_chol>(chol_facts_[cluster_i])) {
										TriangularSolve<T_mat, sp_mat_t, T_mat>(chol_facts_[cluster_i].CholFactMatrix(), P_ZtZj_[cluster_i][j], LInvZtZj_[cluster_i][j], false);
									}
									else {
										TriangularSolve<T_mat, sp_mat_t, T_mat>(chol_facts_[cluster_i].CholFactMatrix(), ZtZj_[cluster_i][j], LInvZtZj_[cluster_i][j], false);
									}
								}
							}
						}
						if (include_error_var) {
							if (transf_scale) {//Optimization is done on transformed scale (error variance factored out and log-scale)
								//The derivative for the nugget variance on the transformed scale is the original covariance matrix Psi, i.e. psi_inv_grad_psi_sigma2 is the identity matrix.
								FI(0, 0) += num_data_per_cluster_[cluster_i] / 2.;
								for (int j = 0; j < num_comps_total_; ++j) {
									double trace_PsiInvGradPsi = Zj_square_sum_[cluster_i][j] - LInvZtZj_[cluster_i][j].squaredNorm();
									FI(0, j + 1) += trace_PsiInvGradPsi * cov_pars[j + 1] / 2.;
								}
							}//end transf_scale
							else {//not transf_scale
								T_mat MInv_ZtZ;//=(Sigma_inv + ZtZ)^-1 * ZtZ
								if (num_re_group_total_ == 1 && num_comps_total_ == 1) {//only one random effect -> ZtZ_ == ZtZj_ and L_inv are diagonal 
									MInv_ZtZ = T_mat(ZtZ_[cluster_i].rows(), ZtZ_[cluster_i].cols());
									MInv_ZtZ.setIdentity();//initialize
									MInv_ZtZ.diagonal().array() = ZtZ_[cluster_i].diagonal().array() / (sqrt_diag_SigmaI_plus_ZtZ_[cluster_i].array().square());
								}
								else {
									SolveGivenCholesky<T_chol, T_mat, sp_mat_t, T_mat>(chol_facts_[cluster_i], ZtZ_[cluster_i], MInv_ZtZ);

								}
								T_mat MInv_ZtZ_t = MInv_ZtZ.transpose();
								FI(0, 0) += (num_data_per_cluster_[cluster_i] - 2. * MInv_ZtZ.diagonal().sum() + (double)(MInv_ZtZ.cwiseProduct(MInv_ZtZ_t)).sum()) / (cov_pars[0] * cov_pars[0] * 2.);
								for (int j = 0; j < num_comps_total_; ++j) {
									T_mat ZjZ_MInv_ZtZ_t = MInv_ZtZ_t * ZtZj_[cluster_i][j];
									double trace_PsiInvGradPsi;
									if (num_comps_total_ > 1) {
										T_mat MInv_ZtZj;
										SolveGivenCholesky<T_chol, T_mat, sp_mat_t, T_mat>(chol_facts_[cluster_i], ZtZj_[cluster_i][j], MInv_ZtZj);
										trace_PsiInvGradPsi = Zj_square_sum_[cluster_i][j] - 2. * (double)(LInvZtZj_[cluster_i][j].squaredNorm()) +
											(double)(ZjZ_MInv_ZtZ_t.cwiseProduct(MInv_ZtZj)).sum();
									}
									else {
										trace_PsiInvGradPsi = Zj_square_sum_[cluster_i][j] - 2. * (double)(LInvZtZj_[cluster_i][j].squaredNorm()) +
											(double)(ZjZ_MInv_ZtZ_t.cwiseProduct(MInv_ZtZ)).sum();
									}
									FI(0, j + 1) += trace_PsiInvGradPsi / (cov_pars[0] * cov_pars[0] * 2.);
								}
							}//end not transf_scale
						}//end include_error_var
						//Remaining covariance parameters
						for (int j = 0; j < num_comps_total_; ++j) {
							sp_mat_t* Z_j = re_comps_[cluster_i][j]->GetZ();
							for (int k = j; k < num_comps_total_; ++k) {
								sp_mat_t* Z_k = re_comps_[cluster_i][k]->GetZ();
								T_mat Zjt_Zk = T_mat((*Z_j).transpose() * (*Z_k));
								T_mat LInvZtZj_t_LInvZtZk = LInvZtZj_[cluster_i][j].transpose() * LInvZtZj_[cluster_i][k];
								double FI_jk = Zjt_Zk.squaredNorm() + LInvZtZj_t_LInvZtZk.squaredNorm() - 2. * (double)(Zjt_Zk.cwiseProduct(LInvZtZj_t_LInvZtZk)).sum();
								if (transf_scale) {
									FI_jk *= cov_pars[j + 1] * cov_pars[k + 1];
								}
								else {
									FI_jk /= cov_pars[0] * cov_pars[0];
								}
								FI(j + start_cov_pars, k + start_cov_pars) += FI_jk / 2.;
							}
						}
					}//end only_grouped_REs_use_woodbury_identity_
					else {//not only_grouped_REs_use_woodbury_identity_
						T_mat psi_inv;
						if (use_saved_psi_inv) {
							psi_inv = psi_inv_[cluster_i];
						}
						else {
							CalcPsiInv(psi_inv, cluster_i, false);
						}
						if (!transf_scale) {
							psi_inv /= cov_pars[0];//psi_inv has been calculated with a transformed parametrization, so we need to divide everything by cov_pars[0] to obtain the covariance matrix
						}
						//Calculate Psi^-1 * derivative(Psi)
						std::vector<T_mat> psi_inv_deriv_psi(num_cov_par_ - 1);
						int deriv_par_nb = 0;
						for (int j = 0; j < num_comps_total_; ++j) {//there is currently no possibility to loop over the parameters directly
							for (int jpar = 0; jpar < re_comps_[cluster_i][j]->num_cov_par_; ++jpar) {
								psi_inv_deriv_psi[deriv_par_nb] = psi_inv * *(re_comps_[cluster_i][j]->GetZSigmaZtGrad(jpar, transf_scale, cov_pars[0]));
								deriv_par_nb++;
							}
						}
						//Calculate Fisher information
						if (include_error_var) {
							//First calculate terms for nugget effect / noise variance parameter
							if (transf_scale) {//Optimization is done on transformed scale (error variance factored out and log-scale)
								//The derivative for the nugget variance on the transformed scale is the original covariance matrix Psi, i.e. psi_inv_grad_psi_sigma2 is the identity matrix.
								FI(0, 0) += num_data_per_cluster_[cluster_i] / 2.;
								for (int par_nb = 0; par_nb < num_cov_par_ - 1; ++par_nb) {
									FI(0, par_nb + 1) += psi_inv_deriv_psi[par_nb].diagonal().sum() / 2.;
								}
							}
							else {//Original scale for asymptotic covariance matrix
								//The derivative for the nugget variance is the identity matrix, i.e. psi_inv_grad_psi_sigma2 = psi_inv.
								FI(0, 0) += ((double)(psi_inv.cwiseProduct(psi_inv)).sum()) / 2.;
								for (int par_nb = 0; par_nb < num_cov_par_ - 1; ++par_nb) {
									FI(0, par_nb + 1) += ((double)(psi_inv.cwiseProduct(psi_inv_deriv_psi[par_nb])).sum()) / 2.;
								}
							}
						}
						//Remaining covariance parameters
						for (int par_nb = 0; par_nb < num_cov_par_ - 1; ++par_nb) {
							T_mat psi_inv_grad_psi_par_nb_T = psi_inv_deriv_psi[par_nb].transpose();
							FI(par_nb + start_cov_pars, par_nb + start_cov_pars) += ((double)(psi_inv_grad_psi_par_nb_T.cwiseProduct(psi_inv_deriv_psi[par_nb])).sum()) / 2.;
							for (int par_nb_cross = par_nb + 1; par_nb_cross < num_cov_par_ - 1; ++par_nb_cross) {
								FI(par_nb + start_cov_pars, par_nb_cross + start_cov_pars) += ((double)(psi_inv_grad_psi_par_nb_T.cwiseProduct(psi_inv_deriv_psi[par_nb_cross])).sum()) / 2.;
							}
							psi_inv_deriv_psi[par_nb].resize(0, 0);//not needed anymore
							psi_inv_grad_psi_par_nb_T.resize(0, 0);
						}
					}//end not only_grouped_REs_use_woodbury_identity_
				}//end not gp_approx_ == "vecchia"
			}//end loop over clusters
			FI.triangularView<Eigen::StrictlyLower>() = FI.triangularView<Eigen::StrictlyUpper>().transpose();
			//for (int i = 0; i < std::min((int)FI.rows(),4); ++i) {//For debugging only
			//    for (int j = i; j < std::min((int)FI.cols(),4); ++j) {
			//	    Log::REInfo("FI(%d,%d) %g", i, j, FI(i, j));
			//    }
			//}
		}

		/*!
		* \brief Calculate the standard deviations for the MLE of the covariance parameters as the diagonal of the inverse Fisher information (on the orignal scale and not the transformed scale used in the optimization, for Gaussian data only)
		* \param cov_pars MLE of covariance parameters
		* \param[out] std_dev Standard deviations
		*/
		void CalcStdDevCovPar(const vec_t& cov_pars,
			vec_t& std_dev) {
			SetCovParsComps(cov_pars);
			CalcCovFactor(true, false, cov_pars[0], true);
			den_mat_t FI;
			CalcFisherInformation(cov_pars, FI, false, true, false);
			std_dev = FI.inverse().diagonal().array().sqrt().matrix();
		}

		/*!
		* \brief Calculate standard deviations for the MLE of the regression coefficients as the diagonal of the inverse Fisher information (for Gaussian data only)
		* \param cov_pars MLE of covariance parameters
		* \param X Covariate data for linear fixed-effect
		* \param[out] std_dev Standard deviations
		*/
		void CalcStdDevCoef(const vec_t& cov_pars,
			const den_mat_t& X,
			vec_t& std_dev) {
			if ((int)std_dev.size() >= num_data_) {
				Log::REWarning("Sample size too small to calculate standard deviations for coefficients");
				for (int i = 0; i < (int)std_dev.size(); ++i) {
					std_dev[i] = std::numeric_limits<double>::quiet_NaN();
				}
			}
			else {
				SetCovParsComps(cov_pars);
				CalcCovFactor(false, true, 1., false);
				den_mat_t FI((int)X.cols(), (int)X.cols());
				CalcXTPsiInvX(X, FI);
				FI /= cov_pars[0];
				std_dev = FI.inverse().diagonal().array().sqrt().matrix();
			}
		}

		/*!
		* \brief Calculate standard deviations for the MLE of the regression coefficients as the square root of diagonal of a numerically approximated inverse Hessian
		* \param num_covariates Number of covariates / coefficients
		* \param beta Regression coefficients
		* \param cov_pars Covariance parameters
		* \param fixed_effects Externally provided fixed effects component of location parameter
		* \param[out] std_dev_beta Standard deviations
		*/
		void CalcStdDevCoefNonGaussian(int num_covariates,
			const vec_t& beta,
			const vec_t& cov_pars,
			const double* fixed_effects,
			vec_t& std_dev_beta) {
			den_mat_t H(num_covariates, num_covariates);// Aproximate Hessian calculated as the Jacobian of the gradient
			const double mach_eps = std::numeric_limits<double>::epsilon();
			vec_t delta_step = beta * std::pow(mach_eps, 1.0 / 3.0);// based on https://math.stackexchange.com/questions/1039428/finite-difference-method
			vec_t fixed_effects_vec, beta_change1, beta_change2, grad_beta_change1, grad_beta_change2;
			for (int i = 0; i < num_covariates; ++i) {
				// Beta plus / minus delta
				beta_change1 = beta;
				beta_change2 = beta;
				beta_change1[i] += delta_step[i];
				beta_change2[i] -= delta_step[i];
				// Gradient vector at beta plus / minus delta
				UpdateFixedEffects(beta_change1, fixed_effects, fixed_effects_vec);
				CalcCovFactorOrModeAndNegLL(cov_pars, fixed_effects_vec.data());
				CalcGradLinCoef(1., beta_change1, grad_beta_change1, fixed_effects_vec.data());
				UpdateFixedEffects(beta_change2, fixed_effects, fixed_effects_vec);
				CalcCovFactorOrModeAndNegLL(cov_pars, fixed_effects_vec.data());
				CalcGradLinCoef(1., beta_change2, grad_beta_change2, fixed_effects_vec.data());
				// Approximate gradient of gradient
				H.row(i) = (grad_beta_change1 - grad_beta_change2) / (2. * delta_step[i]);
			}
			den_mat_t Hsym = (H + H.transpose()) / 2.;
			// (Very) approximate standard deviations as square root of diagonal of inverse Hessian
			std_dev_beta = Hsym.inverse().diagonal().array().sqrt().matrix();
		}

		/*!
		* \brief Find minimum for parameters using an external optimization library (cppoptlib)
		* \param cov_pars[out] Covariance parameters (initial values and output written on it). Note: any potential estimated additional likelihood parameters (aux_pars) are also written on this
		* \param beta[out] Linear regression coefficients (if there are any) (initial values and output written on it)
		* \param fixed_effects Externally provided fixed effects component of location parameter (only used for non-Gaussian likelihoods)
		* \param max_iter Maximal number of iterations
		* \param delta_rel_conv Convergence criterion: stop iteration if relative change in in parameters is below this value
		* \param convergence_criterion The convergence criterion used for terminating the optimization algorithm. Options: "relative_change_in_log_likelihood" or "relative_change_in_parameters"
		* \param num_it[out] Number of iterations
		* \param learn_covariance_parameters If true, covariance parameters and additional likelihood parameters (aux_pars) are estimated, otherwise not
		* \param optimizer Optimizer
		* \param profile_out_marginal_variance If true, the error variance sigma is profiled out (=use closed-form expression for error / nugget variance)
		*/
		void OptimExternal(vec_t& cov_pars,
			vec_t& beta,
			const double* fixed_effects,
			int max_iter,
			double delta_rel_conv,
			string_t convergence_criterion,
			int& num_it,
			bool learn_covariance_parameters,
			string_t optimizer,
			bool profile_out_marginal_variance) {
			// Some checks
			if (estimate_aux_pars_) {
				CHECK(num_cov_par_ + NumAuxPars() == (int)cov_pars.size());
			}
			else {
				CHECK(num_cov_par_ == (int)cov_pars.size());
			}
			if (has_covariates_) {
				CHECK(beta.size() == X_.cols());
			}
			// Determine number of covariance and linear regression coefficient parameters
			int num_cov_pars_optim, num_covariates, num_aux_pars;
			if (learn_covariance_parameters) {
				num_cov_pars_optim = num_cov_par_;
				if (profile_out_marginal_variance) {
					num_cov_pars_optim = num_cov_par_ - 1;
				}
			}
			else {
				num_cov_pars_optim = 0;
			}
			if (has_covariates_) {
				num_covariates = (int)beta.size();
			}
			else {
				num_covariates = 0;
			}
			bool estimate_aux_pars = estimate_aux_pars_ && learn_covariance_parameters;
			if (estimate_aux_pars) {
				num_aux_pars = NumAuxPars();
			}
			else {
				num_aux_pars = 0;
			}
			// Initialization of parameters
			vec_t pars_init(num_cov_pars_optim + num_covariates + num_aux_pars);
			if (learn_covariance_parameters) {
				if (profile_out_marginal_variance) {
					pars_init.segment(0, num_cov_pars_optim) = cov_pars.segment(1, num_cov_pars_optim).array().log().matrix();//exclude nugget and transform to log-scale
				}
				else {
					pars_init.segment(0, num_cov_pars_optim) = cov_pars.segment(0, num_cov_pars_optim).array().log().matrix();//transform to log-scale
				}
			}
			if (has_covariates_) {
				pars_init.segment(num_cov_pars_optim, num_covariates) = beta;//regresion coefficients
			}
			if (estimate_aux_pars_) {
				for (int i = 0; i < num_aux_pars; ++i) {
					pars_init[num_cov_pars_optim + num_covariates + i] = std::log(GetAuxPars()[i]);//transform to log-scale
				}
			}
			//Do optimization
			OptDataOptimLib<T_mat, T_chol> opt_data = OptDataOptimLib<T_mat, T_chol>(this, fixed_effects, learn_covariance_parameters,
				cov_pars.segment(0, num_cov_par_), profile_out_marginal_variance);
			optim::algo_settings_t settings;
			settings.iter_max = max_iter;
			if (convergence_criterion == "relative_change_in_parameters") {
				settings.rel_sol_change_tol = delta_rel_conv;
			}
			else if (convergence_criterion == "relative_change_in_log_likelihood") {
				settings.rel_objfn_change_tol = delta_rel_conv;
				settings.grad_err_tol = delta_rel_conv;
			}
			if (optimizer == "nelder_mead") {
				optim::nm(pars_init, EvalLLforOptimLib<T_mat, T_chol>, &opt_data, settings);
			}
			else if (optimizer == "bfgs") {
				optim::bfgs(pars_init, EvalLLforOptimLib<T_mat, T_chol>, &opt_data, settings);
			}
			else if (optimizer == "adam") {
				settings.gd_settings.method = 6;
				settings.gd_settings.ada_max = false;
				optim::gd(pars_init, EvalLLforOptimLib<T_mat, T_chol>, &opt_data, settings);
			}
			//else if (optimizer == "adadelta") {// adadelta currently not supported as default settings do not always work
			//	settings.gd_settings.method = 5;
			//	optim::gd(pars_init, EvalLLforOptimLib<T_mat, T_chol>, &opt_data, settings);
			//}
			num_it = (int)settings.opt_iter;
			neg_log_likelihood_ = settings.opt_fn_value;
			// Transform parameters back for export
			if (learn_covariance_parameters) {
				if (profile_out_marginal_variance) {
					cov_pars[0] = sigma2_;
					cov_pars.segment(1, num_cov_par_ - 1) = pars_init.segment(0, num_cov_pars_optim).array().exp().matrix();//back-transform to original scale
				}
				else {
					cov_pars.segment(0, num_cov_par_) = pars_init.segment(0, num_cov_pars_optim).array().exp().matrix();//back-transform to original scale
				}
			}
			if (has_covariates_) {
				beta = pars_init.segment(num_cov_pars_optim, num_covariates);
			}
			if (estimate_aux_pars) {
				for (int i = 0; i < num_aux_pars; ++i) {
					cov_pars[num_cov_par_ + i] = std::exp(pars_init[num_cov_pars_optim + num_covariates + i]);//back-transform to original scale
				}
			}
		}//end OptimExternal

		/*!
		 * \brief Prepare for prediction: set respone variable data, factorize covariance matrix and calculate Psi^{-1}y_obs or calculate Laplace approximation (if required)
		* \param cov_pars Covariance parameters of components
		* \param coef Coefficients for linear covariates
		* \param y_obs Response variable for observed data
		* \param calc_cov_factor If true, the covariance matrix of the observed data is factorized otherwise a previously done factorization is used
		* \param fixed_effects Fixed effects component of location parameter for observed data (only used for non-Gaussian likelihoods)
		* \param predict_training_data_random_effects If true, the goal is to predict training data random effects
		 */
		void SetYCalcCovCalcYAux(const vec_t& cov_pars,
			const vec_t& coef,
			const double* y_obs,
			bool calc_cov_factor,
			const double* fixed_effects,
			bool predict_training_data_random_effects) {
			const double* fixed_effects_ptr = fixed_effects;
			vec_t fixed_effects_vec;
			// Set response data and fixed effects
			if (gauss_likelihood_) {
				if (has_covariates_ || fixed_effects != nullptr) {
					vec_t resid;
					if (y_obs != nullptr) {
						resid = Eigen::Map<const vec_t>(y_obs, num_data_);
					}
					else {
						resid = y_vec_;
					}
					if (has_covariates_) {
						resid -= X_ * coef;
					}
					//add external fixed effects to linear predictor
					if (fixed_effects != nullptr) {
#pragma omp parallel for schedule(static)
						for (int i = 0; i < num_data_; ++i) {
							resid[i] -= fixed_effects[i];
						}
					}
					SetY(resid.data());
				}//end if has_covariates_
				else {//no covariates
					if (y_obs != nullptr) {
						SetY(y_obs);
					}
				}//end no covariates
			}//end if gauss_likelihood_
			else {//if not gauss_likelihood_
				if (has_covariates_) {
					fixed_effects_vec = X_ * coef;
					//add external fixed effects to linear predictor
					if (fixed_effects != nullptr) {
#pragma omp parallel for schedule(static)
						for (int i = 0; i < num_data_; ++i) {
							fixed_effects_vec[i] += fixed_effects[i];
						}
					}
					fixed_effects_ptr = fixed_effects_vec.data();
				}
				if (y_obs != nullptr) {
					SetY(y_obs);
				}
			}//end if not gauss_likelihood_
			//TODO (low prio): the factorization needs to be done only for the GP realizations / clusters for which predictions are made (currently it is done for all)
			SetCovParsComps(cov_pars);
			if (!(gp_approx_ == "vecchia" && gauss_likelihood_) || predict_training_data_random_effects) {
				// no need to call CalcCovFactor here for the Vecchia approximation for Gaussian data, this is done in the prediction steps below, 
				//	but when predicting training data random effects, this is required
				if (calc_cov_factor) {
					if (gauss_likelihood_) {
						CalcCovFactor(false, true, 1., false);// Create covariance matrix and factorize it
					}
					else {//not gauss_likelihood_
						//We reset the initial modes to 0. This is done to avoid that different calls to the prediction function lead to (very small) differences
						//	as the mode is calculated from different starting values.
						//	If one is willing to accept these (very) small differences, one could disable this with the advantage of having faster predictions
						//	as the mode does not need to be found anew.
						for (const auto& cluster_i : unique_clusters_) {
							likelihood_[cluster_i]->InitializeModeAvec();
						}
						if (gp_approx_ == "vecchia") {
							CalcCovFactor(false, true, 1., false);
						}
						else {
							CalcSigmaComps();
							CalcCovMatrixNonGauss();
						}
						CalcModePostRandEff(fixed_effects_ptr);
					}//end not gauss_likelihood_
				}//end if calc_cov_factor
				if (gauss_likelihood_) {
					CalcYAux(1.);//note: in some cases a call to CalcYAux() could be avoided (e.g. no covariates and not GPBoost algorithm)...
				}
			}//end not (gp_approx_ == "vecchia" && gauss_likelihood_)
		}// end SetYCalcCovCalcYAux

		/*!
		 * \brief Calculate predictions (conditional mean and covariance matrix) for one cluster
		 * \param cluster_i Cluster index for which prediction are made
		 * \param num_data_pred Total number of prediction locations (over all clusters)
		 * \param num_data_per_cluster_pred Keys: Labels of independent realizations of REs/GPs, values: number of prediction locations per independent realization
		 * \param data_indices_per_cluster_pred Keys: labels of independent clusters, values: vectors with indices for data points that belong to the every cluster
		 * \param re_group_levels_pred Group levels for the grouped random effects (re_group_levels_pred[j] contains the levels for RE number j)
		 * \param re_group_rand_coef_data_pred Random coefficient data for grouped REs
		 * \param gp_coords_mat_pred Coordinates for prediction locations
		 * \param gp_rand_coef_data_pred Random coefficient data for GPs
		 * \param predict_cov_mat If true, the predictive/conditional covariance matrix is calculated (default=false) (predict_var and predict_cov_mat cannot be both true)
		 * \param predict_var If true, the predictive/conditional variances are calculated (default=false) (predict_var and predict_cov_mat cannot be both true)
		 * \param predict_response If true, the response variable (label) is predicted, otherwise the latent random effects
		 * \param[out] mean_pred_id Predictive mean
		 * \param[out] cov_mat_pred_id Predictive covariance matrix
		 * \param[out] var_pred_id Predictive variances
		 */
		void CalcPred(data_size_t cluster_i,
			int num_data_pred,
			std::map<data_size_t, int>& num_data_per_cluster_pred,
			std::map<data_size_t, std::vector<int>>& data_indices_per_cluster_pred,
			const std::vector<std::vector<re_group_t>>& re_group_levels_pred,
			const double* re_group_rand_coef_data_pred,
			const den_mat_t& gp_coords_mat_pred,
			const double* gp_rand_coef_data_pred,
			bool predict_cov_mat,
			bool predict_var,
			bool predict_response,
			vec_t& mean_pred_id,
			T_mat& cov_mat_pred_id,
			vec_t& var_pred_id) {
			int num_REs_obs, num_REs_pred;
			if (only_one_grouped_RE_calculations_on_RE_scale_ || only_one_grouped_RE_calculations_on_RE_scale_for_prediction_) {
				num_REs_pred = (int)re_group_levels_pred[0].size();
				num_REs_obs = re_comps_[cluster_i][0]->GetNumUniqueREs();
			}
			else if (only_one_GP_calculations_on_RE_scale_) {
				num_REs_pred = (int)gp_coords_mat_pred.rows();
				num_REs_obs = re_comps_[cluster_i][0]->GetNumUniqueREs();
			}
			else {
				num_REs_pred = num_data_per_cluster_pred[cluster_i];
				num_REs_obs = num_data_per_cluster_[cluster_i];
			}
			if (predict_var) {
				if (gauss_likelihood_ && predict_response) {
					var_pred_id = vec_t::Ones(num_REs_pred);//nugget effect
				}
				else {
					var_pred_id = vec_t::Zero(num_REs_pred);
				}
			}
			if (predict_cov_mat) {
				cov_mat_pred_id = T_mat(num_REs_pred, num_REs_pred);
				if (gauss_likelihood_ && predict_response) {
					cov_mat_pred_id.setIdentity();//nugget effect
				}
				else {
					cov_mat_pred_id.setZero();
				}
			}
			T_mat cross_cov;//Cross-covariance between prediction and observation points
			sp_mat_t Ztilde;//Matrix which relates existing random effects to prediction samples (used only if only_grouped_REs_use_woodbury_identity_ and not only_one_grouped_RE_calculations_on_RE_scale_)
			sp_mat_t Sigma;//Covariance matrix of random effects (used only if only_grouped_REs_use_woodbury_identity_ and not only_one_grouped_RE_calculations_on_RE_scale_)
			//Calculate (cross-)covariance matrix
			int cn = 0;//component number counter
			bool dont_add_but_overwrite = true;
			if (only_one_grouped_RE_calculations_on_RE_scale_ || only_one_grouped_RE_calculations_on_RE_scale_for_prediction_) {
				std::shared_ptr<RECompGroup<T_mat>> re_comp = std::dynamic_pointer_cast<RECompGroup<T_mat>>(re_comps_[cluster_i][0]);
				re_comp->AddPredCovMatrices(re_group_levels_pred[0], cross_cov, cov_mat_pred_id,
					true, predict_cov_mat, true, true, nullptr);
				if (predict_var) {
					re_comp->AddPredUncondVar(var_pred_id.data(), num_REs_pred, nullptr);
				}
			}
			else if (only_grouped_REs_use_woodbury_identity_) {
				Ztilde = sp_mat_t(num_data_per_cluster_pred[cluster_i], cum_num_rand_eff_[cluster_i][num_re_group_total_]);
				bool has_ztilde = false;
				std::vector<Triplet_t> triplets(num_data_per_cluster_pred[cluster_i] * num_re_group_total_);
				for (int j = 0; j < num_group_variables_; ++j) {
					if (!drop_intercept_group_rand_effect_[j]) {
						std::shared_ptr<RECompGroup<T_mat>> re_comp = std::dynamic_pointer_cast<RECompGroup<T_mat>>(re_comps_[cluster_i][cn]);
						std::vector<re_group_t> group_data;
						for (const auto& id : data_indices_per_cluster_pred[cluster_i]) {
							group_data.push_back(re_group_levels_pred[j][id]);
						}
						re_comp->CalcInsertZtilde(group_data, nullptr, cum_num_rand_eff_[cluster_i][cn], cn, triplets, has_ztilde);
						if (predict_cov_mat) {
							re_comp->AddPredCovMatrices(group_data, cross_cov, cov_mat_pred_id,
								false, true, dont_add_but_overwrite, false, nullptr);
							dont_add_but_overwrite = false;
						}
						if (predict_var) {
							re_comp->AddPredUncondVar(var_pred_id.data(), num_REs_pred, nullptr);
						}
						cn += 1;
					}
				}
				if (num_re_group_rand_coef_ > 0) {//Random coefficient grouped random effects
					for (int j = 0; j < num_re_group_rand_coef_; ++j) {
						std::shared_ptr<RECompGroup<T_mat>> re_comp = std::dynamic_pointer_cast<RECompGroup<T_mat>>(re_comps_[cluster_i][cn]);
						std::vector<re_group_t> group_data;
						std::vector<double> rand_coef_data;
						for (const auto& id : data_indices_per_cluster_pred[cluster_i]) {
							rand_coef_data.push_back(re_group_rand_coef_data_pred[j * num_data_pred + id]);
							group_data.push_back(re_group_levels_pred[ind_effect_group_rand_coef_[j] - 1][id]);//subtract 1 since counting starts at one for this index
						}
						re_comp->CalcInsertZtilde(group_data, rand_coef_data.data(), cum_num_rand_eff_[cluster_i][cn], cn, triplets, has_ztilde);
						if (predict_cov_mat) {
							re_comp->AddPredCovMatrices(group_data, cross_cov, cov_mat_pred_id,
								false, true, dont_add_but_overwrite, false, rand_coef_data.data());
							dont_add_but_overwrite = false;
						}
						if (predict_var) {
							re_comp->AddPredUncondVar(var_pred_id.data(), num_REs_pred, rand_coef_data.data());
						}
						cn += 1;
					}
				}
				if (has_ztilde) {
					Ztilde.setFromTriplets(triplets.begin(), triplets.end());
				}
				CalcSigmaIGroupedREsOnly(Sigma, cluster_i, false);
			}//end only_grouped_REs_use_woodbury_identity_
			else {
				if (num_re_group_ > 0) {//Grouped random effects
					for (int j = 0; j < num_group_variables_; ++j) {
						if (!drop_intercept_group_rand_effect_[j]) {
							std::shared_ptr<RECompGroup<T_mat>> re_comp = std::dynamic_pointer_cast<RECompGroup<T_mat>>(re_comps_[cluster_i][cn]);
							std::vector<re_group_t> group_data;
							for (const auto& id : data_indices_per_cluster_pred[cluster_i]) {
								group_data.push_back(re_group_levels_pred[j][id]);
							}
							re_comp->AddPredCovMatrices(group_data, cross_cov, cov_mat_pred_id,
								true, predict_cov_mat, dont_add_but_overwrite, false, nullptr);
							dont_add_but_overwrite = false;
							if (predict_var) {
								re_comp->AddPredUncondVar(var_pred_id.data(), num_REs_pred, nullptr);
							}
							cn += 1;
						}
					}
				}//end grouped random effects
				if (num_re_group_rand_coef_ > 0) { //Random coefficient grouped random effects
					for (int j = 0; j < num_re_group_rand_coef_; ++j) {
						std::shared_ptr<RECompGroup<T_mat>> re_comp = std::dynamic_pointer_cast<RECompGroup<T_mat>>(re_comps_[cluster_i][cn]);
						std::vector<re_group_t> group_data;
						std::vector<double> rand_coef_data;
						for (const auto& id : data_indices_per_cluster_pred[cluster_i]) {
							rand_coef_data.push_back(re_group_rand_coef_data_pred[j * num_data_pred + id]);
							group_data.push_back(re_group_levels_pred[ind_effect_group_rand_coef_[j] - 1][id]);//subtract 1 since counting starts at one for this index
						}
						re_comp->AddPredCovMatrices(group_data, cross_cov, cov_mat_pred_id,
							true, predict_cov_mat, false, false, rand_coef_data.data());
						if (predict_var) {
							re_comp->AddPredUncondVar(var_pred_id.data(), num_REs_pred, rand_coef_data.data());
						}
						cn += 1;
					}
				}//end random coefficient grouped random effects
				//Gaussian process
				if (num_gp_ > 0) {
					std::shared_ptr<RECompGP<T_mat>> re_comp_base = std::dynamic_pointer_cast<RECompGP<T_mat>>(re_comps_[cluster_i][cn]);
					T_mat cross_dist; // unused dummy variable
					re_comp_base->AddPredCovMatrices(re_comp_base->coords_, gp_coords_mat_pred, cross_cov,
						cov_mat_pred_id, true, predict_cov_mat, dont_add_but_overwrite, nullptr,
						false, cross_dist);
					dont_add_but_overwrite = false;
					if (predict_var) {
						re_comp_base->AddPredUncondVar(var_pred_id.data(), num_REs_pred, nullptr);
					}
					cn += 1;
					if (num_gp_rand_coef_ > 0) {
						std::shared_ptr<RECompGP<T_mat>> re_comp;
						//Random coefficient Gaussian processes
						for (int j = 0; j < num_gp_rand_coef_; ++j) {
							re_comp = std::dynamic_pointer_cast<RECompGP<T_mat>>(re_comps_[cluster_i][cn]);
							std::vector<double> rand_coef_data;
							for (const auto& id : data_indices_per_cluster_pred[cluster_i]) {
								rand_coef_data.push_back(gp_rand_coef_data_pred[j * num_data_pred + id]);
							}
							re_comp->AddPredCovMatrices(re_comp_base->coords_, gp_coords_mat_pred, cross_cov,
								cov_mat_pred_id, true, predict_cov_mat, false, rand_coef_data.data(),
								false, cross_dist);
							if (predict_var) {
								re_comp->AddPredUncondVar(var_pred_id.data(), num_REs_pred, rand_coef_data.data());
							}
							cn += 1;
						}
					}
				}// end Gaussian process
			}//end calculate cross-covariances

			// Calculate predictive means and covariances
			if (gauss_likelihood_) {//Gaussian data
				if (only_one_grouped_RE_calculations_on_RE_scale_for_prediction_) {
					vec_t Zt_y_aux;
					CalcZtVGivenIndices(num_data_per_cluster_[cluster_i], num_REs_obs,
						re_comps_[cluster_i][cn]->random_effects_indices_of_data_.data(), y_aux_[cluster_i], Zt_y_aux, true);
					mean_pred_id = cross_cov * Zt_y_aux;
				}//end only_one_grouped_RE_calculations_on_RE_scale_for_prediction_
				else if (only_grouped_REs_use_woodbury_identity_) {
					vec_t v_aux = Zt_[cluster_i] * y_aux_[cluster_i];
					vec_t v_aux2 = Sigma * v_aux;
					mean_pred_id = Ztilde * v_aux2;
				}//end only_grouped_REs_use_woodbury_identity_
				else {
					mean_pred_id = cross_cov * y_aux_[cluster_i];
				}
				if ((predict_cov_mat || predict_var) && only_one_grouped_RE_calculations_on_RE_scale_for_prediction_) {
					sp_mat_t* Z = re_comps_[cluster_i][0]->GetZ();
					T_mat cross_cov_temp = cross_cov;
					cross_cov = cross_cov_temp * (*Z).transpose();
					cross_cov_temp.resize(0, 0);
					//TODO (low-prio): things could be done more efficiently (using random_effects_indices_of_data_) as ZtZ_ is diagonal
				}
				if (predict_cov_mat) {
					if (only_grouped_REs_use_woodbury_identity_) {
						if (num_re_group_total_ == 1 && num_comps_total_ == 1) {//only one random effect -> ZtZ_ is diagonal
							T_mat ZtM_aux = (T_mat)(Zt_[cluster_i] * cross_cov.transpose());
							ZtM_aux = sqrt_diag_SigmaI_plus_ZtZ_[cluster_i].array().inverse().matrix().asDiagonal() * ZtM_aux;
							cov_mat_pred_id -= (T_mat)(cross_cov * cross_cov.transpose());
							cov_mat_pred_id += (T_mat)(ZtM_aux.transpose() * ZtM_aux);
						}
						else {
							T_mat M_aux;
							TriangularSolveGivenCholesky<T_chol, T_mat, sp_mat_t, T_mat>(chol_facts_[cluster_i], ZtZ_[cluster_i], M_aux, false);
							sp_mat_t ZtildeSigma = Ztilde * Sigma;
							T_mat M_aux2 = M_aux * ZtildeSigma.transpose();
							M_aux.resize(0, 0);
							cov_mat_pred_id -= (T_mat)(ZtildeSigma * ZtZ_[cluster_i] * ZtildeSigma.transpose());
							cov_mat_pred_id += (T_mat)(M_aux2.transpose() * M_aux2);
						}
					}
					else {
						T_mat M_aux;
						TriangularSolveGivenCholesky<T_chol, T_mat, T_mat, T_mat>(chol_facts_[cluster_i], cross_cov.transpose(), M_aux, false);
						cov_mat_pred_id -= (T_mat)(M_aux.transpose() * M_aux);
					}
				}//end predict_cov_mat
				if (predict_var) {
					if (only_grouped_REs_use_woodbury_identity_) {
						if (num_re_group_total_ == 1 && num_comps_total_ == 1) {//only one random effect -> ZtZ_ is diagonal
							T_mat ZtM_aux = T_mat(Zt_[cluster_i] * cross_cov.transpose());
							T_mat M_aux2 = sqrt_diag_SigmaI_plus_ZtZ_[cluster_i].array().inverse().matrix().asDiagonal() * ZtM_aux;
							M_aux2 = M_aux2.cwiseProduct(M_aux2);
							cross_cov = cross_cov.cwiseProduct(cross_cov);
#pragma omp parallel for schedule(static)
							for (int i = 0; i < num_REs_pred; ++i) {
								var_pred_id[i] -= cross_cov.row(i).sum() - M_aux2.col(i).sum();
							}
						}
						else {//more than one grouped RE component
							T_mat M_aux;
							TriangularSolveGivenCholesky<T_chol, T_mat, sp_mat_t, T_mat>(chol_facts_[cluster_i], ZtZ_[cluster_i], M_aux, false);
							sp_mat_t ZtildeSigma = Ztilde * Sigma;
							T_mat M_aux2 = M_aux * ZtildeSigma.transpose();
							M_aux.resize(0, 0);
							sp_mat_t SigmaZtilde_ZtZ = ZtildeSigma * ZtZ_[cluster_i];
							sp_mat_t M_aux3 = ZtildeSigma.cwiseProduct(SigmaZtilde_ZtZ);
							M_aux2 = M_aux2.cwiseProduct(M_aux2);
#pragma omp parallel for schedule(static)
							for (int i = 0; i < num_REs_pred; ++i) {
								var_pred_id[i] -= M_aux3.row(i).sum() - M_aux2.col(i).sum();
							}
						}
					}//end only_grouped_REs_use_woodbury_identity_
					else {//not only_grouped_REs_use_woodbury_identity_
						T_mat M_aux2;
						TriangularSolveGivenCholesky<T_chol, T_mat, T_mat, T_mat>(chol_facts_[cluster_i], cross_cov.transpose(), M_aux2, false);
						M_aux2 = M_aux2.cwiseProduct(M_aux2);
#pragma omp parallel for schedule(static)
						for (int i = 0; i < num_REs_pred; ++i) {
							var_pred_id[i] -= M_aux2.col(i).sum();
						}
					}//end not only_grouped_REs_use_woodbury_identity_
				}//end predict_var
			}//end gauss_likelihood_
			if (!gauss_likelihood_) {//not gauss_likelihood_
				const double* fixed_effects_cluster_i_ptr = nullptr;
				// Note that fixed_effects_cluster_i_ptr is not used since calc_mode == false
				// The mode has been calculated already before in the Predict() function above
				if (only_grouped_REs_use_woodbury_identity_ && !only_one_grouped_RE_calculations_on_RE_scale_) {
					likelihood_[cluster_i]->PredictLaplaceApproxGroupedRE(y_[cluster_i].data(),
						y_int_[cluster_i].data(),
						fixed_effects_cluster_i_ptr,
						num_data_per_cluster_[cluster_i],
						SigmaI_[cluster_i],
						Zt_[cluster_i],
						Ztilde,
						Sigma,
						mean_pred_id,
						cov_mat_pred_id,
						var_pred_id,
						predict_cov_mat,
						predict_var,
						false);
				}
				else if (only_one_grouped_RE_calculations_on_RE_scale_) {
					likelihood_[cluster_i]->PredictLaplaceApproxOnlyOneGroupedRECalculationsOnREScale(y_[cluster_i].data(),
						y_int_[cluster_i].data(),
						fixed_effects_cluster_i_ptr,
						num_data_per_cluster_[cluster_i],
						re_comps_[cluster_i][0]->cov_pars_[0],
						re_comps_[cluster_i][0]->random_effects_indices_of_data_.data(),
						cross_cov,
						mean_pred_id,
						cov_mat_pred_id,
						var_pred_id,
						predict_cov_mat,
						predict_var,
						false);
				}
				else if (only_one_GP_calculations_on_RE_scale_) {
					likelihood_[cluster_i]->PredictLaplaceApproxOnlyOneGPCalculationsOnREScale(y_[cluster_i].data(),
						y_int_[cluster_i].data(),
						fixed_effects_cluster_i_ptr,
						num_data_per_cluster_[cluster_i],
						ZSigmaZt_[cluster_i], //Note: ZSigmaZt_ contains only Sigma if only_one_GP_calculations_on_RE_scale_==true
						re_comps_[cluster_i][0]->random_effects_indices_of_data_.data(),
						cross_cov,
						mean_pred_id,
						cov_mat_pred_id,
						var_pred_id,
						predict_cov_mat,
						predict_var,
						false);
				}
				else {
					likelihood_[cluster_i]->PredictLaplaceApproxStable(y_[cluster_i].data(),
						y_int_[cluster_i].data(),
						fixed_effects_cluster_i_ptr,
						num_data_per_cluster_[cluster_i],
						ZSigmaZt_[cluster_i],
						cross_cov,
						mean_pred_id,
						cov_mat_pred_id,
						var_pred_id,
						predict_cov_mat,
						predict_var,
						false);
				}
			}//end not gauss_likelihood_
		}//end CalcPred

		/*!
		* \brief Calculate predictions (conditional mean and covariance matrix) using the Vecchia approximation for the covariance matrix of the observable process when observed locations appear first in the ordering
		* \param CondObsOnly If true, the nearest neighbors for the predictions are found only among the observed data
		* \param cluster_i Cluster index for which prediction are made
		* \param num_data_pred Total number of prediction locations (over all clusters)
		* \param num_data_per_cluster_pred Keys: Labels of independent realizations of REs/GPs, values: number of prediction locations per independent realization
		* \param data_indices_per_cluster_pred Keys: labels of independent clusters, values: vectors with indices for data points that belong to the every cluster
		* \param gp_coords_mat_obs Coordinates for observed locations
		* \param gp_coords_mat_pred Coordinates for prediction locations
		* \param gp_rand_coef_data_pred Random coefficient data for GPs
		* \param calc_pred_cov If true, the covariance matrix is also calculated
		* \param calc_pred_var If true, predictive variances are also calculated
		* \param[out] pred_mean Predictive mean (only for Gaussian likelihoods)
		* \param[out] pred_cov Predictive covariance matrix (only for Gaussian likelihoods)
		* \param[out] pred_var Predictive variances (only for Gaussian likelihoods)
		* \param[out] Bpo Lower left part of matrix B in joint Vecchia approximation for observed and prediction locations with non-zero off-diagonal entries corresponding to the nearest neighbors of the prediction locations among the observed locations (only for non-Gaussian likelihoods)
		* \param[out] Bp Lower right part of matrix B in joint Vecchia approximation for observed and prediction locations with non-zero off-diagonal entries corresponding to the nearest neighbors of the prediction locations among the prediction locations (only for non-Gaussian likelihoods)
		* \param[out] Dp Diagonal matrix with lower right part of matrix D in joint Vecchia approximation for observed and prediction locations (only for non-Gaussian likelihoods)
		*/
		void CalcPredVecchiaObservedFirstOrder(bool CondObsOnly,
			data_size_t cluster_i,
			int num_data_pred,
			std::map<data_size_t,
			int>& num_data_per_cluster_pred,
			std::map<data_size_t, std::vector<int>>& data_indices_per_cluster_pred,
			const den_mat_t& gp_coords_mat_obs,
			const den_mat_t& gp_coords_mat_pred,
			const double* gp_rand_coef_data_pred,
			bool calc_pred_cov,
			bool calc_pred_var,
			vec_t& pred_mean,
			T_mat& pred_cov,
			vec_t& pred_var,
			sp_mat_t& Bpo,
			sp_mat_t& Bp,
			vec_t& Dp) {
			int num_data_cli = num_data_per_cluster_[cluster_i];
			int num_data_pred_cli = num_data_per_cluster_pred[cluster_i];
			//Find nearest neighbors
			den_mat_t coords_all(num_data_cli + num_data_pred_cli, dim_gp_coords_);
			coords_all << gp_coords_mat_obs, gp_coords_mat_pred;
			std::vector<std::vector<int>> nearest_neighbors_cluster_i(num_data_pred_cli);
			std::vector<den_mat_t> dist_obs_neighbors_cluster_i(num_data_pred_cli);
			std::vector<den_mat_t> dist_between_neighbors_cluster_i(num_data_pred_cli);
			bool check_has_duplicates = false;
			if (CondObsOnly) {
				find_nearest_neighbors_Vecchia_fast(coords_all, num_data_cli + num_data_pred_cli, num_neighbors_pred_,
					nearest_neighbors_cluster_i, dist_obs_neighbors_cluster_i, dist_between_neighbors_cluster_i, num_data_cli, num_data_cli - 1, check_has_duplicates,
					vecchia_neighbor_selection_, rng_);
			}
			else {//find neighbors among both the observed and prediction locations
				if (!gauss_likelihood_) {
					check_has_duplicates = true;
				}
				find_nearest_neighbors_Vecchia_fast(coords_all, num_data_cli + num_data_pred_cli, num_neighbors_pred_,
					nearest_neighbors_cluster_i, dist_obs_neighbors_cluster_i, dist_between_neighbors_cluster_i, num_data_cli, -1, check_has_duplicates,
					vecchia_neighbor_selection_, rng_);
				if (check_has_duplicates) {
					Log::REFatal(DUPLICATES_PRED_VECCHIA_COND_ALL_NONGAUSS_);
				}
			}
			//Random coefficients
			std::vector<std::vector<den_mat_t>> z_outer_z_obs_neighbors_cluster_i(num_data_pred_cli);
			if (num_gp_rand_coef_ > 0) {
				for (int j = 0; j < num_gp_rand_coef_; ++j) {
					std::vector<double> rand_coef_data = re_comps_[cluster_i][ind_intercept_gp_ + j + 1]->rand_coef_data_;//First entries are the observed data, then the predicted data
					for (const auto& id : data_indices_per_cluster_pred[cluster_i]) {//TODO: maybe do the following in parallel? (see CalcPredVecchiaPredictedFirstOrder)
						rand_coef_data.push_back(gp_rand_coef_data_pred[j * num_data_pred + id]);
					}
#pragma omp for schedule(static)
					for (int i = 0; i < num_data_pred_cli; ++i) {
						if (j == 0) {
							z_outer_z_obs_neighbors_cluster_i[i] = std::vector<den_mat_t>(num_gp_rand_coef_);
						}
						int dim_z = (int)nearest_neighbors_cluster_i[i].size() + 1;
						vec_t coef_vec(dim_z);
						coef_vec(0) = rand_coef_data[num_data_cli + i];
						if ((num_data_cli + i) > 0) {
							for (int ii = 1; ii < dim_z; ++ii) {
								coef_vec(ii) = rand_coef_data[nearest_neighbors_cluster_i[i][ii - 1]];
							}
						}
						z_outer_z_obs_neighbors_cluster_i[i][j] = coef_vec * coef_vec.transpose();
					}
				}
			}
			// Determine Triplet for initializing Bpo and Bp
			std::vector<Triplet_t> entries_init_Bpo, entries_init_Bp;
			for (int i = 0; i < num_data_pred_cli; ++i) {
				entries_init_Bp.push_back(Triplet_t(i, i, 1.));//Put 1 on the diagonal
				for (int inn = 0; inn < (int)nearest_neighbors_cluster_i[i].size(); ++inn) {
					if (nearest_neighbors_cluster_i[i][inn] < num_data_cli) {//nearest neighbor belongs to observed data
						entries_init_Bpo.push_back(Triplet_t(i, nearest_neighbors_cluster_i[i][inn], 0.));
					}
					else {//nearest neighbor belongs to predicted data
						entries_init_Bp.push_back(Triplet_t(i, nearest_neighbors_cluster_i[i][inn] - num_data_cli, 0.));
					}
				}
			}
			Bpo = sp_mat_t(num_data_pred_cli, num_data_cli);
			Bp = sp_mat_t(num_data_pred_cli, num_data_pred_cli);
			Dp = vec_t(num_data_pred_cli);
			Bpo.setFromTriplets(entries_init_Bpo.begin(), entries_init_Bpo.end());//initialize matrices (in order that the code below can be run in parallel)
			Bp.setFromTriplets(entries_init_Bp.begin(), entries_init_Bp.end());
			if (gauss_likelihood_) {
				Dp.setOnes();//Put 1 on the diagonal (for nugget effect if gauss_likelihood_, see comment below on why we add the nugget effect variance irrespective of 'predict_response')
			}
			else {
				Dp.setZero();
			}
#pragma omp parallel for schedule(static)
			for (int i = 0; i < num_data_pred_cli; ++i) {
				int num_nn = (int)nearest_neighbors_cluster_i[i].size();
				den_mat_t cov_mat_obs_neighbors(1, num_nn);//dim = 1 x nn
				den_mat_t cov_mat_between_neighbors(num_nn, num_nn);//dim = nn x nn
				den_mat_t cov_grad_mats_obs_neighbors, cov_grad_mats_between_neighbors; //not used, just as mock argument for functions below
				for (int j = 0; j < num_gp_total_; ++j) {
					if (j == 0) {
						re_comps_[cluster_i][ind_intercept_gp_ + j]->CalcSigmaAndSigmaGrad(dist_obs_neighbors_cluster_i[i],
							cov_mat_obs_neighbors, cov_grad_mats_obs_neighbors, cov_grad_mats_obs_neighbors, false, true, 1., false);//write on matrices directly for first GP component
						re_comps_[cluster_i][ind_intercept_gp_ + j]->CalcSigmaAndSigmaGrad(dist_between_neighbors_cluster_i[i],
							cov_mat_between_neighbors, cov_grad_mats_between_neighbors, cov_grad_mats_between_neighbors, false, true, 1., true);
					}
					else {//random coefficient GPs
						den_mat_t cov_mat_obs_neighbors_j;
						den_mat_t cov_mat_between_neighbors_j;
						re_comps_[cluster_i][ind_intercept_gp_ + j]->CalcSigmaAndSigmaGrad(dist_obs_neighbors_cluster_i[i],
							cov_mat_obs_neighbors_j, cov_grad_mats_obs_neighbors, cov_grad_mats_obs_neighbors, false, true, 1., false);
						re_comps_[cluster_i][ind_intercept_gp_ + j]->CalcSigmaAndSigmaGrad(dist_between_neighbors_cluster_i[i],
							cov_mat_between_neighbors_j, cov_grad_mats_between_neighbors, cov_grad_mats_between_neighbors, false, true, 1., true);
						//multiply by coefficient matrix
						cov_mat_obs_neighbors_j.array() *= (z_outer_z_obs_neighbors_cluster_i[i][j - 1].block(0, 1, 1, num_nn)).array();
						cov_mat_between_neighbors_j.array() *= (z_outer_z_obs_neighbors_cluster_i[i][j - 1].block(1, 1, num_nn, num_nn)).array();
						cov_mat_obs_neighbors += cov_mat_obs_neighbors_j;
						cov_mat_between_neighbors += cov_mat_between_neighbors_j;
					}
				}//end loop over components j
				//Calculate matrices A and D as well as their derivatives
				//1. add first summand of matrix D (ZCZ^T_{ii})
				for (int j = 0; j < num_gp_total_; ++j) {
					double d_comp_j = re_comps_[cluster_i][ind_intercept_gp_ + j]->cov_pars_[0];
					if (j > 0) {//random coefficient
						d_comp_j *= z_outer_z_obs_neighbors_cluster_i[i][j - 1](0, 0);
					}
					Dp[i] += d_comp_j;
				}
				//2. remaining terms
				if (gauss_likelihood_) {
					cov_mat_between_neighbors.diagonal().array() += 1.;//add nugget effect
					//Note: we add the nugget effect variance irrespective of 'predict_response' since (i) this is numerically more stable and 
					//	(ii) otherwise we would have to add it only for the neighbors in the observed training data if predict_response == false
					//	If predict_response == false, the nugget variance is simply subtracted from the predictive covariance matrix later again.
				}
				den_mat_t A_i(1, num_nn);//dim = 1 x nn
				A_i = (cov_mat_between_neighbors.llt().solve(cov_mat_obs_neighbors.transpose())).transpose();
				for (int inn = 0; inn < num_nn; ++inn) {
					if (nearest_neighbors_cluster_i[i][inn] < num_data_cli) {//nearest neighbor belongs to observed data
						Bpo.coeffRef(i, nearest_neighbors_cluster_i[i][inn]) -= A_i(0, inn);
					}
					else {
						Bp.coeffRef(i, nearest_neighbors_cluster_i[i][inn] - num_data_cli) -= A_i(0, inn);
					}
				}
				Dp[i] -= (A_i * cov_mat_obs_neighbors.transpose())(0, 0);
			}//end loop over data i
			if (gauss_likelihood_) {
				pred_mean = -Bpo * y_[cluster_i];
				if (!CondObsOnly) {
					sp_L_solve(Bp.valuePtr(), Bp.innerIndexPtr(), Bp.outerIndexPtr(), num_data_pred_cli, pred_mean.data());
				}
				if (calc_pred_cov || calc_pred_var) {
					if (calc_pred_var) {
						pred_var = vec_t(num_data_pred_cli);
					}
					if (CondObsOnly) {
						if (calc_pred_cov) {
							pred_cov = Dp.asDiagonal();
						}
						if (calc_pred_var) {
							pred_var = Dp;
						}
					}
					else {
						sp_mat_t Bp_inv(num_data_pred_cli, num_data_pred_cli);
						Bp_inv.setIdentity();
						TriangularSolve<sp_mat_t, sp_mat_t, sp_mat_t>(Bp, Bp_inv, Bp_inv, false);
						sp_mat_t Bp_inv_Dp = Bp_inv * Dp.asDiagonal();
						if (calc_pred_cov) {
							pred_cov = T_mat(Bp_inv_Dp * Bp_inv.transpose());
						}
						if (calc_pred_var) {
#pragma omp parallel for schedule(static)
							for (int i = 0; i < num_data_pred_cli; ++i) {
								pred_var[i] = (Bp_inv_Dp.row(i)).dot(Bp_inv.row(i));
							}
						}
					}
				}//end calc_pred_cov || calc_pred_var
				//release matrices that are not needed anymore
				Bpo.resize(0, 0);
				Bp.resize(0, 0);
				Dp.resize(0);
			}//end if gauss_likelihood_
		}//end CalcPredVecchiaObservedFirstOrder

		/*!
		* \brief Calculate predictions (conditional mean and covariance matrix) using the Vecchia approximation for the covariance matrix of the observable proces when prediction locations appear first in the ordering
		* \param cluster_i Cluster index for which prediction are made
		* \param num_data_pred Total number of prediction locations (over all clusters)
		* \param num_data_per_cluster_pred Keys: Labels of independent realizations of REs/GPs, values: number of prediction locations per independent realization
		* \param data_indices_per_cluster_pred Keys: labels of independent clusters, values: vectors with indices for data points that belong to the every cluster
		* \param gp_coords_mat_obs Coordinates for observed locations
		* \param gp_coords_mat_pred Coordinates for prediction locations
		* \param gp_rand_coef_data_pred Random coefficient data for GPs
		* \param calc_pred_cov If true, the covariance matrix is also calculated
		* \param calc_pred_var If true, predictive variances are also calculated
		* \param[out] pred_mean Predictive mean
		* \param[out] pred_cov Predictive covariance matrix
		* \param[out] pred_var Predictive variances
		*/
		void CalcPredVecchiaPredictedFirstOrder(data_size_t cluster_i,
			int num_data_pred,
			std::map<data_size_t, int>& num_data_per_cluster_pred,
			std::map<data_size_t, std::vector<int>>& data_indices_per_cluster_pred,
			const den_mat_t& gp_coords_mat_obs,
			const den_mat_t& gp_coords_mat_pred,
			const double* gp_rand_coef_data_pred,
			bool calc_pred_cov,
			bool calc_pred_var,
			vec_t& pred_mean,
			T_mat& pred_cov,
			vec_t& pred_var) {
			int num_data_cli = num_data_per_cluster_[cluster_i];
			int num_data_pred_cli = num_data_per_cluster_pred[cluster_i];
			int num_data_tot = num_data_cli + num_data_pred_cli;
			//Find nearest neighbors
			den_mat_t coords_all(num_data_tot, dim_gp_coords_);
			coords_all << gp_coords_mat_pred, gp_coords_mat_obs;
			std::vector<std::vector<int>> nearest_neighbors_cluster_i(num_data_tot);
			std::vector<den_mat_t> dist_obs_neighbors_cluster_i(num_data_tot);
			std::vector<den_mat_t> dist_between_neighbors_cluster_i(num_data_tot);
			bool check_has_duplicates = false;
			find_nearest_neighbors_Vecchia_fast(coords_all, num_data_tot, num_neighbors_pred_,
				nearest_neighbors_cluster_i, dist_obs_neighbors_cluster_i, dist_between_neighbors_cluster_i, 0, -1, check_has_duplicates,
				vecchia_neighbor_selection_, rng_);
			//Prepare data for random coefficients
			std::vector<std::vector<den_mat_t>> z_outer_z_obs_neighbors_cluster_i(num_data_tot);
			if (num_gp_rand_coef_ > 0) {
				for (int j = 0; j < num_gp_rand_coef_; ++j) {
					std::vector<double> rand_coef_data(num_data_tot);//First entries are the predicted data, then the observed data
#pragma omp for schedule(static)
					for (int i = 0; i < num_data_pred_cli; ++i) {
						rand_coef_data[i] = gp_rand_coef_data_pred[j * num_data_pred + data_indices_per_cluster_pred[cluster_i][i]];
					}
#pragma omp for schedule(static)
					for (int i = 0; i < num_data_cli; ++i) {
						rand_coef_data[num_data_pred_cli + i] = re_comps_[cluster_i][ind_intercept_gp_ + j + 1]->rand_coef_data_[i];
					}
#pragma omp for schedule(static)
					for (int i = 0; i < num_data_tot; ++i) {
						if (j == 0) {
							z_outer_z_obs_neighbors_cluster_i[i] = std::vector<den_mat_t>(num_gp_rand_coef_);
						}
						int dim_z = (int)nearest_neighbors_cluster_i[i].size() + 1;
						vec_t coef_vec(dim_z);
						coef_vec(0) = rand_coef_data[i];
						if (i > 0) {
							for (int ii = 1; ii < dim_z; ++ii) {
								coef_vec(ii) = rand_coef_data[nearest_neighbors_cluster_i[i][ii - 1]];
							}
						}
						z_outer_z_obs_neighbors_cluster_i[i][j] = coef_vec * coef_vec.transpose();
					}
				}
			}
			// Determine Triplet for initializing Bo, Bop, and Bp
			std::vector<Triplet_t> entries_init_Bo, entries_init_Bop, entries_init_Bp;
			for (int i = 0; i < num_data_pred_cli; ++i) {
				entries_init_Bp.push_back(Triplet_t(i, i, 1.));//Put 1 on the diagonal
				for (int inn = 0; inn < (int)nearest_neighbors_cluster_i[i].size(); ++inn) {
					entries_init_Bp.push_back(Triplet_t(i, nearest_neighbors_cluster_i[i][inn], 0.));
				}
			}
			for (int i = 0; i < num_data_cli; ++i) {
				entries_init_Bo.push_back(Triplet_t(i, i, 1.));//Put 1 on the diagonal
				for (int inn = 0; inn < (int)nearest_neighbors_cluster_i[i + num_data_pred_cli].size(); ++inn) {
					if (nearest_neighbors_cluster_i[i + num_data_pred_cli][inn] < num_data_pred_cli) {//nearest neighbor belongs to predicted data
						entries_init_Bop.push_back(Triplet_t(i, nearest_neighbors_cluster_i[i + num_data_pred_cli][inn], 0.));
					}
					else {//nearest neighbor belongs to predicted data
						entries_init_Bo.push_back(Triplet_t(i, nearest_neighbors_cluster_i[i + num_data_pred_cli][inn] - num_data_pred_cli, 0.));
					}
				}
			}
			sp_mat_t Bo(num_data_cli, num_data_cli);
			sp_mat_t Bop(num_data_cli, num_data_pred_cli);
			sp_mat_t Bp(num_data_pred_cli, num_data_pred_cli);
			Bo.setFromTriplets(entries_init_Bo.begin(), entries_init_Bo.end());//initialize matrices (in order that the code below can be run in parallel)
			Bop.setFromTriplets(entries_init_Bop.begin(), entries_init_Bop.end());
			Bp.setFromTriplets(entries_init_Bp.begin(), entries_init_Bp.end());
			vec_t Do_inv(num_data_cli);
			vec_t Dp_inv(num_data_pred_cli);
			Do_inv.setOnes();//Put 1 on the diagonal (for nugget effect)
			Dp_inv.setOnes();
#pragma omp parallel for schedule(static)
			for (int i = 0; i < num_data_tot; ++i) {
				int num_nn = (int)nearest_neighbors_cluster_i[i].size();
				//define covariance and gradient matrices
				den_mat_t cov_mat_obs_neighbors(1, num_nn);//dim = 1 x nn
				den_mat_t cov_mat_between_neighbors(num_nn, num_nn);//dim = nn x nn
				den_mat_t cov_grad_mats_obs_neighbors, cov_grad_mats_between_neighbors; //not used, just as mock argument for functions below
				if (i > 0) {
					for (int j = 0; j < num_gp_total_; ++j) {
						if (j == 0) {
							re_comps_[cluster_i][ind_intercept_gp_ + j]->CalcSigmaAndSigmaGrad(dist_obs_neighbors_cluster_i[i],
								cov_mat_obs_neighbors, cov_grad_mats_obs_neighbors, cov_grad_mats_obs_neighbors, false, true, 1., false);//write on matrices directly for first GP component
							re_comps_[cluster_i][ind_intercept_gp_ + j]->CalcSigmaAndSigmaGrad(dist_between_neighbors_cluster_i[i],
								cov_mat_between_neighbors, cov_grad_mats_between_neighbors, cov_grad_mats_between_neighbors, false, true, 1., true);
						}
						else {//random coefficient GPs
							den_mat_t cov_mat_obs_neighbors_j;
							den_mat_t cov_mat_between_neighbors_j;
							re_comps_[cluster_i][ind_intercept_gp_ + j]->CalcSigmaAndSigmaGrad(dist_obs_neighbors_cluster_i[i],
								cov_mat_obs_neighbors_j, cov_grad_mats_obs_neighbors, cov_grad_mats_obs_neighbors, false, true, 1., false);
							re_comps_[cluster_i][ind_intercept_gp_ + j]->CalcSigmaAndSigmaGrad(dist_between_neighbors_cluster_i[i],
								cov_mat_between_neighbors_j, cov_grad_mats_between_neighbors, cov_grad_mats_between_neighbors, false, true, 1., true);
							//multiply by coefficient matrix
							cov_mat_obs_neighbors_j.array() *= (z_outer_z_obs_neighbors_cluster_i[i][j - 1].block(0, 1, 1, num_nn)).array();
							cov_mat_between_neighbors_j.array() *= (z_outer_z_obs_neighbors_cluster_i[i][j - 1].block(1, 1, num_nn, num_nn)).array();
							cov_mat_obs_neighbors += cov_mat_obs_neighbors_j;
							cov_mat_between_neighbors += cov_mat_between_neighbors_j;
						}
					}//end loop over components j
				}
				//Calculate matrices A and D as well as their derivatives
				//1. add first summand of matrix D (ZCZ^T_{ii})
				for (int j = 0; j < num_gp_total_; ++j) {
					double d_comp_j = re_comps_[cluster_i][ind_intercept_gp_ + j]->cov_pars_[0];
					if (j > 0) {//random coefficient
						d_comp_j *= z_outer_z_obs_neighbors_cluster_i[i][j - 1](0, 0);
					}
					if (i < num_data_pred_cli) {
						Dp_inv[i] += d_comp_j;
					}
					else {
						Do_inv[i - num_data_pred_cli] += d_comp_j;
					}
				}
				//2. remaining terms
				if (i > 0) {
					cov_mat_between_neighbors.diagonal().array() += 1.;//add nugget effect
					den_mat_t A_i(1, num_nn);//dim = 1 x nn
					A_i = (cov_mat_between_neighbors.llt().solve(cov_mat_obs_neighbors.transpose())).transpose();
					for (int inn = 0; inn < num_nn; ++inn) {
						if (i < num_data_pred_cli) {
							Bp.coeffRef(i, nearest_neighbors_cluster_i[i][inn]) -= A_i(0, inn);
						}
						else {
							if (nearest_neighbors_cluster_i[i][inn] < num_data_pred_cli) {//nearest neighbor belongs to predicted data
								Bop.coeffRef(i - num_data_pred_cli, nearest_neighbors_cluster_i[i][inn]) -= A_i(0, inn);
							}
							else {
								Bo.coeffRef(i - num_data_pred_cli, nearest_neighbors_cluster_i[i][inn] - num_data_pred_cli) -= A_i(0, inn);
							}
						}
					}
					if (i < num_data_pred_cli) {
						Dp_inv[i] -= (A_i * cov_mat_obs_neighbors.transpose())(0, 0);
					}
					else {
						Do_inv[i - num_data_pred_cli] -= (A_i * cov_mat_obs_neighbors.transpose())(0, 0);
					}
				}
				if (i < num_data_pred_cli) {
					Dp_inv[i] = 1 / Dp_inv[i];
				}
				else {
					Do_inv[i - num_data_pred_cli] = 1 / Do_inv[i - num_data_pred_cli];
				}
			}//end loop over data i
			sp_mat_t cond_prec = Bp.transpose() * Dp_inv.asDiagonal() * Bp + Bop.transpose() * Do_inv.asDiagonal() * Bop;
			chol_sp_mat_t CholFact;
			CholFact.compute(cond_prec);
			vec_t y_aux = Bop.transpose() * (Do_inv.asDiagonal() * (Bo * y_[cluster_i]));
			pred_mean = -CholFact.solve(y_aux);
			if (calc_pred_cov || calc_pred_var) {
				sp_mat_t cond_prec_chol_inv(num_data_pred_cli, num_data_pred_cli);
				cond_prec_chol_inv.setIdentity();
				TriangularSolve<sp_mat_t, sp_mat_t, sp_mat_t>(CholFact.CholFactMatrix(), cond_prec_chol_inv, cond_prec_chol_inv, false);
				if (calc_pred_cov) {
					pred_cov = T_mat(cond_prec_chol_inv.transpose() * cond_prec_chol_inv);
				}
				if (calc_pred_var) {
					pred_var = vec_t(num_data_pred_cli);
#pragma omp parallel for schedule(static)
					for (int i = 0; i < num_data_pred_cli; ++i) {
						pred_var[i] = (cond_prec_chol_inv.col(i)).dot(cond_prec_chol_inv.col(i));
					}
				}
			}//end calc_pred_cov || calc_pred_var
		}//end CalcPredVecchiaPredictedFirstOrder

		/*!
		 * \brief Calculate predictions (conditional mean and covariance matrix) using the Vecchia approximation for the latent process when observed locations appear first in the ordering (only for Gaussian likelihoods)
		 * \param CondObsOnly If true, the nearest neighbors for the predictions are found only among the observed data
		 * \param cluster_i Cluster index for which prediction are made
		 * \param num_data_per_cluster_pred Keys: Labels of independent realizations of REs/GPs, values: number of prediction locations per independent realization
		 * \param gp_coords_mat_obs Coordinates for observed locations
		 * \param gp_coords_mat_pred Coordinates for prediction locations
		* \param calc_pred_cov If true, the covariance matrix is also calculated
		* \param calc_pred_var If true, predictive variances are also calculated
		* \param predict_response If true, the response variable (label) is predicted, otherwise the latent random effects (only has an effect on pred_cov and pred_var)
		* \param[out] pred_mean Predictive mean
		* \param[out] pred_cov Predictive covariance matrix
		* \param[out] pred_var Predictive variances
		 */
		void CalcPredVecchiaLatentObservedFirstOrder(bool CondObsOnly,
			data_size_t cluster_i,
			std::map<data_size_t, int>& num_data_per_cluster_pred,
			const den_mat_t& gp_coords_mat_obs,
			const den_mat_t& gp_coords_mat_pred,
			bool calc_pred_cov,
			bool calc_pred_var,
			bool predict_response,
			vec_t& pred_mean,
			T_mat& pred_cov,
			vec_t& pred_var) {
			if (num_gp_rand_coef_ > 0) {
				Log::REFatal("The Vecchia approximation for latent process(es) is currently not implemented when having random coefficients");
			}
			int num_data_cli = num_data_per_cluster_[cluster_i];
			int num_data_pred_cli = num_data_per_cluster_pred[cluster_i];
			int num_data_tot = num_data_cli + num_data_pred_cli;
			//Find nearest neighbors
			den_mat_t coords_all(num_data_cli + num_data_pred_cli, dim_gp_coords_);
			coords_all << gp_coords_mat_obs, gp_coords_mat_pred;
			//Determine number of unique observartion locations
			std::vector<int> uniques;//unique points
			std::vector<int> unique_idx;//used for constructing incidence matrix Z_ if there are duplicates
			// Note: 'DetermineUniqueDuplicateCoords' is slow for large data
			DetermineUniqueDuplicateCoords(gp_coords_mat_obs, num_data_cli, uniques, unique_idx);
			int num_coord_unique_obs = (int)uniques.size();
			//Determine unique locations (observed and predicted)
			DetermineUniqueDuplicateCoords(coords_all, num_data_tot, uniques, unique_idx);
			int num_coord_unique = (int)uniques.size();
			den_mat_t coords_all_unique;
			if ((int)uniques.size() == num_data_tot) {//no multiple observations at the same locations -> no incidence matrix needed
				coords_all_unique = coords_all;
			}
			else {
				coords_all_unique = coords_all(uniques, Eigen::all);
			}
			//Determine incidence matrices
			sp_mat_t Z_o = sp_mat_t(num_data_cli, uniques.size());
			sp_mat_t Z_p = sp_mat_t(num_data_pred_cli, uniques.size());
			std::vector<Triplet_t> entries_Z_o, entries_Z_p;
			for (int i = 0; i < num_data_tot; ++i) {
				if (i < num_data_cli) {
					entries_Z_o.push_back(Triplet_t(i, unique_idx[i], 1.));
				}
				else {
					entries_Z_p.push_back(Triplet_t(i - num_data_cli, unique_idx[i], 1.));
				}
			}
			Z_o.setFromTriplets(entries_Z_o.begin(), entries_Z_o.end());
			Z_p.setFromTriplets(entries_Z_p.begin(), entries_Z_p.end());
			std::vector<std::vector<int>> nearest_neighbors_cluster_i(num_coord_unique);
			std::vector<den_mat_t> dist_obs_neighbors_cluster_i(num_coord_unique);
			std::vector<den_mat_t> dist_between_neighbors_cluster_i(num_coord_unique);
			bool check_has_duplicates = true;
			if (CondObsOnly) {//find neighbors among both the observed locations only
				find_nearest_neighbors_Vecchia_fast(coords_all_unique, num_coord_unique, num_neighbors_pred_,
					nearest_neighbors_cluster_i, dist_obs_neighbors_cluster_i, dist_between_neighbors_cluster_i, 0, num_coord_unique_obs - 1, check_has_duplicates,
					vecchia_neighbor_selection_, rng_);
			}
			else {//find neighbors among both the observed and prediction locations
				find_nearest_neighbors_Vecchia_fast(coords_all_unique, num_coord_unique, num_neighbors_pred_,
					nearest_neighbors_cluster_i, dist_obs_neighbors_cluster_i, dist_between_neighbors_cluster_i, 0, -1, check_has_duplicates,
					vecchia_neighbor_selection_, rng_);
			}
			if (check_has_duplicates) {
				Log::REFatal(DUPLICATES_PRED_VECCHIA_LATENT_);
			}
			// Determine Triplet for initializing Bpo and Bp
			std::vector<Triplet_t> entries_init_B;
			for (int i = 0; i < num_coord_unique; ++i) {
				entries_init_B.push_back(Triplet_t(i, i, 1.));//Put 1 on the diagonal
				for (int inn = 0; inn < (int)nearest_neighbors_cluster_i[i].size(); ++inn) {
					entries_init_B.push_back(Triplet_t(i, nearest_neighbors_cluster_i[i][inn], 0.));
				}
			}
			sp_mat_t B(num_coord_unique, num_coord_unique);
			B.setFromTriplets(entries_init_B.begin(), entries_init_B.end());//initialize matrices (in order that the code below can be run in parallel)
			vec_t D(num_coord_unique);
#pragma omp parallel for schedule(static)
			for (int i = 0; i < num_coord_unique; ++i) {
				int num_nn = (int)nearest_neighbors_cluster_i[i].size();
				//define covariance and gradient matrices
				den_mat_t cov_mat_obs_neighbors(1, num_nn);//dim = 1 x nn
				den_mat_t cov_mat_between_neighbors(num_nn, num_nn);//dim = nn x nn
				den_mat_t cov_grad_mats_obs_neighbors, cov_grad_mats_between_neighbors; //not used, just as mock argument for functions below
				if (i > 0) {
					re_comps_[cluster_i][ind_intercept_gp_]->CalcSigmaAndSigmaGrad(dist_obs_neighbors_cluster_i[i],
						cov_mat_obs_neighbors, cov_grad_mats_obs_neighbors, cov_grad_mats_obs_neighbors, false, true, 1., false);//write on matrices directly for first GP component
					re_comps_[cluster_i][ind_intercept_gp_]->CalcSigmaAndSigmaGrad(dist_between_neighbors_cluster_i[i],
						cov_mat_between_neighbors, cov_grad_mats_between_neighbors, cov_grad_mats_between_neighbors, false, true, 1., true);
				}
				//Calculate matrices A and D as well as their derivatives
				//1. add first summand of matrix D (ZCZ^T_{ii})
				D[i] = re_comps_[cluster_i][ind_intercept_gp_]->cov_pars_[0];
				//2. remaining terms
				if (i > 0) {
					den_mat_t A_i(1, num_nn);//dim = 1 x nn
					A_i = (cov_mat_between_neighbors.llt().solve(cov_mat_obs_neighbors.transpose())).transpose();
					for (int inn = 0; inn < num_nn; ++inn) {
						B.coeffRef(i, nearest_neighbors_cluster_i[i][inn]) -= A_i(0, inn);
					}
					D[i] -= (A_i * cov_mat_obs_neighbors.transpose())(0, 0);
				}

			}//end loop over data i
			//Calculate D_inv and B_inv in order to calcualte Sigma and Sigma^-1
			vec_t D_inv = D.cwiseInverse();
			sp_mat_t B_inv(num_coord_unique, num_coord_unique);
			B_inv.setIdentity();
			TriangularSolve<sp_mat_t, sp_mat_t, sp_mat_t>(B, B_inv, B_inv, false);
			//Calculate inverse of covariance matrix for observed data using the Woodbury identity
			sp_mat_t M_aux_Woodbury = B.transpose() * D_inv.asDiagonal() * B + Z_o.transpose() * Z_o;
			chol_sp_mat_t CholFac_M_aux_Woodbury;
			CholFac_M_aux_Woodbury.compute(M_aux_Woodbury);
			if (calc_pred_cov || calc_pred_var) {
				sp_mat_t Identity_obs(num_data_cli, num_data_cli);
				Identity_obs.setIdentity();
				sp_mat_t MInvSqrtX_Z_o_T;
				TriangularSolveGivenCholesky<chol_sp_mat_t, sp_mat_t, sp_mat_t, sp_mat_t>(CholFac_M_aux_Woodbury, Z_o.transpose(), MInvSqrtX_Z_o_T, false);
				sp_mat_t ZoSigmaZoT_plusI_Inv = -MInvSqrtX_Z_o_T.transpose() * MInvSqrtX_Z_o_T + Identity_obs;
				sp_mat_t Z_p_B_inv = Z_p * B_inv;
				sp_mat_t Z_p_B_inv_D = Z_p_B_inv * D.asDiagonal();
				sp_mat_t ZpSigmaZoT = Z_p_B_inv_D * (B_inv.transpose() * Z_o.transpose());
				sp_mat_t M_aux = ZpSigmaZoT * ZoSigmaZoT_plusI_Inv;
				pred_mean = M_aux * y_[cluster_i];
				if (calc_pred_cov) {
					pred_cov = T_mat(Z_p_B_inv_D * Z_p_B_inv.transpose() - M_aux * ZpSigmaZoT.transpose());
					if (predict_response) {
						pred_cov.diagonal().array() += 1.;
					}
				}
				if (calc_pred_var) {
					pred_var = vec_t(num_data_pred_cli);
#pragma omp parallel for schedule(static)
					for (int i = 0; i < num_data_pred_cli; ++i) {
						pred_var[i] = (Z_p_B_inv_D.row(i)).dot(Z_p_B_inv.row(i)) - (M_aux.row(i)).dot(ZpSigmaZoT.row(i));
					}
					if (predict_response) {
						pred_var.array() += 1.;
					}
				}
			}//end calc_pred_cov || calc_pred_var
			else {
				vec_t resp_aux = Z_o.transpose() * y_[cluster_i];
				vec_t resp_aux2 = CholFac_M_aux_Woodbury.solve(resp_aux);
				resp_aux = y_[cluster_i] - Z_o * resp_aux2;
				pred_mean = Z_p * (B_inv * (D.asDiagonal() * (B_inv.transpose() * (Z_o.transpose() * resp_aux))));
			}
		}//end CalcPredVecchiaLatentObservedFirstOrder

		void SetVecchiaPredType(const char* vecchia_pred_type) {
			vecchia_pred_type_ = std::string(vecchia_pred_type);
			if (gauss_likelihood_) {
				if (SUPPORTED_VECCHIA_PRED_TYPES_GAUSS_.find(vecchia_pred_type_) == SUPPORTED_VECCHIA_PRED_TYPES_GAUSS_.end()) {
					Log::REFatal("Prediction type '%s' is not supported for the Veccia approximation ", vecchia_pred_type_.c_str());
				}
			}
			else {
				if (SUPPORTED_VECCHIA_PRED_TYPES_NONGAUSS_.find(vecchia_pred_type_) == SUPPORTED_VECCHIA_PRED_TYPES_NONGAUSS_.end()) {
					Log::REFatal("Prediction type '%s' is not supported for the Veccia approximation for non-Gaussian likelihoods ", vecchia_pred_type_.c_str());
				}
				if (vecchia_pred_type_ == "order_obs_first_cond_obs_only") {
					vecchia_pred_type_ = "latent_order_obs_first_cond_obs_only";
				}
				if (vecchia_pred_type_ == "order_obs_first_cond_all") {
					vecchia_pred_type_ = "latent_order_obs_first_cond_all";
				}
			}
			vecchia_pred_type_has_been_set_ = true;
		}

		friend class REModel;

	};

}  // end namespace GPBoost

#endif   // GPB_RE_MODEL_TEMPLATE_H_<|MERGE_RESOLUTION|>--- conflicted
+++ resolved
@@ -1802,13 +1802,10 @@
 				if (cg_delta_conv_pred > 0) {
 					cg_delta_conv_pred_ = cg_delta_conv_pred;
 				}
-<<<<<<< HEAD
-				SetMatrixInversionPropertiesLikelihood();
-=======
 				if (nsim_var_pred > 0) {
 					nsim_var_pred_ = nsim_var_pred;
 				}
->>>>>>> a36041a9
+				SetMatrixInversionPropertiesLikelihood();
 			}
 		}//end SetPredictionData
 
@@ -1987,13 +1984,10 @@
 				if (cg_delta_conv_pred > 0) {
 					cg_delta_conv_pred_ = cg_delta_conv_pred;
 				}
-<<<<<<< HEAD
-				SetMatrixInversionPropertiesLikelihood();
-=======
 				if (nsim_var_pred > 0) {
 					nsim_var_pred_ = nsim_var_pred;
 				}
->>>>>>> a36041a9
+				SetMatrixInversionPropertiesLikelihood
 			}
 			// Initialize linear predictor related terms and covariance parameters
 			vec_t coef, mu;//mu = linear regression predictor
