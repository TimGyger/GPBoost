/*!
* This file is part of GPBoost a C++ library for combining
*	boosting with Gaussian process and mixed effects models
*
* Copyright (c) 2020 Fabio Sigrist. All rights reserved.
*
* Licensed under the Apache License Version 2.0. See LICENSE file in the project root for license information.
*/
#ifndef GPB_RE_MODEL_TEMPLATE_H_
#define GPB_RE_MODEL_TEMPLATE_H_

#define _USE_MATH_DEFINES // for M_PI
#include <cmath>
#include <GPBoost/type_defs.h>
#include <GPBoost/re_comp.h>
#include <GPBoost/sparse_matrix_utils.h>
#include <GPBoost/Vecchia_utils.h>
#include <GPBoost/GP_utils.h>
#include <GPBoost/likelihoods.h>
#include <GPBoost/utils.h>
<<<<<<< HEAD
#include <GPBoost/CG_utils.h>
=======
#include <GPBoost/OptimLib_utils.h>
>>>>>>> a0a64ba4
//#include <Eigen/src/misc/lapack.h>

#define OPTIM_ENABLE_EIGEN_WRAPPERS
#include <optim.hpp>// OptimLib

#include <memory>
#include <mutex>
#include <vector>
#include <algorithm>    // std::shuffle
#include <chrono>  // only for debugging
#include <thread> // only for debugging

#ifndef M_PI
#define M_PI      3.1415926535897932384626433832795029
#endif

#include <LightGBM/utils/log.h>
using LightGBM::Log;
using LightGBM::LogLevelRE;
#include <LightGBM/utils/common.h>
#include <LightGBM/meta.h>
using LightGBM::label_t;

namespace GPBoost {

	/*!
	* \brief Template class used in the wrapper class REModel
	* The template parameters <T_mat, T_chol> can be <den_mat_t, chol_den_mat_t>, <sp_mat_t, chol_sp_mat_t>, <sp_mat_rm_t, chol_sp_mat_rm_t>
	*	depending on whether dense or sparse linear matrix algebra is used
	*/
	template<typename T_mat, typename T_chol>
	class REModelTemplate {
	public:
		/*! \brief Null costructor */
		REModelTemplate();

		/*!
		* \brief Costructor
		* \param num_data Number of data points
		* \param cluster_ids_data IDs / labels indicating independent realizations of random effects / Gaussian processes (same values = same process realization)
		* \param re_group_data Labels of group levels for the grouped random effects in column-major format (i.e. first the levels for the first effect, then for the second, etc.). Every group label needs to end with the null character '\0'
		* \param num_re_group Number of grouped (intercept) random effects
		* \param re_group_rand_coef_data Covariate data for grouped random coefficients
		* \param ind_effect_group_rand_coef Indices that relate every random coefficients to a "base" intercept grouped random effect. Counting start at 1.
		* \param num_re_group_rand_coef Number of grouped random coefficient
		* \param drop_intercept_group_rand_effect Indicates whether intercept random effects are dropped (only for random coefficients). If drop_intercept_group_rand_effect[k] > 0, the intercept random effect number k is dropped. Only random effects with random slopes can be dropped.
		* \param num_gp Number of (intercept) Gaussian processes
		* \param gp_coords_data Coordinates (features) for Gaussian process
		* \param dim_gp_coords Dimension of the coordinates (=number of features) for Gaussian process
		* \param gp_rand_coef_data Covariate data for Gaussian process random coefficients
		* \param num_gp_rand_coef Number of Gaussian process random coefficients
		* \param cov_fct Type of covariance function for Gaussian process (GP)
		* \param cov_fct_shape Shape parameter of covariance function (=smoothness parameter for Matern and Wendland covariance. This parameter is irrelevant for some covariance functions such as the exponential or Gaussian
		* \param gp_approx Type of GP-approximation for handling large data
		* \param cov_fct_taper_range Range parameter of the Wendland covariance function and Wendland correlation taper function. We follow the notation of Bevilacqua et al. (2019, AOS)
		* \param cov_fct_taper_shape Shape parameter of the Wendland covariance function and Wendland correlation taper function. We follow the notation of Bevilacqua et al. (2019, AOS)
		* \param num_neighbors The number of neighbors used in the Vecchia approximation
		* \param vecchia_ordering Ordering used in the Vecchia approximation. "none" = no ordering, "random" = random ordering
		* \param num_ind_points Number of inducing points / knots for, e.g., a predictive process approximation
		* \param likelihood Likelihood function for the observed response variable
		* \param matrix_inversion_method Method which is used for matrix inversion
		* \param seed Seed used for model creation (e.g., random ordering in Vecchia approximation)
		*/
		REModelTemplate(data_size_t num_data,
			const data_size_t* cluster_ids_data,
			const char* re_group_data,
			data_size_t num_re_group,
			const double* re_group_rand_coef_data,
			const data_size_t* ind_effect_group_rand_coef,
			data_size_t num_re_group_rand_coef,
			const int* drop_intercept_group_rand_effect,
			data_size_t num_gp,
			const double* gp_coords_data,
			int dim_gp_coords,
			const double* gp_rand_coef_data,
			data_size_t num_gp_rand_coef,
			const char* cov_fct,
			double cov_fct_shape,
			const char* gp_approx,
			double cov_fct_taper_range,
			double cov_fct_taper_shape,
			int num_neighbors,
			const char* vecchia_ordering,
			int num_ind_points,
			const char* likelihood,
			const char* matrix_inversion_method,
			int seed) {
			CHECK(num_data > 0);
			num_data_ = num_data;
			//Initialize RNG
			CHECK(seed >= 0);
			rng_ = RNG_t(seed);
			//Set up likelihood
			string_t likelihood_strg;
			if (likelihood == nullptr) {
				likelihood_strg = "gaussian";
			}
			else {
				likelihood_strg = Likelihood<T_mat, T_chol>::ParseLikelihoodAlias(std::string(likelihood));
			}
			gauss_likelihood_ = likelihood_strg == "gaussian";
			//Set up GP approximation
			if (gp_approx == nullptr) {
				gp_approx_ = "none";
			}
			else {
				gp_approx_ = std::string(gp_approx);
			}
			if (SUPPORTED_GP_APPROX_.find(gp_approx_) == SUPPORTED_GP_APPROX_.end()) {
				Log::REFatal("GP approximation '%s' is currently not supported ", gp_approx_.c_str());
			}
			//Set up matrix inversion method
			if (matrix_inversion_method != nullptr) {
				matrix_inversion_method_ = std::string(matrix_inversion_method);
				if (SUPPORTED_MATRIX_INVERSION_METHODS_.find(matrix_inversion_method_) == SUPPORTED_MATRIX_INVERSION_METHODS_.end()) {
					Log::REFatal("Matrix inversion method '%s' is not supported.", matrix_inversion_method_.c_str());
				}
			}
			//Set up GP IDs
			SetUpGPIds(num_data_, cluster_ids_data, num_data_per_cluster_, data_indices_per_cluster_, unique_clusters_, num_clusters_);
			num_comps_total_ = 0;
			//Do some checks for grouped RE components and set meta data (number of components etc.)
			std::vector<std::vector<re_group_t>> re_group_levels;//Matrix with group levels for the grouped random effects (re_group_levels[j] contains the levels for RE number j)
			if (num_re_group > 0) {
				if (gp_approx_ != "none") {
					Log::REFatal("The GP approximation '%s' can currently not be used when there are grouped random effects ", gp_approx_.c_str());
				}
				num_re_group_ = num_re_group;
				num_group_variables_ = num_re_group_;
				drop_intercept_group_rand_effect_ = std::vector<bool>(num_re_group_);
				for (int j = 0; j < num_re_group_; ++j) {
					drop_intercept_group_rand_effect_[j] = false;
				}
				CHECK(re_group_data != nullptr);
				if (num_re_group_rand_coef > 0) {
					num_re_group_rand_coef_ = num_re_group_rand_coef;
					CHECK(re_group_rand_coef_data != nullptr);
					CHECK(ind_effect_group_rand_coef != nullptr);
					for (int j = 0; j < num_re_group_rand_coef_; ++j) {
						CHECK(0 < ind_effect_group_rand_coef[j] && ind_effect_group_rand_coef[j] <= num_re_group_);
					}
					ind_effect_group_rand_coef_ = std::vector<int>(ind_effect_group_rand_coef, ind_effect_group_rand_coef + num_re_group_rand_coef_);
					if (drop_intercept_group_rand_effect != nullptr) {
						drop_intercept_group_rand_effect_ = std::vector<bool>(num_re_group_);
						for (int j = 0; j < num_re_group_; ++j) {
							drop_intercept_group_rand_effect_[j] = drop_intercept_group_rand_effect[j] > 0;
						}
						for (int j = 0; j < num_re_group_; ++j) { // check that all dropped intercept random effects have at least on random slope
							if (drop_intercept_group_rand_effect_[j] &&
								std::find(ind_effect_group_rand_coef_.begin(), ind_effect_group_rand_coef_.end(), j) != ind_effect_group_rand_coef_.end()) {
								Log::REFatal("Cannot drop intercept random effect number %d as this random effect has no corresponding random coefficients", j);
							}
						}
					}
				}
				num_re_group_total_ = num_re_group_ + num_re_group_rand_coef_;
				num_comps_total_ += num_re_group_total_;
				// Convert characters in 'const char* re_group_data' to matrix (num_group_variables_ x num_data_) with strings of group labels
				re_group_levels = std::vector<std::vector<re_group_t>>(num_group_variables_, std::vector<re_group_t>(num_data_));
				if (num_group_variables_ > 0) {
					ConvertCharToStringGroupLevels(num_data_, num_group_variables_, re_group_data, re_group_levels);
				}
			}
			//Do some checks for GP components and set meta data (number of components etc.)
			if (num_gp > 0) {
				if (num_gp > 1) {
					Log::REFatal("num_gp can only be either 0 or 1 in the current implementation");
				}
				num_gp_ = num_gp;
				ind_intercept_gp_ = num_comps_total_;
				CHECK(dim_gp_coords > 0);
				CHECK(gp_coords_data != nullptr);
				CHECK(cov_fct != nullptr);
				dim_gp_coords_ = dim_gp_coords;
				cov_fct_ = std::string(cov_fct);
				cov_fct_shape_ = cov_fct_shape;
				cov_fct_taper_range_ = cov_fct_taper_range;
				cov_fct_taper_shape_ = cov_fct_taper_shape;
				CHECK(num_ind_points >= 0);
				num_ind_points_ = num_ind_points;
				if (gp_approx_ == "vecchia") {
					Log::REInfo("Starting nearest neighbor search for Vecchia approximation");
					CHECK(num_neighbors > 0);
					num_neighbors_ = num_neighbors;
					num_neighbors_pred_ = 2 * num_neighbors_;
					if (vecchia_ordering == nullptr) {
						vecchia_ordering_ = "none";
					}
					else {
						vecchia_ordering_ = std::string(vecchia_ordering);
						if (SUPPORTED_VECCHIA_ORDERING_.find(vecchia_ordering_) == SUPPORTED_VECCHIA_ORDERING_.end()) {
							Log::REFatal("Ordering of type '%s' is not supported for the Veccia approximation.", vecchia_ordering_.c_str());
						}
					}
				}//end if gp_approx_ == "vecchia"
				if (num_gp_rand_coef > 0) {//Random slopes
					CHECK(gp_rand_coef_data != nullptr);
					num_gp_rand_coef_ = num_gp_rand_coef;
				}
				num_gp_total_ = num_gp_ + num_gp_rand_coef_;
				num_comps_total_ += num_gp_total_;
			}
			DetermineSpecialCasesModelsEstimationPrediction();
			//Create RE/GP component models
			for (const auto& cluster_i : unique_clusters_) {
				if (gp_approx_ == "vecchia") {
<<<<<<< HEAD
					std::vector<std::shared_ptr<RECompBase<T_mat>>> re_comps_cluster_i;
					std::vector<std::vector<int>> nearest_neighbors_cluster_i(num_data_per_cluster_[cluster_i]);
					std::vector<den_mat_t> dist_obs_neighbors_cluster_i(num_data_per_cluster_[cluster_i]);
					std::vector<den_mat_t> dist_between_neighbors_cluster_i(num_data_per_cluster_[cluster_i]);
=======
					std::vector<std::vector<int>> nearest_neighbors_cluster_i;
					std::vector<den_mat_t> dist_obs_neighbors_cluster_i;
					std::vector<den_mat_t> dist_between_neighbors_cluster_i;
>>>>>>> a0a64ba4
					std::vector<Triplet_t> entries_init_B_cluster_i;
					std::vector<Triplet_t> entries_init_B_grad_cluster_i;
					std::vector<std::vector<den_mat_t>> z_outer_z_obs_neighbors_cluster_i;
					CreateREComponentsVecchia<T_mat>(num_data_, dim_gp_coords_, data_indices_per_cluster_, cluster_i,
						num_data_per_cluster_, gp_coords_data, gp_rand_coef_data,
						re_comps_cluster_i, nearest_neighbors_cluster_i, dist_obs_neighbors_cluster_i, dist_between_neighbors_cluster_i,
						entries_init_B_cluster_i, entries_init_B_grad_cluster_i, z_outer_z_obs_neighbors_cluster_i, only_one_GP_calculations_on_RE_scale_, has_duplicates_coords_,
						vecchia_ordering_, num_neighbors_, vecchia_neighbor_selection_, true, rng_, num_gp_rand_coef_, num_gp_total_, num_comps_total_, gauss_likelihood_,
						cov_fct_, cov_fct_shape_, cov_fct_taper_range_, cov_fct_taper_shape_, gp_approx_ == "tapering");
					nearest_neighbors_.insert({ cluster_i, nearest_neighbors_cluster_i });
					dist_obs_neighbors_.insert({ cluster_i, dist_obs_neighbors_cluster_i });
					dist_between_neighbors_.insert({ cluster_i, dist_between_neighbors_cluster_i });
					entries_init_B_.insert({ cluster_i, entries_init_B_cluster_i });
					entries_init_B_grad_.insert({ cluster_i, entries_init_B_grad_cluster_i });
					z_outer_z_obs_neighbors_.insert({ cluster_i, z_outer_z_obs_neighbors_cluster_i });
					re_comps_.insert({ cluster_i, re_comps_cluster_i });
				}//end gp_approx_ == "vecchia"
				if (gp_approx_ == "FITC" || gp_approx_ == "full_scale_tapering") {
					std::vector<std::shared_ptr<RECompGP<den_mat_t>>> re_comps_ip_cluster_i;
					std::vector<std::shared_ptr<RECompGP<den_mat_t>>> re_comps_cross_cov_cluster_i;
					std::vector<std::shared_ptr<RECompGP<T_mat>>> re_comps_resid_cluster_i;
					CreateREComponentsPPFSA(num_data_, data_indices_per_cluster_, cluster_i, gp_coords_data,
						re_comps_ip_cluster_i, re_comps_cross_cov_cluster_i, re_comps_resid_cluster_i);
					re_comps_ip_.insert({ cluster_i, re_comps_ip_cluster_i });
					re_comps_cross_cov_.insert({ cluster_i, re_comps_cross_cov_cluster_i });
					re_comps_resid_.insert({ cluster_i, re_comps_resid_cluster_i });
				}
				else {
					std::vector<std::shared_ptr<RECompBase<T_mat>>> re_comps_cluster_i;
					CreateREComponents(num_data_,
						data_indices_per_cluster_,
						cluster_i,
						re_group_levels,
						num_data_per_cluster_,
						re_group_rand_coef_data,
						gp_coords_data,
						gp_rand_coef_data,
						!only_grouped_REs_use_woodbury_identity_,
						re_comps_cluster_i);
					re_comps_.insert({ cluster_i, re_comps_cluster_i });
				}
			}//end loop over clusters
			//Create matrices Z and ZtZ if Woodbury identity is used (used only if there are only grouped REs and no GPs)
			if (only_grouped_REs_use_woodbury_identity_ && !only_one_grouped_RE_calculations_on_RE_scale_) {
				InitializeMatricesForOnlyGroupedREsUseWoodburyIdentity();
			}
			if (gp_approx_ != "vecchia") {
				InitializeIdentityMatricesForGaussianData();
			}
			if (gp_approx_ == "vecchia") {
				Log::REInfo("Nearest neighbors for Vecchia approximation found");
			}
			InitializeLikelihoods(likelihood_strg);
			DetermineCovarianceParameterIndicesNumCovPars();
			InitializeDefaultSettings();
			CheckCompatibilitySpecialOptions();
			SetMatrixInversionPropertiesLikelihood();
		}//end REModelTemplate

		/*! \brief Destructor */
		~REModelTemplate() {
		}

		/*! \brief Disable copy */
		REModelTemplate& operator=(const REModelTemplate&) = delete;

		/*! \brief Disable copy */
		REModelTemplate(const REModelTemplate&) = delete;

		/*!
		* \brief Returns the type of likelihood
		*/
		string_t GetLikelihood() {
			return(likelihood_[unique_clusters_[0]]->GetLikelihood());
		}

		/*!
		* \brief Set / change the type of likelihood
		* \param likelihood Likelihood name
		*/
		void SetLikelihood(const string_t& likelihood) {
			bool gauss_likelihood_before = gauss_likelihood_;
			bool only_one_grouped_RE_calculations_on_RE_scale_before = only_one_grouped_RE_calculations_on_RE_scale_;
			bool only_one_GP_calculations_on_RE_scale_before = only_one_GP_calculations_on_RE_scale_;
			bool only_grouped_REs_use_woodbury_identity_before = only_grouped_REs_use_woodbury_identity_;
			gauss_likelihood_ = (Likelihood<T_mat, T_chol>::ParseLikelihoodAlias(likelihood) == "gaussian");
			DetermineSpecialCasesModelsEstimationPrediction();
			CheckCompatibilitySpecialOptions();
			//Make adaptions in re_comps_ for special options when switching between Gaussian and non-Gaussian likelihoods
			if (gauss_likelihood_before && !gauss_likelihood_) {
				if (only_one_GP_calculations_on_RE_scale_ || only_one_grouped_RE_calculations_on_RE_scale_) {
					CHECK(gp_approx_ != "FITC" && gp_approx_ != "full_scale_tapering");
					for (const auto& cluster_i : unique_clusters_) {
						re_comps_[cluster_i][0]->DropZ();
					}
				}
			}
			else if (!gauss_likelihood_before && gauss_likelihood_) {
				if (only_one_GP_calculations_on_RE_scale_before && gp_approx_ == "vecchia") {
					Log::REFatal("Cannot change the likelihood to 'gaussian' when using a Vecchia approximation and having duplicate coordinates");
				}
				if (only_one_GP_calculations_on_RE_scale_before || only_one_grouped_RE_calculations_on_RE_scale_before) {
					CHECK(gp_approx_ != "FITC" && gp_approx_ != "full_scale_tapering");
					for (const auto& cluster_i : unique_clusters_) {
						re_comps_[cluster_i][0]->AddZ();
					}
				}
			}
			//Matrices used when only_grouped_REs_use_woodbury_identity_==true 
			if ((only_grouped_REs_use_woodbury_identity_ && !only_grouped_REs_use_woodbury_identity_before) ||
				(only_grouped_REs_use_woodbury_identity_ && only_one_grouped_RE_calculations_on_RE_scale_before && !only_one_grouped_RE_calculations_on_RE_scale_)) {
				InitializeMatricesForOnlyGroupedREsUseWoodburyIdentity();
			}
			else if (!only_grouped_REs_use_woodbury_identity_) {
				//Delete not required matrices
				Zt_ = std::map<data_size_t, sp_mat_t>();
				P_Zt_ = std::map<data_size_t, sp_mat_t>();
				ZtZ_ = std::map<data_size_t, sp_mat_t>();
				cum_num_rand_eff_ = std::map<data_size_t, std::vector<data_size_t>>();
				Zj_square_sum_ = std::map<data_size_t, std::vector<double>>();
				ZtZj_ = std::map<data_size_t, std::vector<sp_mat_t>>();
				P_ZtZj_ = std::map<data_size_t, std::vector<sp_mat_t>>();
			}
			//Identity matrices for Gaussian data
			if (!gauss_likelihood_before && gauss_likelihood_) {
				InitializeIdentityMatricesForGaussianData();
			}
			else if (gauss_likelihood_before && !gauss_likelihood_) {
				//Delete not required matrices
				Id_ = std::map<data_size_t, T_mat>();
				P_Id_ = std::map<data_size_t, T_mat>();
				if (gp_approx_ == "vecchia" && has_duplicates_coords_) {
					Log::REFatal("Cannot change the likelihood from 'gaussian' to another one when using a Vecchia approximation and having duplicate coordinates");
				}
			}
			InitializeLikelihoods(likelihood);
			DetermineCovarianceParameterIndicesNumCovPars();
			InitializeDefaultSettings();
			CheckPreconditionerType();
			SetMatrixInversionPropertiesLikelihood();
		}//end SetLikelihood

		/*!
		* \brief Calculate test negative log-likelihood using adaptive GH quadrature
		* \param y_test Test response variable
		* \param pred_mean Predictive mean of latent random effects
		* \param pred_var Predictive variances of latent random effects
		* \param num_data Number of data points
		*/
		double TestNegLogLikelihoodAdaptiveGHQuadrature(const label_t* y_test,
			const double* pred_mean,
			const double* pred_var,
			const data_size_t num_data) {
			return(likelihood_[unique_clusters_[0]]->TestNegLogLikelihoodAdaptiveGHQuadrature(y_test, pred_mean, pred_var, num_data));
		}

		/*!
		* \brief Set configuration parameters for the optimizer
		* \param lr Learning rate for covariance parameters. If lr<= 0, internal default values are used (0.1 for "gradient_descent" and 1. for "fisher_scoring")
		* \param acc_rate_cov Acceleration rate for covariance parameters for Nesterov acceleration (only relevant if nesterov_schedule_version == 0).
		* \param max_iter Maximal number of iterations
		* \param delta_rel_conv Convergence tolerance. The algorithm stops if the relative change in eiher the log-likelihood or the parameters is below this value. For "bfgs", the L2 norm of the gradient is used instead of the relative change in the log-likelihood
		* \param use_nesterov_acc Indicates whether Nesterov acceleration is used in the gradient descent for finding the covariance parameters (only used for "gradient_descent")e
		* \param nesterov_schedule_version Which version of Nesterov schedule should be used (only relevant if use_nesterov_acc)
		* \param optimizer_cov Optimizer for covariance parameters
		* \param momentum_offset Number of iterations for which no mometum is applied in the beginning (only relevant if use_nesterov_acc)
		* \param convergence_criterion The convergence criterion used for terminating the optimization algorithm. Options: "relative_change_in_log_likelihood" or "relative_change_in_parameters"
		* \param lr_coef Learning rate for fixed-effect linear coefficients
		* \param acc_rate_coef Acceleration rate for coefficients for Nesterov acceleration (only relevant if nesterov_schedule_version == 0)
		* \param optimizer_coef Optimizer for linear regression coefficients
		* \param cg_max_num_it Maximal number of iterations for conjugate gradient algorithm
		* \param cg_max_num_it_tridiag Maximal number of iterations for conjugate gradient algorithm when being run as Lanczos algorithm for tridiagonalization
		* \param cg_delta_conv Tolerance level for L2 norm of residuals for checking convergence in conjugate gradient algorithm when being used for parameter estimation
		* \param num_rand_vec_trace Number of random vectors (e.g. Rademacher) for stochastic approximation of the trace of a matrix
		* \param reuse_rand_vec_trace If true, random vectors (e.g. Rademacher) for stochastic approximation of the trace of a matrix are sampled only once at the beginning and then reused in later trace approximations, otherwise they are sampled everytime a trace is calculated
		* \param cg_preconditioner_type Type of preconditioner used for the conjugate gradient algorithm
		* \param seed_rand_vec_trace Seed number to generate random vectors (e.g. Rademacher) for stochastic approximation of the trace of a matrix
		* \param piv_chol_rank Rank of the pivoted cholseky decomposition used as preconditioner of the conjugate gradient algorithm
		* \param estimate_aux_pars If true, any additional parameters for non-Gaussian likelihoods are also estimated (e.g., shape parameter of gamma likelihood)
		*/
		void SetOptimConfig(double lr,
			double acc_rate_cov,
			int max_iter,
			double delta_rel_conv,
			bool use_nesterov_acc,
			int nesterov_schedule_version,
			const char* optimizer,
			int momentum_offset,
			const char* convergence_criterion,
			double lr_coef,
			double acc_rate_coef,
			const char* optimizer_coef,
			int cg_max_num_it,
			int cg_max_num_it_tridiag,
			double cg_delta_conv,
			int num_rand_vec_trace,
			bool reuse_rand_vec_trace,
			const char* cg_preconditioner_type,
			int seed_rand_vec_trace,
			int piv_chol_rank,
			bool estimate_aux_pars) {
			lr_cov_init_ = lr;
			acc_rate_cov_ = acc_rate_cov;
			max_iter_ = max_iter;
			delta_rel_conv_init_ = delta_rel_conv;
			use_nesterov_acc_ = use_nesterov_acc;
			nesterov_schedule_version_ = nesterov_schedule_version;
			if (optimizer != nullptr) {
				optimizer_cov_pars_ = std::string(optimizer);
			}
			momentum_offset_ = momentum_offset;
			if (convergence_criterion != nullptr) {
				convergence_criterion_ = std::string(convergence_criterion);
				if (SUPPORTED_CONV_CRIT_.find(convergence_criterion_) == SUPPORTED_CONV_CRIT_.end()) {
					Log::REFatal("Convergence criterion '%s' is not supported.", convergence_criterion_.c_str());
				}
			}
			lr_coef_init_ = lr_coef;
			acc_rate_coef_ = acc_rate_coef;
			if (optimizer_coef != nullptr) {
				optimizer_coef_ = std::string(optimizer_coef);
				coef_optimizer_has_been_set_ = true;
			}
			// Conjugate gradient algorithm related parameters
			if (matrix_inversion_method_ == "iterative") {
				cg_max_num_it_ = cg_max_num_it;
				cg_max_num_it_tridiag_ = cg_max_num_it_tridiag;
				cg_delta_conv_ = cg_delta_conv;
				num_rand_vec_trace_ = num_rand_vec_trace;
				reuse_rand_vec_trace_ = reuse_rand_vec_trace;
				seed_rand_vec_trace_ = seed_rand_vec_trace;
				piv_chol_rank_ = piv_chol_rank;
				if (cg_preconditioner_type != nullptr) {
					if (cg_preconditioner_type_ != std::string(cg_preconditioner_type) &&
						model_has_been_estimated_) {
						Log::REFatal("Cannot change 'cg_preconditioner_type' after a model has been fitted ");
					}
					cg_preconditioner_type_ = std::string(cg_preconditioner_type);
					CheckPreconditionerType();
					cg_preconditioner_type_has_been_set_ = true;
				}
				SetMatrixInversionPropertiesLikelihood();
			}
			estimate_aux_pars_ = estimate_aux_pars;
			if (lr > 0) {
				lr_aux_pars_init_ = lr;
			}
			set_optim_config_has_been_called_ = true;
		}//end SetOptimConfig

		/*!
		* \brief Find covariance parameters and linear regression coefficients (if there are any) that minimize the (approximate) negative log-ligelihood
		*		 Note: You should pre-allocate memory for optim_cov_pars and optim_coef. Their length equal the number of covariance parameters and the number of regression coefficients
		*           If calc_std_dev, you also need to pre-allocate memory for std_dev_cov_par and std_dev_coef of the same length for the standard deviations
		* \param y_data Response variable data
		* \param covariate_data Covariate data (=independent variables, features). Set to nullptr if there is no covariate data
		* \param num_covariates Number of covariates
		* \param[out] optim_cov_pars Optimal covariance parameters
		* \param[out] optim_coef Optimal regression coefficients
		* \param[out] num_it Number of iterations
		* \param init_cov_pars Initial values for covariance parameters of RE components
		* \param init_coef Initial values for the regression coefficients (can be nullptr)
		* \param[out] std_dev_cov_par Standard deviations for the covariance parameters (can be nullptr, used only if calc_std_dev)
		* \param[out] std_dev_coef Standard deviations for the coefficients (can be nullptr, used only if calc_std_dev and if covariate_data is not nullptr)
		* \param calc_std_dev If true, asymptotic standard deviations for the MLE of the covariance parameters are calculated as the diagonal of the inverse Fisher information
		* \param fixed_effects Externally provided fixed effects component of location parameter (can be nullptr, only used for non-Gaussian likelihoods)
		* \param learn_covariance_parameters If true, covariance parameters are estimated
		* \param called_in_GPBoost_algorithm If true, this function is called in the GPBoost algorithm, otherwise for the estimation of a GLMM
		*/
		void OptimLinRegrCoefCovPar(const double* y_data,
			const double* covariate_data,
			int num_covariates,
			double* optim_cov_pars,
			double* optim_coef,
			int& num_it,
			double* init_cov_pars,
			double* init_coef,
			double* std_dev_cov_par,
			double* std_dev_coef,
			bool calc_std_dev,
			const double* fixed_effects,
			bool learn_covariance_parameters,
			bool called_in_GPBoost_algorithm) {
			if (NumAuxPars() == 0) {
				estimate_aux_pars_ = false;
			}
			// Some checks
			if (SUPPORTED_OPTIM_COV_PAR_.find(optimizer_cov_pars_) == SUPPORTED_OPTIM_COV_PAR_.end()) {
				Log::REFatal("Optimizer option '%s' is not supported for covariance parameters ", optimizer_cov_pars_.c_str());
			}
			if (!gauss_likelihood_) {
				if (optimizer_cov_pars_ == "fisher_scoring") {
					Log::REFatal("Optimizer option '%s' is not supported for covariance parameters for non-Gaussian likelihoods ", optimizer_cov_pars_.c_str());
				}
			}
			if (optimizer_cov_pars_ == "fisher_scoring" && estimate_aux_pars_) {
				Log::REFatal("Optimizer option '%s' is not supported when estimating additional auxiliary parameters for non-Gaussian likelihoods ", optimizer_cov_pars_.c_str());
			}
			if (covariate_data != nullptr) {
				if (gauss_likelihood_) {
					if (SUPPORTED_OPTIM_COEF_GAUSS_.find(optimizer_coef_) == SUPPORTED_OPTIM_COEF_GAUSS_.end()) {
						Log::REFatal("Optimizer option '%s' is not supported for linear regression coefficients.", optimizer_coef_.c_str());
					}
				}
				else {
					if (SUPPORTED_OPTIM_COEF_NONGAUSS_.find(optimizer_coef_) == SUPPORTED_OPTIM_COEF_NONGAUSS_.end()) {
						Log::REFatal("Optimizer option '%s' is not supported for linear regression coefficients for non-Gaussian likelihoods ", optimizer_coef_.c_str());
					}
				}
			}
			if (gauss_likelihood_ && fixed_effects != nullptr) {
				Log::REFatal("Additional external fixed effects in 'fixed_effects' can currently only be used for non-Gaussian likelihoods ");
			}
			// Check response variable data
			if (y_data != nullptr) {
				if (LightGBM::Common::HasNAOrInf(y_data, num_data_)) {
					Log::REFatal("NaN or Inf in response variable / label ");
				}
			}
			// Initialization of variables
			OptimConfigSetInitialValues();
			if (covariate_data == nullptr) {
				has_covariates_ = false;
			}
			else {
				has_covariates_ = true;
			}
			bool use_nesterov_acc = use_nesterov_acc_;
			bool use_nesterov_acc_coef = use_nesterov_acc_;
			//Nesterov acceleration is only used for gradient descent and not for other methods
			if (optimizer_cov_pars_ != "gradient_descent") {
				use_nesterov_acc = false;
			}
			if (optimizer_coef_ != "gradient_descent") {
				use_nesterov_acc_coef = false;
			}
			if (OPTIM_EXTERNAL_.find(optimizer_cov_pars_) != OPTIM_EXTERNAL_.end()) {
				optimizer_coef_ = optimizer_cov_pars_;
			}
			bool terminate_optim = false;
			//learning_rate_decreased_first_time_ = false;
			//learning_rate_increased_after_descrease_ = false;
			//learning_rate_decreased_after_increase_ = false;
			num_ll_evaluations_ = 0;
			num_it = max_iter_;
			bool profile_out_marginal_variance = gauss_likelihood_ &&
				(optimizer_cov_pars_ == "gradient_descent" || optimizer_cov_pars_ == "nelder_mead" || optimizer_cov_pars_ == "adam");
			// Profiling out sigma (=use closed-form expression for error / nugget variance) is better for gradient descent for Gaussian data 
			//	(the paremeters usually live on different scales and the nugget needs a small learning rate but the others not...)
			bool gradient_contains_error_var = gauss_likelihood_ && !profile_out_marginal_variance;//If true, the error variance parameter (=nugget effect) is also included in the gradient, otherwise not
			bool has_intercept = false; //If true, the covariates contain an intercept column (only relevant if there are covariates)
			bool only_intercept_for_GPBoost_algo = false;//If true, the covariates contain only an intercept (only relevant if there are covariates)
			int intercept_col = -1;
			// Check whether one of the columns contains only 1's and if not, make warning
			if (has_covariates_) {
				num_coef_ = num_covariates;
				X_ = Eigen::Map<const den_mat_t>(covariate_data, num_data_, num_coef_);
				for (int icol = 0; icol < num_coef_; ++icol) {
					if ((X_.col(icol).array() - 1.).abs().sum() < EPSILON_VECTORS) {
						has_intercept = true;
						intercept_col = icol;
						break;
					}
				}
				if (!has_intercept) {
					Log::REWarning("The covariate data contains no column of ones, i.e., no intercept is included.");
				}
				only_intercept_for_GPBoost_algo = has_intercept && num_coef_ == 1 && !learn_covariance_parameters;
				if (only_intercept_for_GPBoost_algo) {
					CHECK(called_in_GPBoost_algorithm);
				}
				if (!only_intercept_for_GPBoost_algo) {
					Eigen::ColPivHouseholderQR<den_mat_t> qr_decomp(X_);
					int rank = (int)qr_decomp.rank();
					// If X_ was a sparse matrix, use the following code:
					//Eigen::SparseQR<sp_mat_t, Eigen::COLAMDOrdering<int>> qr_decomp;
					//qr_decomp.compute(X_);
					if (rank < num_coef_) {
						Log::REWarning("The linear regression covariate data matrix (fixed effect) is rank deficient. "
							"This is not necessarily a problem when using gradient descent. "
							"If this is not desired, consider dropping some columns / covariates.");
					}
				}
			}
			// Assume that this function is only called for initialization of the GPBoost algorithm
			//	when (i) there is only an intercept (and not other covariates) and (ii) the covariance parameters are not learned
			const double* fixed_effects_ptr = fixed_effects;
			// Initialization of covariance parameters related variables as well as additional parameters for likelihood (aux_pars)
			int num_cov_par_estimate = num_cov_par_;
			if (estimate_aux_pars_) {
				num_cov_par_estimate += NumAuxPars();
			}
			vec_t cov_aux_pars = vec_t(num_cov_par_estimate);
			for (int i = 0; i < num_cov_par_; ++i) {
				cov_aux_pars[i] = init_cov_pars[i];
			}
			if (estimate_aux_pars_) {
				// Find initial values for additional likelihood parameters (aux_pars) if they have not been given
				if (!(likelihood_[unique_clusters_[0]]->AuxParsHaveBeenSet())) {
					const double* aux_pars;
					if (y_data == nullptr) {
						vec_t y_aux_temp(num_data_);
						GetY(y_aux_temp.data());
						aux_pars = likelihood_[unique_clusters_[0]]->FindInitialAuxPars(y_aux_temp.data(), num_data_);
						y_aux_temp.resize(0);
					}
					else {
						aux_pars = likelihood_[unique_clusters_[0]]->FindInitialAuxPars(y_data, num_data_);
					}
					SetAuxPars(aux_pars);
				}
				for (int i = 0; i < NumAuxPars(); ++i) {
					cov_aux_pars[num_cov_par_ + i] = GetAuxPars()[i];
				}
			}
			vec_t cov_aux_pars_lag1 = vec_t(num_cov_par_estimate);
			vec_t cov_aux_pars_init = cov_aux_pars;
			vec_t cov_aux_pars_after_grad_aux_lag1 = cov_aux_pars;//auxiliary variable used only if use_nesterov_acc == true
			vec_t cov_pars_after_grad_aux, cov_aux_pars_before_lr_coef_small, aux_pars_before_lr_cov_small, cov_pars_before_lr_aux_pars_small;//auxiliary variables
			// Set response variabla data (if needed). Note: for the GPBoost algorithm this is set a prior by calling SetY. For Gaussian data with covariates, this is set later repeatedly.
			if ((!has_covariates_ || !gauss_likelihood_) && y_data != nullptr) {
				SetY(y_data);
			}
			if (!has_covariates_ || !gauss_likelihood_) {
				CHECK(y_has_been_set_);//response variable data needs to have been set at this point for non-Gaussian likelihoods and for Gaussian data without covariates
			}
			if (gauss_likelihood_) {
				CHECK(y_data != nullptr);
				// Copy of response data (used only for Gaussian data and if there are also linear covariates since then y_ is modified during the optimization algorithm and this contains the original data)
				y_vec_ = Eigen::Map<const vec_t>(y_data, num_data_);
			}
			// Initialization of linear regression coefficients related variables
			vec_t beta, beta_lag1, beta_init, beta_after_grad_aux, beta_after_grad_aux_lag1, beta_before_lr_cov_small, beta_before_lr_aux_pars_small, fixed_effects_vec, loc_transf, scale_transf;
			bool scale_covariates = false;
			if (has_covariates_) {
				scale_covariates = (optimizer_coef_ == "gradient_descent" || (optimizer_cov_pars_ == "bfgs" && !gauss_likelihood_)) && !only_intercept_for_GPBoost_algo;
				// Scale covariates (in order that the gradient is less sample-size dependent)
				if (scale_covariates) {
					loc_transf = vec_t(num_coef_);
					scale_transf = vec_t(num_coef_);
					vec_t col_i_centered;
					for (int icol = 0; icol < num_coef_; ++icol) {
						if (!has_intercept || icol != intercept_col) {
							loc_transf[icol] = X_.col(icol).mean();
							col_i_centered = X_.col(icol);
							col_i_centered.array() -= loc_transf[icol];
							scale_transf[icol] = std::sqrt(col_i_centered.array().square().sum() / num_data_);
							X_.col(icol) = col_i_centered / scale_transf[icol];
						}
					}
					if (has_intercept) {
						loc_transf[intercept_col] = 0.;
						scale_transf[intercept_col] = 1.;
					}
				}
				beta = vec_t(num_coef_);
				if (init_coef == nullptr) {
					beta.setZero();
				}
				else {
					beta = Eigen::Map<const vec_t>(init_coef, num_covariates);
				}
				if (init_coef == nullptr || only_intercept_for_GPBoost_algo) {
					if (has_intercept) {
						double tot_var = GetTotalVarComps(cov_aux_pars.segment(0, num_cov_par_));
						if (y_data == nullptr) {
							vec_t y_aux_temp(num_data_);
							GetY(y_aux_temp.data());
							beta[intercept_col] = likelihood_[unique_clusters_[0]]->FindInitialIntercept(y_aux_temp.data(), num_data_, tot_var);
							y_aux_temp.resize(0);
						}
						else {
							beta[intercept_col] = likelihood_[unique_clusters_[0]]->FindInitialIntercept(y_data, num_data_, tot_var);
						}
					}
				}
				else if (scale_covariates) {
					// transform initial coefficients
					TransformCoef(beta, beta, has_intercept, intercept_col, loc_transf, scale_transf);
				}
				beta_after_grad_aux_lag1 = beta;
				beta_init = beta;
				UpdateFixedEffects(beta, fixed_effects, fixed_effects_vec);
				if (!gauss_likelihood_) {
					fixed_effects_ptr = fixed_effects_vec.data();
				}
			}//end if has_covariates_
			else if (!called_in_GPBoost_algorithm && fixed_effects == nullptr) {//!has_covariates_ && !called_in_GPBoost_algorithm && fixed_effects == nullptr
				CHECK(y_data != nullptr);
				double tot_var = GetTotalVarComps(cov_aux_pars.segment(0, num_cov_par_));
				if (likelihood_[unique_clusters_[0]]->ShouldHaveIntercept(y_data, num_data_, tot_var)) {
					Log::REWarning("There is no intercept for modeling a possibly non-zero mean of the random effects. "
						"Consider including an intercept (= a column of 1's) in the covariates 'X' ");
				}
			}
			Log::REDebug("GPModel: initial parameters: ");
			PrintTraceParameters(cov_aux_pars.segment(0, num_cov_par_), beta, has_intercept, intercept_col,
				scale_covariates, loc_transf, scale_transf, cov_aux_pars.data() + num_cov_par_);
			// Initialize optimizer:
			// - factorize the covariance matrix (Gaussian data) or calculate the posterior mode of the random effects for use in the Laplace approximation (non-Gaussian likelihoods)
			// - calculate initial value of objective function
			// - Note: initial values of aux_pars (additional parameters of likelihood) are set in likelihoods.h
			CalcCovFactorOrModeAndNegLL(cov_aux_pars.segment(0, num_cov_par_), fixed_effects_ptr);
			// TODO: for likelihood evaluation we don't need y_aux = Psi^-1 * y but only Psi^-0.5 * y. So, if has_covariates_==true, we might skip this step here and save some time
			string_t ll_str;
			if (gauss_likelihood_) {
				ll_str = "negative log-likelihood";
			}
			else {
				ll_str = "approximate negative marginal log-likelihood";
			}
			string_t init_coef_str = "";
			if (has_covariates_) {
				init_coef_str = " and 'init_coef'";
			}
			string_t problem_str = "none";
			if (std::isnan(neg_log_likelihood_)) {
				problem_str = "NaN";
			}
			else if (std::isinf(neg_log_likelihood_)) {
				problem_str = "Inf";
			}
			if (problem_str != "none") {
				Log::REFatal((problem_str + " occurred in initial " + ll_str + ". "
					"Possible solutions: try other initial values ('init_cov_pars'" + init_coef_str + ") "
					"or other tuning parameters in case you apply the GPBoost algorithm (e.g., learning_rate)").c_str());
			}
			if (gauss_likelihood_) {
				Log::REDebug("Initial negative log-likelihood: %g", neg_log_likelihood_);
			}
			else {
				Log::REDebug("Initial approximate negative marginal log-likelihood: %g", neg_log_likelihood_);
			}
			bool na_or_inf_occurred = false;
			if (OPTIM_EXTERNAL_.find(optimizer_cov_pars_) != OPTIM_EXTERNAL_.end()) {
				OptimExternal<T_mat, T_chol>(this, cov_aux_pars, beta, fixed_effects, max_iter_,
					delta_rel_conv_, convergence_criterion_, num_it, learn_covariance_parameters,
					optimizer_cov_pars_, profile_out_marginal_variance, 
					neg_log_likelihood_, num_cov_par_, estimate_aux_pars_, NumAuxPars(), GetAuxPars(), has_covariates_);
				// Check for NA or Inf
				if (optimizer_cov_pars_ == "bfgs") {
					if (learn_covariance_parameters) {
						for (int i = 0; i < (int)cov_aux_pars.size(); ++i) {
							if (std::isnan(cov_aux_pars[i]) || std::isinf(cov_aux_pars[i])) {
								na_or_inf_occurred = true;
							}
						}
					}
					if (has_covariates_ && !na_or_inf_occurred) {
						for (int i = 0; i < (int)beta.size(); ++i) {
							if (std::isnan(beta[i]) || std::isinf(beta[i])) {
								na_or_inf_occurred = true;
							}
						}
					}
				} // end check for NA or Inf
			} // end use of external optimizer
			else {
				// Start optimization with "gradient_descent" or "fisher_scoring"
				bool lr_cov_is_small = false, lr_aux_pars_is_small = false, lr_coef_is_small = false;
				for (int it = 0; it < max_iter_; ++it) {
					neg_log_likelihood_lag1_ = neg_log_likelihood_;
					cov_aux_pars_lag1 = cov_aux_pars;
					// Update linear regression coefficients using gradient descent or generalized least squares (the latter option only for Gaussian data)
					if (has_covariates_) {
						beta_lag1 = beta;
						if (optimizer_coef_ == "gradient_descent") {// one step of gradient descent
							vec_t grad_beta;
							// Calculate gradient for linear regression coefficients
							CalcGradLinCoef(cov_aux_pars[0], beta, grad_beta, fixed_effects_ptr);
							// Update linear regression coefficients, apply step size safeguard, and recalculate mode for Laplace approx. (only for non-Gaussian likelihoods)
							UpdateLinCoef(beta, grad_beta, cov_aux_pars[0], use_nesterov_acc_coef, it, beta_after_grad_aux, beta_after_grad_aux_lag1,
								acc_rate_coef_, nesterov_schedule_version_, momentum_offset_, fixed_effects, fixed_effects_vec);
							fixed_effects_ptr = fixed_effects_vec.data();
							// In case lr_coef_ is very small, we monitor whether cov_aux_pars continues to change. If it does, we will reset lr_coef_ to its initial value
							if (lr_coef_ < LR_IS_SMALL_THRESHOLD_ && learn_covariance_parameters && !lr_coef_is_small) {
								if ((beta - beta_lag1).norm() < LR_IS_SMALL_REL_CHANGE_IN_PARS_THRESHOLD_ * beta_lag1.norm()) {//also require that relative change in parameters is small
									lr_coef_is_small = true;
									cov_aux_pars_before_lr_coef_small = cov_aux_pars;
								}
							}
						}
						else if (optimizer_coef_ == "wls") {// coordinate descent using generalized least squares (only for Gaussian data)
							CHECK(gauss_likelihood_);
							SetY(y_vec_.data());
							CalcYAux(1.);
							UpdateCoefGLS(X_, beta);
							// Set resid for updating covariance parameters
							vec_t resid = y_vec_ - (X_ * beta);
							SetY(resid.data());
							EvalNegLogLikelihoodOnlyUpdateFixedEffects(cov_aux_pars[0], neg_log_likelihood_after_lin_coef_update_);
						}
						// Reset lr_cov_ to its initial values in case beta changes substantially after lr_cov_ is very small
						bool mode_hast_just_been_recalculated = false;
						if (lr_cov_is_small && learn_covariance_parameters) {
							if ((beta - beta_before_lr_cov_small).norm() > MIN_REL_CHANGE_IN_OTHER_PARS_FOR_RESETTING_LR_ * beta_before_lr_cov_small.norm()) {
								SetInitialValueLRCov();
								lr_cov_is_small = false;
								RecalculateModeLaplaceApprox(fixed_effects_ptr);
								mode_hast_just_been_recalculated = true;
							}
						}
						// Reset lr_aux_pars_ to its initial values in case beta changes substantially after lr_aux_pars_ is very small
						if (lr_aux_pars_is_small && estimate_aux_pars_ && learn_covariance_parameters) {
							if ((beta - beta_before_lr_cov_small).norm() > MIN_REL_CHANGE_IN_OTHER_PARS_FOR_RESETTING_LR_ * beta_before_lr_cov_small.norm()) {
								lr_aux_pars_ = lr_aux_pars_init_;
								lr_aux_pars_is_small = false;
								if (!mode_hast_just_been_recalculated) {
									RecalculateModeLaplaceApprox(fixed_effects_ptr);
								}
							}
						}
					}//end has_covariates_
					else {
						neg_log_likelihood_after_lin_coef_update_ = neg_log_likelihood_lag1_;
					}// end update regression coefficients
					// Update covariance parameters using one step of gradient descent or Fisher scoring
					if (learn_covariance_parameters) {
						// Calculate gradient or natural gradient = FI^-1 * grad (for Fisher scoring)
						vec_t nat_grad; // nat_grad = grad for gradient descent and nat_grad = FI^-1 * grad for Fisher scoring (="natural" gradient)
						if (profile_out_marginal_variance) {
							// Profile out sigma2 (=use closed-form expression for error / nugget variance) since this is better for gradient descent (the paremeters usually live on different scales and the nugget needs a small learning rate but the others not...)
							cov_aux_pars[0] = yTPsiInvy_ / num_data_;
						}
						if (optimizer_cov_pars_ == "gradient_descent") {//gradient descent
							CalcGradCovParAuxPars(cov_aux_pars.segment(0, num_cov_par_), nat_grad, gradient_contains_error_var, false, fixed_effects_ptr);
							// Avoid too large learning rates for covariance parameters and aux_pars
							AvoidTooLargeLearningRatesCovAuxPars(nat_grad, it);
						}
						else if (optimizer_cov_pars_ == "fisher_scoring") {//Fisher scoring
							if (gp_approx_ == "FITC" || gp_approx_ == "full_scale_tapering") {
								Log::REFatal("Fisher scoring is not supported for the GP approximation '%s' ", gp_approx_.c_str());
							}
							// We don't profile out sigma2 (=don't use closed-form expression for error / nugget variance) since this is better for Fisher scoring (otherwise much more iterations are needed)	
							vec_t grad;
							den_mat_t FI;
							CalcGradCovParAuxPars(cov_aux_pars.segment(0, num_cov_par_), grad, gradient_contains_error_var, true, fixed_effects_ptr);
							CalcFisherInformation(cov_aux_pars.segment(0, num_cov_par_), FI, true, gradient_contains_error_var, true);
							nat_grad = FI.llt().solve(grad);
						}
						// Update covariance and additional likelihood parameters, apply step size safeguard, factorize covariance matrix, and calculate new value of objective function
						UpdateCovAuxPars(cov_aux_pars, nat_grad, profile_out_marginal_variance, use_nesterov_acc, it,
							cov_pars_after_grad_aux, cov_aux_pars_after_grad_aux_lag1, acc_rate_cov_, nesterov_schedule_version_, momentum_offset_, fixed_effects_ptr);
						// In case lr_cov_ is very small, we monitor whether the other parameters (beta, aux_pars) continue to change. If yes, we will reset lr_cov_ to its initial value
						if (lr_cov_ < LR_IS_SMALL_THRESHOLD_ && (has_covariates_ || estimate_aux_pars_) && !lr_cov_is_small) {
							if ((cov_aux_pars.segment(0, num_cov_par_) - cov_aux_pars_lag1.segment(0, num_cov_par_)).norm() <
								LR_IS_SMALL_REL_CHANGE_IN_PARS_THRESHOLD_ * cov_aux_pars_lag1.segment(0, num_cov_par_).norm()) {//also require that relative change in parameters is small
								lr_cov_is_small = true;
								if (has_covariates_) {
									beta_before_lr_cov_small = beta;
								}
								if (estimate_aux_pars_) {
									aux_pars_before_lr_cov_small = cov_aux_pars.segment(num_cov_par_, NumAuxPars());
								}
							}
						}
						// In case lr_aux_pars_ is very small, we monitor whether the other parameters (beta, covariance parameters) continue to change. If yes, we will reset lr_aux_pars_ to its initial value
						if (estimate_aux_pars_) {
							if (lr_aux_pars_ < LR_IS_SMALL_THRESHOLD_ && !lr_cov_is_small) {
								if ((cov_aux_pars.segment(num_cov_par_, NumAuxPars()) - cov_aux_pars_lag1.segment(num_cov_par_, NumAuxPars())).norm() <
									LR_IS_SMALL_REL_CHANGE_IN_PARS_THRESHOLD_ * cov_aux_pars_lag1.segment(num_cov_par_, NumAuxPars()).norm()) {//also require that relative change in parameters is small
									lr_aux_pars_is_small = true;
									if (has_covariates_) {
										beta_before_lr_aux_pars_small = beta;
									}
									cov_pars_before_lr_aux_pars_small = cov_aux_pars.segment(0, num_cov_par_);
								}
							}
						}
						// Reset lr_coef_ to its initial value in case cov_aux_pars changes substantially after lr_coef_ is very small
						bool mode_hast_just_been_recalculated = false;
						if (lr_coef_is_small && has_covariates_) {
							if ((cov_aux_pars - cov_aux_pars_before_lr_coef_small).norm() > MIN_REL_CHANGE_IN_OTHER_PARS_FOR_RESETTING_LR_ * cov_aux_pars_before_lr_coef_small.norm()) {
								lr_coef_ = lr_coef_init_;
								lr_coef_is_small = false;
								RecalculateModeLaplaceApprox(fixed_effects_ptr);
								mode_hast_just_been_recalculated = true;
							}
						}
						// Reset lr_aux_pars_ to its initial values in case covariance paremeters change substantially after lr_aux_pars_ is very small
						if (lr_aux_pars_is_small && estimate_aux_pars_) {
							if ((cov_aux_pars.segment(0, num_cov_par_) - cov_pars_before_lr_aux_pars_small).norm() > MIN_REL_CHANGE_IN_OTHER_PARS_FOR_RESETTING_LR_ * cov_pars_before_lr_aux_pars_small.norm()) {
								lr_aux_pars_ = lr_aux_pars_init_;
								lr_aux_pars_is_small = false;
								if (!mode_hast_just_been_recalculated) {
									RecalculateModeLaplaceApprox(fixed_effects_ptr);
									mode_hast_just_been_recalculated = true;
								}
							}
						}
						// Reset lr_cov_ to its initial values in case aux_pars changes substantially after lr_cov_ is very small
						if (lr_cov_is_small && estimate_aux_pars_) {
							if ((cov_aux_pars.segment(num_cov_par_, NumAuxPars()) - aux_pars_before_lr_cov_small).norm() > MIN_REL_CHANGE_IN_OTHER_PARS_FOR_RESETTING_LR_ * aux_pars_before_lr_cov_small.norm()) {
								SetInitialValueLRCov();
								lr_cov_is_small = false;
								if (!mode_hast_just_been_recalculated) {
									RecalculateModeLaplaceApprox(fixed_effects_ptr);
								}
							}
						}
					}//end if (learn_covariance_parameters)
					else {
						neg_log_likelihood_ = neg_log_likelihood_after_lin_coef_update_;
					}// end update covariance parameters
					// Check for NA or Inf
					if (std::isnan(neg_log_likelihood_) || std::isinf(neg_log_likelihood_)) {
						na_or_inf_occurred = true;
						terminate_optim = true;
					}
					else {
						if (learn_covariance_parameters) {
							for (int i = 0; i < (int)cov_aux_pars.size(); ++i) {
								if (std::isnan(cov_aux_pars[i]) || std::isinf(cov_aux_pars[i])) {
									na_or_inf_occurred = true;
									terminate_optim = true;
								}
							}
						}
					}
					if (!na_or_inf_occurred) {
						// Check convergence
						if (convergence_criterion_ == "relative_change_in_parameters") {
							if (has_covariates_) {
								if (((beta - beta_lag1).norm() < delta_rel_conv_ * beta_lag1.norm()) && ((cov_aux_pars - cov_aux_pars_lag1).norm() < delta_rel_conv_ * cov_aux_pars_lag1.norm())) {
									terminate_optim = true;
								}
							}
							else {
								if ((cov_aux_pars - cov_aux_pars_lag1).norm() < delta_rel_conv_ * cov_aux_pars_lag1.norm()) {
									terminate_optim = true;
								}
							}
						}
						else if (convergence_criterion_ == "relative_change_in_log_likelihood") {
							if ((neg_log_likelihood_lag1_ - neg_log_likelihood_) < delta_rel_conv_ * std::abs(neg_log_likelihood_lag1_)) {
								terminate_optim = true;
							}
						} // end check convergence
						// Trace output for convergence monitoring
						if ((it < 10 || ((it + 1) % 10 == 0 && (it + 1) < 100) || ((it + 1) % 100 == 0 && (it + 1) < 1000) ||
							((it + 1) % 1000 == 0 && (it + 1) < 10000) || ((it + 1) % 10000 == 0)) && (it != (max_iter_ - 1)) && !terminate_optim) {
							Log::REDebug("GPModel: parameters after optimization iteration number %d: ", it + 1);
							PrintTraceParameters(cov_aux_pars.segment(0, num_cov_par_), beta, has_intercept, intercept_col,
								scale_covariates, loc_transf, scale_transf, cov_aux_pars.data() + num_cov_par_);
							if (gauss_likelihood_) {
								Log::REDebug("Negative log-likelihood: %g", neg_log_likelihood_);
							}
							else {
								Log::REDebug("Approximate negative marginal log-likelihood: %g", neg_log_likelihood_);
							}
						} // end trace output
					}// end not na_or_inf_occurred
					// Check whether to terminate
					if (terminate_optim) {
						num_it = it + 1;
						break;
					}
					////increase learning rates again (not used)
					//else if (optimizer_cov_pars_ == "gradient_descent" && (it + 1) >= 10 && learning_rate_decreased_first_time_ &&
					//	!learning_rate_increased_after_descrease_ && !na_or_inf_occurred) {
					//	if ((neg_log_likelihood_lag1_ - neg_log_likelihood_) < INCREASE_LR_CHANGE_LL_THRESHOLD_ * std::abs(neg_log_likelihood_lag1_)) {
					//		if (has_covariates_) {
					//			lr_coef_ /= LR_SHRINKAGE_FACTOR_;
					//		}
					//		if (learn_covariance_parameters) {
					//			lr_cov_ /= LR_SHRINKAGE_FACTOR_;
					//		}
					//		if (estimate_aux_pars_) {
					//			lr_aux_pars_ /= LR_SHRINKAGE_FACTOR_;
					//		}
					//		learning_rate_increased_after_descrease_ = true;
					//		Log::REDebug("GPModel covariance parameter estimation: The learning rates have been increased in iteration number %d ", it + 1);
					//	}
					//}
				}//end for loop for optimization
			}//end "gradient_descent" or "fisher_scoring"
			// redo optimization with "nelder_mead" in case NA or Inf occurred
			if (na_or_inf_occurred && optimizer_cov_pars_ != "nelder_mead") {
				string_t optimizers = "";
				for (auto elem : SUPPORTED_OPTIM_COV_PAR_) {
					if (gauss_likelihood_ || elem != "fisher_scoring") {
						optimizers += " '" + elem + "'";
					}
				}
				Log::REWarning("NaN or Inf occurred in covariance parameter optimization using '%s'. "
					"The optimization will be started a second time using 'nelder_mead'. "
					"If you want to avoid this, try directly using a different optimizer. "
					"If you have used 'gradient_descent', you can also consider using a smaller learning rate. "
					"The following optimizers are currently implemented: %s ", optimizer_cov_pars_.c_str(), optimizer_cov_pars_.c_str());
				cov_aux_pars = cov_aux_pars_init;
				if (has_covariates_) {
					beta = beta_init;
				}
				if (!gauss_likelihood_) { // reset the initial modes to 0
					for (const auto& cluster_i : unique_clusters_) {
						likelihood_[cluster_i]->InitializeModeAvec();
					}
				}
				SetInitialValueDeltaRelConv();
				OptimExternal<T_mat, T_chol>(this, cov_aux_pars, beta, fixed_effects, max_iter_,
					delta_rel_conv_, convergence_criterion_, num_it,
					learn_covariance_parameters, "nelder_mead", profile_out_marginal_variance, 
					neg_log_likelihood_, num_cov_par_, estimate_aux_pars_, NumAuxPars(), GetAuxPars(), has_covariates_);
			}
			if (num_it == max_iter_) {
				Log::REDebug("GPModel: no convergence after the maximal number of iterations "
					"(%d, nb. likelihood evaluations = %d) ", max_iter_, num_ll_evaluations_);
			}
			else {
				Log::REDebug("GPModel: parameter estimation finished after %d iteration "
					"(nb. likelihood evaluations = %d) ", num_it, num_ll_evaluations_);
			}
			PrintTraceParameters(cov_aux_pars.segment(0, num_cov_par_), beta, has_intercept, intercept_col,
				scale_covariates, loc_transf, scale_transf, cov_aux_pars.data() + num_cov_par_);
			if (gauss_likelihood_) {
				Log::REDebug("Negative log-likelihood: %g", neg_log_likelihood_);
			}
			else {
				Log::REDebug("Approximate negative marginal log-likelihood: %g", neg_log_likelihood_);
			}
			for (int i = 0; i < num_cov_par_; ++i) {
				optim_cov_pars[i] = cov_aux_pars[i];
			}
			if (estimate_aux_pars_) {
				SetAuxPars(cov_aux_pars.data() + num_cov_par_);
			}
			if (has_covariates_) {
				if (scale_covariates) {
					//// transform coefficients back to original scale
					TransformBackCoef(beta, beta, has_intercept, intercept_col, loc_transf, scale_transf);
					//transform covariates back
					for (int icol = 0; icol < num_coef_; ++icol) {
						if (!has_intercept || icol != intercept_col) {
							X_.col(icol).array() *= scale_transf[icol];
							X_.col(icol).array() += loc_transf[icol];
						}
					}
					if (has_intercept) {
						X_.col(intercept_col).array() = 1.;
					}
				}
				for (int i = 0; i < num_covariates; ++i) {
					optim_coef[i] = beta[i];
				}
			}
			if (calc_std_dev) {
				vec_t std_dev_cov(num_cov_par_);
				if (gauss_likelihood_) {
					CalcStdDevCovPar(cov_aux_pars.segment(0, num_cov_par_), std_dev_cov);//TODO: maybe another call to CalcCovFactor can be avoided in CalcStdDevCovPar (need to take care of cov_aux_pars[0])
					for (int i = 0; i < num_cov_par_; ++i) {
						std_dev_cov_par[i] = std_dev_cov[i];
					}
				}
				else {
					std_dev_cov.setZero();// Calculation of standard deviations for covariance parameters is not supported for non-Gaussian likelihoods
					if (!has_covariates_) {
						Log::REWarning("Calculation of standard deviations of covariance parameters for non-Gaussian likelihoods is currently not supported.");
					}
				}
				if (has_covariates_) {
					vec_t std_dev_beta(num_covariates);
					if (gauss_likelihood_) {
						CalcStdDevCoef(cov_aux_pars.segment(0, num_cov_par_), X_, std_dev_beta);
					}
					else {
						Log::REDebug("Standard deviations of linear regression coefficients for non-Gaussian likelihoods can be \"very approximative\". ");
						CalcStdDevCoefNonGaussian(num_covariates, beta, cov_aux_pars.segment(0, num_cov_par_), fixed_effects, std_dev_beta);
					}
					for (int i = 0; i < num_covariates; ++i) {
						std_dev_coef[i] = std_dev_beta[i];
					}
				}
			}
			if (has_covariates_) {
				if (only_intercept_for_GPBoost_algo) {
					has_covariates_ = false;
					// When this function is only called for initialization of the GPBoost algorithm, 
					//	we set has_covariates_ to false in order to avoid potential problems when making predictions with the GPBoostOOS algorithm,
					//	since in the second phase of the GPBoostOOS algorithm covariance parameters are not estimated (and thus has_covariates_ is not set to false)
					//	but this function is called for initialization of the GPBoost algorithm.
				}
			}
			model_has_been_estimated_ = true;
		}//end OptimLinRegrCoefCovPar
		

		/*!
		* \brief Calculate gradient wrt the covariance parameters on the log-scale and any additional parameters for the likelihood for non-Gaussian likelihoods
		*	This assumes that the covariance matrix has been factorized (by 'CalcCovFactor') and that y_aux or y_tilde/y_tilde2 (if only_grouped_REs_use_woodbury_identity_) have been calculated (by 'CalcYAux' or 'CalcYtilde')
		* \param cov_pars Covariance parameters
		* \param[out] grad_cov_aux_par Gradient wrt the covariance parameters and any additional parameters for the likelihood for non-Gaussian likelihoods
		* \param include_error_var If true, the gradient with respect to the error variance parameter (=nugget effect) is also calculated, otherwise not (set this to true if the nugget effect is not calculated by using the closed-form solution)
		* \param save_psi_inv_for_FI If true, the inverse covariance matrix Psi^-1 is saved for reuse later (e.g. when calculating the Fisher information in Fisher scoring). This option is ignored if the Vecchia approximation is used.
		* \param fixed_effects Fixed effects component of location parameter (used only for non-Gaussian likelihoods)
		*/
		void CalcGradCovParAuxPars(const vec_t& cov_pars,
			vec_t& grad_cov_aux_par,
			bool include_error_var,
			bool save_psi_inv_for_FI,
			const double* fixed_effects) {
			if (gauss_likelihood_) {//Gaussian data
				if (include_error_var) {
					grad_cov_aux_par = vec_t::Zero(num_cov_par_);
				}
				else {
					grad_cov_aux_par = vec_t::Zero(num_cov_par_ - 1);
				}
				int first_cov_par = include_error_var ? 1 : 0;
				for (const auto& cluster_i : unique_clusters_) {
					if (gp_approx_ == "vecchia") {//Vechia approximation
						vec_t u(num_data_per_cluster_[cluster_i]);
						vec_t uk(num_data_per_cluster_[cluster_i]);
						if (include_error_var) {
							u = B_[cluster_i] * y_[cluster_i];
							grad_cov_aux_par[0] += -1. * ((double)(u.transpose() * D_inv_[cluster_i] * u)) / cov_pars[0] / 2. + num_data_per_cluster_[cluster_i] / 2.;
							u = D_inv_[cluster_i] * u;
						}
						else {
							u = D_inv_[cluster_i] * B_[cluster_i] * y_[cluster_i];//TODO: this is already calculated in CalcYAux -> save it there and re-use here?
						}
						for (int j = 0; j < num_comps_total_; ++j) {
							int num_par_comp = re_comps_[cluster_i][j]->num_cov_par_;
							for (int ipar = 0; ipar < num_par_comp; ++ipar) {
								uk = B_grad_[cluster_i][num_par_comp * j + ipar] * y_[cluster_i];
								grad_cov_aux_par[first_cov_par + ind_par_[j] - 1 + ipar] += ((uk.dot(u) - 0.5 * u.dot(D_grad_[cluster_i][num_par_comp * j + ipar] * u)) / cov_pars[0] +
									0.5 * (D_inv_[cluster_i].diagonal()).dot(D_grad_[cluster_i][num_par_comp * j + ipar].diagonal()));
							}
						}
					}//end gp_approx_ == "vecchia"
					else {//not gp_approx_ == "vecchia"
						if (gp_approx_ == "FITC" || gp_approx_ == "full_scale_tapering") {
							if (include_error_var) {
								grad_cov_aux_par[0] += -1. * ((double)(y_[cluster_i].transpose() * y_aux_[cluster_i])) / cov_pars[0] / 2. + num_data_per_cluster_[cluster_i] / 2.;
							}
							for (int j = 0; j < num_comps_total_; ++j) {
								int num_par_comp = re_comps_ip_[cluster_i][j]->num_cov_par_;
								// sigma_cross_cov
								std::shared_ptr<den_mat_t> cross_cov = re_comps_cross_cov_[cluster_i][j]->GetZSigmaZt();
								// sigma_ip^-1 * sigma_cross_cov * sigma^-1 * y
								vec_t sigma_ip_inv_cross_cov_y_aux = chol_fact_sigma_ip_[cluster_i].solve((*cross_cov).transpose() * y_aux_[cluster_i]);
								// Initialize Matrices
								den_mat_t sigma_resid_inv_cross_cov_T;
								std::shared_ptr<T_mat> sigma_resid;
								den_mat_t rand_vec_probe_P_inv;
								if (matrix_inversion_method_ == "cholesky" && gp_approx_ == "full_scale_tapering") {
									// sigma_resid^-1 * t(cross_cov)
									sigma_resid_inv_cross_cov_T = chol_fact_resid_[cluster_i].solve((*cross_cov));
									sigma_resid = re_comps_resid_[cluster_i][j]->GetZSigmaZt();
									// sigma_resid^-1 with sparsity pattern of sigma_resid
									T_mat Identity(num_data_per_cluster_[cluster_i], num_data_per_cluster_[cluster_i]);
									Identity.setIdentity();
									T_mat chol_fact_resid_inv;
									TriangularSolveGivenCholesky<T_chol, T_mat, T_mat, T_mat>(chol_fact_resid_[cluster_i], Identity, chol_fact_resid_inv, false);
									CalcLtLGivenSparsityPattern<T_mat>(chol_fact_resid_inv, (*sigma_resid),true);
									chol_fact_resid_inv.resize(0, 0);
								}
								else if (matrix_inversion_method_ == "iterative") {
									if (gp_approx_ == "FITC") {
										Log::REFatal("The iterative methods are not implemented for Predictive Processes. Please use Cholesky.");
									}
									// P^-1 * sample vectors
									if (cg_preconditioner_type_ == "predictive_process_plus_diagonal") {
										den_mat_t diag_sigma_resid_inv_Z = diagonal_approx_inv_preconditioner[cluster_i].asDiagonal() * rand_vec_probe_;
										rand_vec_probe_P_inv = diag_sigma_resid_inv_Z - (diagonal_approx_inv_preconditioner[cluster_i].asDiagonal() * ((*cross_cov) * chol_fact_woodbury_preconditioner[cluster_i].solve((*cross_cov).transpose() * diag_sigma_resid_inv_Z)));
									}
									else {
										rand_vec_probe_P_inv = rand_vec_probe_;
									}
								}
								for (int ipar = 0; ipar < num_par_comp; ++ipar) {
									// Derivative of Components
									std::shared_ptr<den_mat_t> cross_cov_grad = re_comps_cross_cov_[cluster_i][j]->GetZSigmaZtGrad(ipar, true, 0.);
									den_mat_t sigma_ip_stable_grad = *(re_comps_ip_[cluster_i][j]->GetZSigmaZtGrad(ipar, true, 0.));

									// Trace of sigma_ip^-1 * sigma_ip_grad
									if (matrix_inversion_method_ == "cholesky") {
										den_mat_t sigma_ip_inv_sigma_ip_stable_grad;
										sigma_ip_inv_sigma_ip_stable_grad = chol_fact_sigma_ip_[cluster_i].solve(sigma_ip_stable_grad);
										grad_cov_aux_par[first_cov_par + ind_par_[j] - 1 + ipar] -= 0.5 * sigma_ip_inv_sigma_ip_stable_grad.trace();
									}

									grad_cov_aux_par[first_cov_par + ind_par_[j] - 1 + ipar] += ((0.5 * sigma_ip_inv_cross_cov_y_aux.dot((sigma_ip_stable_grad)*sigma_ip_inv_cross_cov_y_aux)
										- (((*cross_cov_grad).transpose()) * y_aux_[cluster_i]).dot(sigma_ip_inv_cross_cov_y_aux)) / cov_pars[0]);

									// sigma_woodbury_grad
									den_mat_t sigma_woodbury_grad;
									den_mat_t cross_cov_grad_sigma_resid_inv_cross_cov_T;

									if (gp_approx_ == "full_scale_tapering") {

										// Initialize Residual Process
										re_comps_resid_[cluster_i][j]->CalcSigma();
										std::shared_ptr<T_mat> sigma_resid_grad = re_comps_resid_[cluster_i][j]->GetZSigmaZtGrad(ipar, true, 1.);
										// sigma_ip^-1 * sigma_cross_cov
										den_mat_t sigma_ip_inv_sigma_cross_cov = chol_fact_sigma_ip_[cluster_i].solve((*cross_cov).transpose());
										// Subtract gradient of predictive process covariance
										SubtractProdFromMat<T_mat>(*sigma_resid_grad, -sigma_ip_inv_sigma_cross_cov, sigma_ip_stable_grad * sigma_ip_inv_sigma_cross_cov, true);
										SubtractProdFromMat<T_mat>(*sigma_resid_grad, (*cross_cov_grad).transpose(), sigma_ip_inv_sigma_cross_cov, false);
										SubtractProdFromMat<T_mat>(*sigma_resid_grad, sigma_ip_inv_sigma_cross_cov, (*cross_cov_grad).transpose(), false);

										// Apply taper
										re_comps_resid_[cluster_i][j]->ApplyTaper(*(re_comps_resid_[cluster_i][j]->dist_), *sigma_resid_grad);
										if (matrix_inversion_method_ == "cholesky") {
											// cross_crov_grad *  sigma_resid^-1 * t(cross_cov)
											cross_cov_grad_sigma_resid_inv_cross_cov_T = ((*cross_cov_grad).transpose()) * sigma_resid_inv_cross_cov_T;
											// cross_crov_grad *  sigma_resid^-1 * t(cross_cov) + cross_crov *  sigma_resid^-1 * t(cross_cov_grad) - cross_cov * sigma_resid^-1 * sigma_resid_grad * sigma_resid^-1 * t(cross_cov)
											sigma_woodbury_grad = cross_cov_grad_sigma_resid_inv_cross_cov_T + cross_cov_grad_sigma_resid_inv_cross_cov_T.transpose() -
												sigma_resid_inv_cross_cov_T.transpose() * ((*sigma_resid_grad) * sigma_resid_inv_cross_cov_T);

											grad_cov_aux_par[first_cov_par + ind_par_[j] - 1 + ipar] += 0.5 * ((double)(((*sigma_resid).cwiseProduct(*sigma_resid_grad)).sum()));
										}
										else {// Conjugate Gradient
											den_mat_t P_G_Z;
											// Derivative of Woodbury preconditioner matrix (Cm + Cmn * diag(Cs)^-1 * Cnm) or (Lambda + t(EVects of Cm) * Cmn * diag(Cs)^-1 * Cnm * EVects of Cm)
											den_mat_t sigma_woodbury_preconditioner_grad;
											vec_t diagonal_approx_grad_preconditioner;
											if (cg_preconditioner_type_ == "predictive_process_plus_diagonal") {
												diagonal_approx_grad_preconditioner = (*sigma_resid_grad).diagonal();
												den_mat_t sigma_cross_cov_diag_sigma_resid_inv = (*cross_cov).transpose() * diagonal_approx_inv_preconditioner[cluster_i].asDiagonal();
												den_mat_t cross_cov_grad_d_inv_cross_cov = (*cross_cov_grad).transpose() * (diagonal_approx_inv_preconditioner[cluster_i].asDiagonal() * (*cross_cov));
												sigma_woodbury_preconditioner_grad = sigma_ip_stable_grad + cross_cov_grad_d_inv_cross_cov + cross_cov_grad_d_inv_cross_cov.transpose() - sigma_cross_cov_diag_sigma_resid_inv * ((diagonal_approx_grad_preconditioner.asDiagonal()) * sigma_cross_cov_diag_sigma_resid_inv.transpose());
											}
											den_mat_t sigma_ip_inv_sigma_ip_stable_grad;
											sigma_ip_inv_sigma_ip_stable_grad = chol_fact_sigma_ip_[cluster_i].solve(sigma_ip_stable_grad);
											// (Derivative of Sigma) * P^-1 * sample vectors
											den_mat_t sigma_resid_grad_Z(num_data_per_cluster_[cluster_i], rand_vec_probe_P_inv.cols());
											sigma_resid_grad_Z.setZero();
#pragma omp parallel for schedule(static)   
											for (int i = 0; i < rand_vec_probe_P_inv.cols(); ++i) {
												sigma_resid_grad_Z.col(i) += (*sigma_resid_grad) * rand_vec_probe_P_inv.col(i); //parallelization in for loop is much faster
											}
											den_mat_t sigma_ip_inv_sigma_cross_cov_Z = sigma_ip_inv_sigma_cross_cov * rand_vec_probe_P_inv;
											den_mat_t sigma_grad_Z = sigma_resid_grad_Z + (*cross_cov_grad) * sigma_ip_inv_sigma_cross_cov_Z +
												sigma_ip_inv_sigma_cross_cov.transpose() * ((*cross_cov_grad).transpose() * rand_vec_probe_P_inv) - sigma_ip_inv_sigma_cross_cov.transpose() * (sigma_ip_stable_grad * sigma_ip_inv_sigma_cross_cov_Z);

											// Stochastic Trace
											vec_t sample_Sigma = (solution_for_trace_[cluster_i].cwiseProduct(sigma_grad_Z)).colwise().sum();
											double stochastic_tr = sample_Sigma.mean();

											// Variance Reduction 
											if (cg_preconditioner_type_ == "predictive_process_plus_diagonal") {

												vec_t diagonal_approx_grad_preconditioner = (*sigma_resid_grad).diagonal();
												den_mat_t sigma_cross_cov_diag_sigma_resid_inv = (*cross_cov).transpose() * diagonal_approx_inv_preconditioner[cluster_i].asDiagonal();
												den_mat_t cross_cov_grad_d_inv_cross_cov = (*cross_cov_grad).transpose() * (diagonal_approx_inv_preconditioner[cluster_i].asDiagonal() * (*cross_cov));
												den_mat_t sigma_woodbury_preconditioner_grad = sigma_ip_stable_grad + cross_cov_grad_d_inv_cross_cov + cross_cov_grad_d_inv_cross_cov.transpose() - sigma_cross_cov_diag_sigma_resid_inv * ((diagonal_approx_grad_preconditioner.asDiagonal()) * sigma_cross_cov_diag_sigma_resid_inv.transpose());
												// (Derivative of P) * P^-1 * sample vectors
												den_mat_t P_G_Z = sigma_grad_Z + (diagonal_approx_grad_preconditioner.asDiagonal()) * rand_vec_probe_P_inv - sigma_resid_grad_Z;
												// Stochastic Trace (Preconditioner)
												vec_t sample_P = (rand_vec_probe_P_inv.cwiseProduct(P_G_Z)).colwise().sum();
												double Tr_P_stoch = sample_P.mean();
			
												// Exact Trace (Preconditioner)
												double Tr_P = 0;
												Tr_P -= sigma_ip_inv_sigma_ip_stable_grad.trace();
												Tr_P += diagonal_approx_inv_preconditioner[cluster_i].dot(diagonal_approx_grad_preconditioner);
												den_mat_t sigma_woodbury_inv_sigma_woodbury_stable_grad = chol_fact_woodbury_preconditioner[cluster_i].solve(sigma_woodbury_preconditioner_grad);
												Tr_P += sigma_woodbury_inv_sigma_woodbury_stable_grad.trace();
												// Calculate optimal c
												double c_opt;
												CalcOptimalC(sample_Sigma, sample_P, stochastic_tr, Tr_P, c_opt);
												// Reduce variance
												stochastic_tr += c_opt * (Tr_P - Tr_P_stoch);
											}
											grad_cov_aux_par[first_cov_par + ind_par_[j] - 1 + ipar] += 0.5 * stochastic_tr;
										}
										grad_cov_aux_par[first_cov_par + ind_par_[j] - 1 + ipar] -= 0.5 * y_aux_[cluster_i].dot((*sigma_resid_grad) * y_aux_[cluster_i]) / cov_pars[0];
									}
									else { // FITC
										// Derivative of diagonal part
										vec_t FITC_Diag_grad = vec_t::Zero(num_data_per_cluster_[cluster_i]);
										FITC_Diag_grad = FITC_Diag_grad.array() + sigma_ip_stable_grad.coeffRef(0, 0);
										den_mat_t sigma_ip_inv_sigma_cross_cov = chol_fact_sigma_ip_[cluster_i].solve((*cross_cov).transpose());
										den_mat_t sigma_ip_grad_inv_sigma_cross_cov = sigma_ip_stable_grad * sigma_ip_inv_sigma_cross_cov;
#pragma omp parallel for schedule(static)
										for (int ii = 0; ii < num_data_per_cluster_[cluster_i]; ++ii) {
											FITC_Diag_grad[ii] -= 2 * sigma_ip_inv_sigma_cross_cov.col(ii).dot((*cross_cov_grad).transpose().col(ii))
												- sigma_ip_inv_sigma_cross_cov.col(ii).dot(sigma_ip_grad_inv_sigma_cross_cov.col(ii));
										}
										grad_cov_aux_par[first_cov_par + ind_par_[j] - 1 + ipar] -= 0.5 * y_aux_[cluster_i].dot(FITC_Diag_grad.asDiagonal() * y_aux_[cluster_i]) / cov_pars[0];
										grad_cov_aux_par[first_cov_par + ind_par_[j] - 1 + ipar] += 0.5 * FITC_Diag_grad.dot(FITC_Diag_[cluster_i].cwiseInverse());

										// Derivative of Woodbury Matrix
										den_mat_t cross_cov_FITC_inv = (*cross_cov).transpose() * FITC_Diag_[cluster_i].cwiseInverse().asDiagonal();
										cross_cov_grad_sigma_resid_inv_cross_cov_T = cross_cov_FITC_inv * (*cross_cov_grad);
										sigma_woodbury_grad = cross_cov_grad_sigma_resid_inv_cross_cov_T + cross_cov_grad_sigma_resid_inv_cross_cov_T.transpose();
										sigma_woodbury_grad -= (cross_cov_FITC_inv * FITC_Diag_grad.asDiagonal()) * cross_cov_FITC_inv.transpose();

									}
									// sigma_woodbury^-1 * sigma_woodbury_grad
									if (matrix_inversion_method_ == "cholesky") {
										sigma_woodbury_grad += (sigma_ip_stable_grad);
										den_mat_t sigma_woodbury_inv_sigma_woodbury_grad = chol_fact_sigma_woodbury_[cluster_i].solve(sigma_woodbury_grad);
										grad_cov_aux_par[first_cov_par + ind_par_[j] - 1 + ipar] += 0.5 * ((sigma_woodbury_inv_sigma_woodbury_grad.trace()));
									}
								}
							}
						}
						else {// no GP approximation
							if (only_grouped_REs_use_woodbury_identity_) {
								if (include_error_var) {
									double yTPsiInvy;
									CalcYTPsiIInvY(yTPsiInvy, false, cluster_i, true, true);
									grad_cov_aux_par[0] += -1. * yTPsiInvy / cov_pars[0] / 2. + num_data_per_cluster_[cluster_i] / 2.;
								}
								std::vector<T_mat> LInvZtZj_cluster_i;
								if (save_psi_inv_for_FI) {
									LInvZtZj_[cluster_i].clear();
									LInvZtZj_cluster_i = std::vector<T_mat>(num_comps_total_);
								}
								for (int j = 0; j < num_comps_total_; ++j) {
									sp_mat_t* Z_j = re_comps_[cluster_i][j]->GetZ();
									vec_t y_tilde_j = (*Z_j).transpose() * y_[cluster_i];
									vec_t y_tilde2_j = (*Z_j).transpose() * y_tilde2_[cluster_i];
									double yTPsiIGradPsiPsiIy = y_tilde_j.transpose() * y_tilde_j - 2. * (double)(y_tilde_j.transpose() * y_tilde2_j) + y_tilde2_j.transpose() * y_tilde2_j;
									yTPsiIGradPsiPsiIy *= cov_pars[j + 1];
									T_mat LInvZtZj;
									if (num_re_group_total_ == 1 && num_comps_total_ == 1) {//only one random effect -> ZtZ_ == ZtZj_ and L_inv are diagonal  
										LInvZtZj = ZtZ_[cluster_i];
										LInvZtZj.diagonal().array() /= sqrt_diag_SigmaI_plus_ZtZ_[cluster_i].array();
									}
									else {
										// Note: the following is often the bottleneck (= slower than Cholesky dec.) when there are multiple REs and the number of random effects is large
										if (CholeskyHasPermutation<T_chol>(chol_facts_[cluster_i])) {
											TriangularSolve<T_mat, sp_mat_t, T_mat>(chol_facts_[cluster_i].CholFactMatrix(), P_ZtZj_[cluster_i][j], LInvZtZj, false);
										}
										else {
											TriangularSolve<T_mat, sp_mat_t, T_mat>(chol_facts_[cluster_i].CholFactMatrix(), ZtZj_[cluster_i][j], LInvZtZj, false);
										}
									}
									if (save_psi_inv_for_FI) {//save for latter use when calculating the Fisher information
										LInvZtZj_cluster_i[j] = LInvZtZj;
									}
									double trace_PsiInvGradPsi = Zj_square_sum_[cluster_i][j] - LInvZtZj.squaredNorm();
									trace_PsiInvGradPsi *= cov_pars[j + 1];
									grad_cov_aux_par[first_cov_par + j] += -1. * yTPsiIGradPsiPsiIy / cov_pars[0] / 2. + trace_PsiInvGradPsi / 2.;
								}
								if (save_psi_inv_for_FI) {
									LInvZtZj_[cluster_i] = LInvZtZj_cluster_i;
								}
							}//end only_grouped_REs_use_woodbury_identity_
							else {//not only_grouped_REs_use_woodbury_identity_
								T_mat psi_inv;
								CalcPsiInv(psi_inv, cluster_i, !save_psi_inv_for_FI);
								if (save_psi_inv_for_FI) {//save for latter use when calculating the Fisher information
									psi_inv_[cluster_i] = psi_inv;
								}
								if (include_error_var) {
									grad_cov_aux_par[0] += -1. * ((double)(y_[cluster_i].transpose() * y_aux_[cluster_i])) / cov_pars[0] / 2. + num_data_per_cluster_[cluster_i] / 2.;
								}
								for (int j = 0; j < num_comps_total_; ++j) {
									for (int ipar = 0; ipar < re_comps_[cluster_i][j]->num_cov_par_; ++ipar) {
										std::shared_ptr<T_mat> gradPsi = re_comps_[cluster_i][j]->GetZSigmaZtGrad(ipar, true, 1.);
										grad_cov_aux_par[first_cov_par + ind_par_[j] - 1 + ipar] += -1. * ((double)(y_aux_[cluster_i].transpose() * (*gradPsi) * y_aux_[cluster_i])) / cov_pars[0] / 2. +
											((double)(((*gradPsi).cwiseProduct(psi_inv)).sum())) / 2.;
									}
								}
							}//end not only_grouped_REs_use_woodbury_identity_
						} //end not (GP_approx_ == "FITC" || GP_approx_ == "full_scale_tapering")
					}//end not gp_approx_ == "vecchia"
				}// end loop over clusters
			}//end gauss_likelihood_
			else {//not gauss_likelihood_
				if (include_error_var) {
					Log::REFatal("There is no error variance (nugget effect) for non-Gaussian likelihoods");
				}
				int length_cov_grad = num_cov_par_;
				if (estimate_aux_pars_) {
					length_cov_grad += NumAuxPars();
				}
				grad_cov_aux_par = vec_t::Zero(length_cov_grad);
				vec_t grad_cluster_i(length_cov_grad);
				vec_t empty_unused_vec(0);//placeholder for fixed effects gradient
				const double* fixed_effects_cluster_i_ptr = nullptr;
				vec_t fixed_effects_cluster_i;
				for (const auto& cluster_i : unique_clusters_) {
					//map fixed effects to clusters (if needed)
					vec_t grad_F_cluster_i(num_data_per_cluster_[cluster_i]);
					if (num_clusters_ == 1 && (gp_approx_ != "vecchia" || vecchia_ordering_ == "none")) {//only one cluster / independent realization and order of data does not matter
						fixed_effects_cluster_i_ptr = fixed_effects;
					}
					else if (fixed_effects != nullptr) {//more than one cluster and order of samples matters
						fixed_effects_cluster_i = vec_t(num_data_per_cluster_[cluster_i]);
#pragma omp parallel for schedule(static)
						for (int j = 0; j < num_data_per_cluster_[cluster_i]; ++j) {
							fixed_effects_cluster_i[j] = fixed_effects[data_indices_per_cluster_[cluster_i][j]];
						}
						fixed_effects_cluster_i_ptr = fixed_effects_cluster_i.data();
					}
					if (gp_approx_ == "vecchia") {
						likelihood_[cluster_i]->CalcGradNegMargLikelihoodLaplaceApproxVecchia(y_[cluster_i].data(),
							y_int_[cluster_i].data(),
							fixed_effects_cluster_i_ptr,
							B_[cluster_i],
							D_inv_[cluster_i],
							B_grad_[cluster_i],
							D_grad_[cluster_i],
							true,
							false,
							estimate_aux_pars_,
							grad_cluster_i.data(),
							empty_unused_vec,
							grad_cluster_i.data() + num_cov_par_,
							false,
							num_comps_total_);
					}
					else if (only_grouped_REs_use_woodbury_identity_ && !only_one_grouped_RE_calculations_on_RE_scale_) {
						likelihood_[cluster_i]->CalcGradNegMargLikelihoodLaplaceApproxGroupedRE(y_[cluster_i].data(),
							y_int_[cluster_i].data(),
							fixed_effects_cluster_i_ptr,
							num_data_per_cluster_[cluster_i],
							SigmaI_[cluster_i],
							Zt_[cluster_i],
							cum_num_rand_eff_[cluster_i],
							true,
							false,
							estimate_aux_pars_,
							grad_cluster_i.data(),
							empty_unused_vec,
							grad_cluster_i.data() + num_cov_par_,
							false);
					}
					else if (only_one_grouped_RE_calculations_on_RE_scale_) {
						likelihood_[cluster_i]->CalcGradNegMargLikelihoodLaplaceApproxOnlyOneGroupedRECalculationsOnREScale(y_[cluster_i].data(),
							y_int_[cluster_i].data(),
							fixed_effects_cluster_i_ptr,
							num_data_per_cluster_[cluster_i],
							re_comps_[cluster_i][0]->cov_pars_[0],
							re_comps_[cluster_i][0]->random_effects_indices_of_data_.data(),
							true,
							false,
							estimate_aux_pars_,
							grad_cluster_i.data(),
							empty_unused_vec,
							grad_cluster_i.data() + num_cov_par_,
							false);
					}
					else {
						likelihood_[cluster_i]->CalcGradNegMargLikelihoodLaplaceApproxStable(y_[cluster_i].data(),
							y_int_[cluster_i].data(),
							fixed_effects_cluster_i_ptr,
							ZSigmaZt_[cluster_i],
							re_comps_[cluster_i],
							true,
							false,
							estimate_aux_pars_,
							grad_cluster_i.data(),
							empty_unused_vec,
							grad_cluster_i.data() + num_cov_par_,
							false);
					}
					grad_cov_aux_par += grad_cluster_i;
				}// end loop over clusters
			}//end not gauss_likelihood_
		//// For debugging
		//for (int i = 0; i < (int)grad_cov_aux_par.size(); ++i) { Log::REDebug("grad_cov_aux_par[%d]: %g", i, grad_cov_aux_par[i]); }
		}//end CalcGradCovParAuxPars

		/*!
		* \brief Calculate gradient for linear fixed-effect coefficients
		* \param marg_var Marginal variance parameters sigma^2 (only used for Gaussian data)
		* \param beta Linear regression coefficients
		* \param[out] grad_beta Gradient for linear regression coefficients
		 * \param fixed_effects Fixed effects component of location parameter for observed data (only used for non-Gaussian likelihoods)
		*/
		void CalcGradLinCoef(double marg_var,
			const vec_t beta,
			vec_t& grad_beta,
			const double* fixed_effects = nullptr) {
			if (gauss_likelihood_) {
				const vec_t resid = y_vec_ - (X_ * beta);
				SetY(resid.data());
				CalcYAux(1.);
				vec_t y_aux(num_data_);
				GetYAux(y_aux);
				grad_beta = (-1. / marg_var) * (X_.transpose()) * y_aux;
			}
			else {
				vec_t grad_F(num_data_);
				CalcGradFLaplace(grad_F.data(), fixed_effects);
				grad_beta = (X_.transpose()) * grad_F;
			}
			//// For debugging
			//for (int i = 0; i < (int)grad_beta.size(); ++i) { Log::REDebug("grad_beta[%d]: %g", i, grad_beta[i]); }
		}//end CalcGradLinCoef

		/*!
		* \brief Reset mode to previous value. Used when, e.g., NA or Inf occurred
		*/
		void ResetLaplaceApproxModeToPreviousValue() {
			CHECK(!gauss_likelihood_);
			for (const auto& cluster_i : unique_clusters_) {
				likelihood_[cluster_i]->ResetModeToPreviousValue();
			}
		}

		/*!
		* \brief Profile out sigma2 (=use closed-form expression for error / nugget variance)
		* \return sigma2_
		*/
		double ProfileOutSigma2() {
			sigma2_ = yTPsiInvy_ / num_data_;
			return sigma2_;
		}

		/*!
		* \brief Get sigma2
		* \return sigma2_
		*/
		double Sigma2() {
			return sigma2_;
		}

		/*!
		* \brief Return value of neg_log_likelihood_
		* \return neg_log_likelihood_
		*/
		double GetNegLogLikelihood() {
			return neg_log_likelihood_;
		}

		/*!
		* \brief Return num_cov_par_
		* \return num_cov_par_
		*/
		int GetNumCovPar() {
			return num_cov_par_;
		}

		/*!
		* \brief Return num_coef_
		* \return num_coef_
		*/
		int GetNumCoef() {
			return num_coef_;
		}

		/*!
		* \brief Return has_covariates_
		* \return has_covariates_
		*/
		bool HasCovariates() {
			return has_covariates_;
		}

		/*!
		* \brief Return estimate_aux_pars_
		*/
		bool EstimateAuxPars() const {
			return estimate_aux_pars_;
		}

		/*!
		* \brief Number of auxiliary parameters
		*/
		int NumAuxPars() {
			return likelihood_[unique_clusters_[0]]->NumAuxPars();
		}

		/*!
		* \brief Returns a pointer to aux_pars_
		*/
		const double* GetAuxPars() {
			return likelihood_[unique_clusters_[0]]->GetAuxPars();
		}

		/*!
		* \brief Set aux_pars_
		* \param aux_pars New values for aux_pars_
		*/
		void SetAuxPars(const double* aux_pars) {
			for (const auto& cluster_i : unique_clusters_) {
				likelihood_[cluster_i]->SetAuxPars(aux_pars);
			}
		}

		void GetNameFirstAuxPar(string_t& name) {
			likelihood_[unique_clusters_[0]]->GetNameFirstAuxPar(name);
		}

		/*!
		* \brief Factorize the covariance matrix (Gaussian data) or
		*	calculate the posterior mode of the random effects for use in the Laplace approximation (non-Gaussian likelihoods)
		*	And calculate the negative log-likelihood (Gaussian data) or the negative approx. marginal log-likelihood (non-Gaussian likelihoods)
		* \param cov_pars Covariance parameters
		* \param fixed_effects Fixed effects component of location parameter
		*/
		void CalcCovFactorOrModeAndNegLL(const vec_t& cov_pars,
			const double* fixed_effects) {
			SetCovParsComps(cov_pars);
			if (gauss_likelihood_) {
				CalcCovFactor(gp_approx_ == "vecchia", true, 1., false);//Create covariance matrix and factorize it (and also calculate derivatives if Vecchia approximation is used)
				if (only_grouped_REs_use_woodbury_identity_) {
					CalcYtilde(true);//y_tilde = L^-1 * Z^T * y and y_tilde2 = Z * L^-T * L^-1 * Z^T * y, L = chol(Sigma^-1 + Z^T * Z)
				}
				else {
					CalcYAux(1.);//y_aux = Psi^-1 * y
				}
				EvalNegLogLikelihood(nullptr, cov_pars.data(), nullptr, neg_log_likelihood_, true, true, true);
			}//end gauss_likelihood_
			else {//not gauss_likelihood_
				if (gp_approx_ == "vecchia") {
					CalcCovFactor(true, true, 1., false);
				}
				else {
					CalcSigmaComps();
					CalcCovMatrixNonGauss();
				}
				neg_log_likelihood_ = -CalcModePostRandEffCalcMLL(fixed_effects, true);//calculate mode and approximate marginal likelihood
			}//end not gauss_likelihood_
		}//end CalcCovFactorOrModeAndNegLL

		/*!
		* \brief Update fixed effects with new linear regression coefficients
		* \param beta Linear regression coefficients
		* \param fixed_effects Externally provided fixed effects component of location parameter (only used for non-Gaussian likelihoods)
		* \param fixed_effects_vec[out] Vector of fixed effects (used only for non-Gaussian likelihoods)
		*/
		void UpdateFixedEffects(const vec_t& beta,
			const double* fixed_effects,
			vec_t& fixed_effects_vec) {
			if (gauss_likelihood_) {
				vec_t resid = y_vec_ - (X_ * beta);
				SetY(resid.data());
			}
			else {
				fixed_effects_vec = X_ * beta;
				if (fixed_effects != nullptr) {//add external fixed effects to linear predictor
#pragma omp parallel for schedule(static)
					for (int i = 0; i < num_data_; ++i) {
						fixed_effects_vec[i] += fixed_effects[i];
					}
				}
			}
		}

		/*!
		* \brief Calculate the value of the negative log-likelihood
		* \param y_data Response variable data
		* \param cov_pars Values for covariance parameters of RE components
		* \param fixed_effects Externally provided fixed effects component of location parameter
		* \param[out] negll Negative log-likelihood
		* \param CalcCovFactor_already_done If true, it is assumed that the covariance matrix has already been factorized
		* \param CalcYAux_already_done If true, it is assumed that y_aux_=Psi^-1y_ has already been calculated (only relevant if not only_grouped_REs_use_woodbury_identity_)
		* \param CalcYtilde_already_done If true, it is assumed that y_tilde = L^-1 * Z^T * y, L = chol(Sigma^-1 + Z^T * Z), has already been calculated (only relevant for only_grouped_REs_use_woodbury_identity_)
		*/
		void EvalNegLogLikelihood(const double* y_data,
			const double* cov_pars,
			const double* fixed_effects,
			double& negll,
			bool CalcCovFactor_already_done,
			bool CalcYAux_already_done,
			bool CalcYtilde_already_done) {
			CHECK(!(CalcYAux_already_done && !CalcCovFactor_already_done));// CalcYAux_already_done && !CalcCovFactor_already_done makes no sense
			if (fixed_effects != nullptr) {
				if (y_data == nullptr) {
					Log::REFatal("EvalNegLogLikelihood: 'y_data' cannot nullptr when 'fixed_effects' is provided ");
				}
				vec_t y_minus_lp(num_data_);
#pragma omp parallel for schedule(static)
				for (int i = 0; i < num_data_; ++i) {
					y_minus_lp[i] = y_data[i] - fixed_effects[i];
				}
				SetY(y_minus_lp.data());
			}
			else {
				if (y_data != nullptr) {
					SetY(y_data);
				}
			}
			if (!CalcCovFactor_already_done) {
				const vec_t cov_pars_vec = Eigen::Map<const vec_t>(cov_pars, num_cov_par_);
				SetCovParsComps(cov_pars_vec);
				CalcCovFactor(false, true, 1., false);//Create covariance matrix and factorize it
			}
			//Calculate quadratic form y^T Psi^-1 y
			CalcYTPsiIInvY(yTPsiInvy_, true, 1, CalcYAux_already_done, CalcYtilde_already_done);
			//Calculate log determinant
			log_det_Psi_ = 0;
			for (const auto& cluster_i : unique_clusters_) {
				if (gp_approx_ == "vecchia") {
					log_det_Psi_ -= D_inv_[cluster_i].diagonal().array().log().sum();
				}
				else {
					if (gp_approx_ == "FITC" || gp_approx_ == "full_scale_tapering") {
						if (matrix_inversion_method_ == "cholesky") {//Cholesky
							log_det_Psi_ -= 2. * (((den_mat_t)chol_fact_sigma_ip_[cluster_i].matrixL()).diagonal().array().log().sum());
							log_det_Psi_ += 2. * (((den_mat_t)chol_fact_sigma_woodbury_[cluster_i].matrixL()).diagonal().array().log().sum());
							if (gp_approx_ == "full_scale_tapering") {
								log_det_Psi_ += 2. * (((T_mat)chol_fact_resid_[cluster_i].matrixL()).diagonal().array().log().sum());
							}
							else {
								log_det_Psi_ += FITC_Diag_[cluster_i].array().log().sum();
							}
						}//end Cholesky
						else if (matrix_inversion_method_ == "iterative") {//Conjugate Gradient
							// Sample probe vectors
							if (!saved_rand_vec_) {
								if (!cg_generator_seeded_) {
									cg_generator_ = RNG_t(seed_rand_vec_trace_);
									cg_generator_seeded_ = true;
								}
								rand_vec_probe_.resize(num_data_per_cluster_[cluster_i], num_rand_vec_trace_);
								GenRandVecTrace(cg_generator_, rand_vec_probe_);
								// Sample probe vectors from N(0,P)
								if (cg_preconditioner_type_ == "predictive_process_plus_diagonal") {
									rand_vec_probe_low_rank_.resize(num_ind_points_, num_rand_vec_trace_);
									GenRandVecTrace(cg_generator_, rand_vec_probe_low_rank_);
									rand_vec_probe = rand_vec_probe_;
								}
								if (reuse_rand_vec_trace_) {//Use same random vectors for each iteration && cluster_i == end(unique_cluster) Tim
									saved_rand_vec_ = true;
								}
							}
							if (cg_preconditioner_type_ == "predictive_process_plus_diagonal") {
								den_mat_t chol_ip_cross_cov_Z = chol_ip_cross_cov_[cluster_i].transpose() * rand_vec_probe_low_rank_;
								rand_vec_probe_ = chol_ip_cross_cov_Z + diagonal_approx_preconditioner[cluster_i].cwiseSqrt().asDiagonal() * rand_vec_probe;
							}

							std::shared_ptr<den_mat_t> cross_cov = re_comps_cross_cov_[cluster_i][0]->GetZSigmaZt();
							std::shared_ptr<T_mat> sigma_resid = re_comps_resid_[cluster_i][0]->GetZSigmaZt();
							// Initialize Solution Sigma^-1 (u_1,...,u_t) 
							solution_for_trace_[cluster_i].resize(num_data_per_cluster_[cluster_i], num_rand_vec_trace_);
							solution_for_trace_[cluster_i].setZero();
							// Initialize tridiagonal Matrices
							std::vector<vec_t> Tdiags_(num_rand_vec_trace_, vec_t(cg_max_num_it_tridiag_));
							std::vector<vec_t> Tsubdiags_(num_rand_vec_trace_, vec_t(cg_max_num_it_tridiag_ - 1));
							// Conjuagte Gradient with Lanczos
							CGTridiagFSA<T_mat>(*sigma_resid, (*cross_cov), chol_ip_cross_cov_[cluster_i], rand_vec_probe_,
								Tdiags_, Tsubdiags_, solution_for_trace_[cluster_i], NaN_found, num_data_per_cluster_[cluster_i],
								num_rand_vec_trace_, cg_max_num_it_tridiag_, cg_delta_conv_, cg_preconditioner_type_,
								chol_fact_woodbury_preconditioner[cluster_i], diagonal_approx_inv_preconditioner[cluster_i]);
							if (NaN_found) {
								Log::REFatal("There was Nan or Inf value generated in the Conjugate Gradient Method!");
							}
							// LogDet Estimation
							LogDetStochTridiag(Tdiags_, Tsubdiags_, log_det_Psi_, num_data_per_cluster_[cluster_i], num_rand_vec_trace_);
							// Correction for Preconditioner (necessary if using preconditioner)
							if (cg_preconditioner_type_ == "predictive_process_plus_diagonal") {
								log_det_Psi_ -= 2. * (((den_mat_t)chol_fact_sigma_ip_[cluster_i].matrixL()).diagonal().array().log().sum());
								log_det_Psi_ += 2. * (((den_mat_t)chol_fact_woodbury_preconditioner[cluster_i].matrixL()).diagonal().array().log().sum());
								log_det_Psi_ -= diagonal_approx_inv_preconditioner[cluster_i].array().log().sum();
							}
						}//end Conjugate Gradient
						else {
							Log::REFatal("Matrix inversion method '%s' is not supported.", matrix_inversion_method_.c_str());
						}
					}//end gp_approx_ == "FITC" or "full_scale_tapering"
					else {
						if (only_grouped_REs_use_woodbury_identity_) {
							if (num_re_group_total_ == 1 && num_comps_total_ == 1) {
								log_det_Psi_ += (2. * sqrt_diag_SigmaI_plus_ZtZ_[cluster_i].array().log().sum());
							}
							else {
								log_det_Psi_ += (2. * chol_facts_[cluster_i].CholFactMatrix().diagonal().array().log().sum());
							}
							for (int j = 0; j < num_comps_total_; ++j) {
								int num_rand_eff = cum_num_rand_eff_[cluster_i][j + 1] - cum_num_rand_eff_[cluster_i][j];
								log_det_Psi_ += (num_rand_eff * std::log(re_comps_[cluster_i][j]->cov_pars_[0]));
							}
						}
						else {
							log_det_Psi_ += (2. * chol_facts_[cluster_i].CholFactMatrix().diagonal().array().log().sum());
						}
					}
				}
			}
			negll = yTPsiInvy_ / 2. / cov_pars[0] + log_det_Psi_ / 2. + num_data_ / 2. * (std::log(cov_pars[0]) + std::log(2 * M_PI));
		}//end EvalNegLogLikelihood

		/*!
		* \brief Calculate the value of the negative log-likelihood when yTPsiInvy_ and log_det_Psi_ is already known
		* \param sigma2 Nugget / error term variance
		* \param[out] negll Negative log-likelihood
		*/
		void EvalNegLogLikelihoodOnlyUpdateNuggetVariance(const double sigma2,
			double& negll) {
			negll = yTPsiInvy_ / 2. / sigma2 + log_det_Psi_ / 2. + num_data_ / 2. * (std::log(sigma2) + std::log(2 * M_PI));
		}//end EvalNegLogLikelihoodOnlyUpdateNuggetVariance

		/*!
		* \brief Calculate the value of the negative log-likelihood when only the fixed effects part has changed and the covariance matrix has not changed
		*	Note: It is assuzmed that y_ has been set before by calling 'SetY' with the residuals = y - fixed_effcts
		* \param sigma2 Nugget / error term variance
		* \param[out] negll Negative log-likelihood
		*/
		void EvalNegLogLikelihoodOnlyUpdateFixedEffects(const double sigma2,
			double& negll) {
			// Calculate y_aux = Psi^-1 * y (if not only_grouped_REs_use_woodbury_identity_) or y_tilde and y_tilde2 (if only_grouped_REs_use_woodbury_identity_) for covariance parameter update (only for Gaussian data)
			if (only_grouped_REs_use_woodbury_identity_) {
				CalcYtilde(true);//y_tilde = L^-1 * Z^T * y and y_tilde2 = Z * L^-T * L^-1 * Z^T * y, L = chol(Sigma^-1 + Z^T * Z)
			}
			else {
				CalcYAux(1.);//y_aux = Psi^-1 * y
			}
			//Calculate quadratic form y^T Psi^-1 y
			CalcYTPsiIInvY(yTPsiInvy_, true, 1, false, false);
			negll = yTPsiInvy_ / 2. / sigma2 + log_det_Psi_ / 2. + num_data_ / 2. * (std::log(sigma2) + std::log(2 * M_PI));
		}

		/*!
		* \brief Calculate the value of the approximate negative marginal log-likelihood obtained when using the Laplace approximation
		* \param y_data Response variable data
		* \param cov_pars Values for covariance parameters of RE components
		* \param[out] negll Approximate negative marginal log-likelihood
		* \param fixed_effects Fixed effects component of location parameter
		* \param InitializeModeCovMat If true, posterior mode is initialized to 0 and the covariance matrix is calculated. Otherwise, existing values are used
		* \param CalcModePostRandEff_already_done If true, it is assumed that the posterior mode of the random effects has already been calculated
		*/
		void EvalLaplaceApproxNegLogLikelihood(const double* y_data,
			const double* cov_pars,
			double& negll,
			const double* fixed_effects,
			bool InitializeModeCovMat,
			bool CalcModePostRandEff_already_done) {
			if (y_data != nullptr) {
				SetY(y_data);
			}
			else {
				if (!CalcModePostRandEff_already_done) {
					CHECK(y_has_been_set_);
				}
			}
			if (InitializeModeCovMat) {
				CHECK(cov_pars != nullptr);
			}
			if (CalcModePostRandEff_already_done) {
				negll = neg_log_likelihood_;//Whenever the mode is calculated that likelihood is calculated as well. So we might as well just return the saved neg_log_likelihood_
			}
			else {//not CalcModePostRandEff_already_done
				if (InitializeModeCovMat) {
					//We reset the initial modes to 0. This is done to avoid that different calls to EvalLaplaceApproxNegLogLikelihood lead to (very small) differences.
					for (const auto& cluster_i : unique_clusters_) {
						likelihood_[cluster_i]->InitializeModeAvec();//TODO: maybe ommit this step?
					}
					const vec_t cov_pars_vec = Eigen::Map<const vec_t>(cov_pars, num_cov_par_);
					SetCovParsComps(cov_pars_vec);
					if (gp_approx_ == "vecchia") {
						CalcCovFactor(true, true, 1., false);
					}
					else {
						CalcSigmaComps();
						CalcCovMatrixNonGauss();
					}
				}//end InitializeModeCovMat
				negll = -CalcModePostRandEffCalcMLL(fixed_effects, true);
			}//end not CalcModePostRandEff_already_done
		}//end EvalLaplaceApproxNegLogLikelihood

		/*!
		* \brief Set the data used for making predictions (useful if the same data is used repeatedly, e.g., in validation of GPBoost)
		* \param num_data_pred Number of data points for which predictions are made
		* \param cluster_ids_data_pred IDs / labels indicating independent realizations of Gaussian processes (same values = same process realization) for which predictions are to be made
		* \param re_group_data_pred Labels of group levels for the grouped random effects in column-major format (i.e. first the levels for the first effect, then for the second, etc.). Every group label needs to end with the null character '\0'
		* \param re_group_rand_coef_data_pred Covariate data for grouped random coefficients
		* \param gp_coords_data_pred Coordinates (features) for Gaussian process
		* \param gp_rand_coef_data_pred Covariate data for Gaussian process random coefficients
		* \param covariate_data_pred Covariate data (=independent variables, features) for prediction
		* \param vecchia_pred_type Type of Vecchia approximation for making predictions. "order_obs_first_cond_obs_only" = observed data is ordered first and neighbors are only observed points, "order_obs_first_cond_all" = observed data is ordered first and neighbors are selected among all points (observed + predicted), "order_pred_first" = predicted data is ordered first for making predictions, "latent_order_obs_first_cond_obs_only"  = Vecchia approximation for the latent process and observed data is ordered first and neighbors are only observed points, "latent_order_obs_first_cond_all"  = Vecchia approximation for the latent process and observed data is ordered first and neighbors are selected among all points
		* \param num_neighbors_pred The number of neighbors used in the Vecchia approximation for making predictions (-1 means that the value already set at initialization is used)
		* \param cg_delta_conv_pred Tolerance level for L2 norm of residuals for checking convergence in conjugate gradient algorithm when being used for prediction
		* \param nsim_var_pred Number of samples when simulation is used for calculating predictive variances
		* \param rank_pred_approx_matrix_lanczos Rank of the matrix for approximating predictive covariances obtained using the Lanczos algorithm
		*/
		void SetPredictionData(int num_data_pred,
			const data_size_t* cluster_ids_data_pred,
			const char* re_group_data_pred,
			const double* re_group_rand_coef_data_pred,
			double* gp_coords_data_pred,
			const double* gp_rand_coef_data_pred,
			const double* covariate_data_pred,
			const char* vecchia_pred_type,
			int num_neighbors_pred,
			double cg_delta_conv_pred,
			int nsim_var_pred,
			int rank_pred_approx_matrix_lanczos) {
			if (!(gp_coords_data_pred == nullptr && re_group_data_pred == nullptr && re_group_rand_coef_data_pred == nullptr
				&& cluster_ids_data_pred == nullptr && gp_rand_coef_data_pred == nullptr && covariate_data_pred == nullptr)) {
				CHECK(num_data_pred > 0);
				num_data_pred_ = num_data_pred;
			}
			if (cluster_ids_data_pred != nullptr) {
				cluster_ids_data_pred_ = std::vector<data_size_t>(cluster_ids_data_pred, cluster_ids_data_pred + num_data_pred);
			}
			if (re_group_data_pred != nullptr) {
				//For grouped random effecst: create matrix 're_group_levels_pred' (vector of vectors, dimension: num_group_variables_ x num_data_) with strings of group levels from characters in 'const char* re_group_data_pred'
				re_group_levels_pred_ = std::vector<std::vector<re_group_t>>(num_group_variables_, std::vector<re_group_t>(num_data_pred));
				ConvertCharToStringGroupLevels(num_data_pred, num_group_variables_, re_group_data_pred, re_group_levels_pred_);
			}
			if (re_group_rand_coef_data_pred != nullptr) {
				re_group_rand_coef_data_pred_ = std::vector<double>(re_group_rand_coef_data_pred, re_group_rand_coef_data_pred + num_data_pred * num_re_group_rand_coef_);
			}
			if (gp_coords_data_pred != nullptr) {
				gp_coords_data_pred_ = std::vector<double>(gp_coords_data_pred, gp_coords_data_pred + num_data_pred * dim_gp_coords_);
			}
			if (gp_rand_coef_data_pred != nullptr) {
				gp_rand_coef_data_pred_ = std::vector<double>(gp_rand_coef_data_pred, gp_rand_coef_data_pred + num_data_pred * num_gp_rand_coef_);
			}
			if (covariate_data_pred != nullptr) {
				covariate_data_pred_ = std::vector<double>(covariate_data_pred, covariate_data_pred + num_data_pred * num_coef_);
			}
			if (gp_approx_ == "vecchia") {
				if (vecchia_pred_type != nullptr) {
					SetVecchiaPredType(vecchia_pred_type);
				}
				if (num_neighbors_pred > 0) {
					num_neighbors_pred_ = num_neighbors_pred;
				}
			}
			if (matrix_inversion_method_ == "iterative") {
				if (cg_delta_conv_pred > 0) {
					cg_delta_conv_pred_ = cg_delta_conv_pred;
				}
				if (nsim_var_pred > 0) {
					nsim_var_pred_ = nsim_var_pred;
				}
				if (rank_pred_approx_matrix_lanczos > 0) {
					rank_pred_approx_matrix_lanczos_ = rank_pred_approx_matrix_lanczos;
				}
				SetMatrixInversionPropertiesLikelihood();
			}
		}//end SetPredictionData

		/*!
		* \brief Make predictions: calculate conditional mean and variances or covariance matrix
		*		 Note: You should pre-allocate memory for out_predict
		*			   Its length is equal to num_data_pred if only the conditional mean is predicted (predict_cov_mat==false && predict_var==false)
		*			   or num_data_pred * (1 + num_data_pred) if the predictive covariance matrix is also calculated (predict_cov_mat==true)
		*			   or num_data_pred * 2 if predictive variances are also calculated (predict_var==true)
		* \param cov_pars_pred Covariance parameters of components
		* \param y_obs Response variable for observed data
		* \param num_data_pred Number of data points for which predictions are made
		* \param[out] out_predict Predictive/conditional mean at prediciton points followed by the predictive covariance matrix in column-major format (if predict_cov_mat==true) or the predictive variances (if predict_var==true)
		* \param calc_cov_factor If true, the covariance matrix of the observed data is factorized otherwise a previously done factorization is used (default=true)
		* \param predict_cov_mat If true, the predictive/conditional covariance matrix is calculated (default=false) (predict_var and predict_cov_mat cannot be both true)
		* \param predict_var If true, the predictive/conditional variances are calculated (default=false) (predict_var and predict_cov_mat cannot be both true)
		* \param predict_response If true, the response variable (label) is predicted, otherwise the latent random effects
		* \param covariate_data_pred Covariate data (=independent variables, features) for prediction
		* \param coef_pred Coefficients for linear covariates
		* \param cluster_ids_data_pred IDs / labels indicating independent realizations of Gaussian processes (same values = same process realization) for which predictions are to be made
		* \param re_group_data_pred Labels of group levels for the grouped random effects in column-major format (i.e. first the levels for the first effect, then for the second, etc.). Every group label needs to end with the null character '\0'
		* \param re_group_rand_coef_data_pred Covariate data for grouped random coefficients
		* \param gp_coords_data_pred Coordinates (features) for Gaussian process
		* \param gp_rand_coef_data_pred Covariate data for Gaussian process random coefficients
		* \param use_saved_data If true, saved data is used and some arguments are ignored
		* \param fixed_effects Fixed effects component of location parameter for observed data (only used for non-Gaussian likelihoods)
		* \param fixed_effects_pred Fixed effects component of location parameter for predicted data (only used for non-Gaussian likelihoods)
		*/
		void Predict(const double* cov_pars_pred,
			const double* y_obs,
			data_size_t num_data_pred,
			double* out_predict,
			bool calc_cov_factor,
			bool predict_cov_mat,
			bool predict_var,
			bool predict_response,
			const double* covariate_data_pred,
			const double* coef_pred,
			const data_size_t* cluster_ids_data_pred,
			const char* re_group_data_pred,
			const double* re_group_rand_coef_data_pred,
			double* gp_coords_data_pred,
			const double* gp_rand_coef_data_pred,
			bool use_saved_data,
			const double* fixed_effects,
			const double* fixed_effects_pred) {
			//First check whether previously set data should be used and load it if required
			std::vector<std::vector<re_group_t>> re_group_levels_pred, re_group_levels_pred_orig;//Matrix with group levels for the grouped random effects (re_group_levels_pred[j] contains the levels for RE number j)
			// Note: re_group_levels_pred_orig is only used for the case (only_one_grouped_RE_calculations_on_RE_scale_ || only_one_grouped_RE_calculations_on_RE_scale_for_prediction_)
			//			since then re_group_levels_pred is over-written for every cluster and the original data thus needs to be saved
			if (use_saved_data) {
				if (num_data_pred > 0) {
					CHECK(num_data_pred == num_data_pred_);
				}
				else {
					num_data_pred = num_data_pred_;
				}
				re_group_levels_pred = re_group_levels_pred_;
				if (cluster_ids_data_pred_.empty()) {
					cluster_ids_data_pred = nullptr;
				}
				else {
					cluster_ids_data_pred = cluster_ids_data_pred_.data();
				}
				if (re_group_rand_coef_data_pred_.empty()) {
					re_group_rand_coef_data_pred = nullptr;
				}
				else {
					re_group_rand_coef_data_pred = re_group_rand_coef_data_pred_.data();
				}
				if (gp_coords_data_pred_.empty()) {
					gp_coords_data_pred = nullptr;
				}
				else {
					gp_coords_data_pred = gp_coords_data_pred_.data();
				}
				if (gp_rand_coef_data_pred_.empty()) {
					gp_rand_coef_data_pred = nullptr;
				}
				else {
					gp_rand_coef_data_pred = gp_rand_coef_data_pred_.data();
				}
				if (covariate_data_pred_.empty()) {
					covariate_data_pred = nullptr;
				}
				else {
					covariate_data_pred = covariate_data_pred_.data();
				}
			}// end use_saved_data
			else {
				if (re_group_data_pred != nullptr) {
					//For grouped random effects: create matrix 're_group_levels_pred' (vector of vectors, dimension: num_group_variables_ x num_data_) with strings of group levels from characters in 'const char* re_group_data_pred'
					re_group_levels_pred = std::vector<std::vector<re_group_t>>(num_group_variables_, std::vector<re_group_t>(num_data_pred));
					ConvertCharToStringGroupLevels(num_data_pred, num_group_variables_, re_group_data_pred, re_group_levels_pred);
				}
			}
			if (only_one_grouped_RE_calculations_on_RE_scale_ || only_one_grouped_RE_calculations_on_RE_scale_for_prediction_) {
				re_group_levels_pred_orig = re_group_levels_pred;
			}
			//Some checks including whether required data is present
			if (gp_approx_ == "vecchia") {
				CHECK(num_neighbors_pred_ > 0);
				CHECK(cg_delta_conv_pred_ > 0.);
				CHECK(nsim_var_pred_ > 0);
				CHECK(rank_pred_approx_matrix_lanczos_ > 0);
			}
			if ((int)re_group_levels_pred.size() == 0 && num_group_variables_ > 0) {
				Log::REFatal("Missing grouping data ('group_data_pred') for grouped random effects for making predictions");
			}
			if (re_group_rand_coef_data_pred == nullptr && num_re_group_rand_coef_ > 0) {
				Log::REFatal("Missing covariate data ('re_group_rand_coef_data_pred') for random coefficients "
					"for grouped random effects for making predictions");
			}
			if (gp_coords_data_pred == nullptr && num_gp_ > 0) {
				Log::REFatal("Missing coordinates data ('gp_coords_pred') for Gaussian process for making predictions");
			}
			if (gp_rand_coef_data_pred == nullptr && num_gp_rand_coef_ > 0) {
				Log::REFatal("Missing covariate data ('gp_rand_coef_data_pred') for random coefficients for Gaussian process for making predictions");
			}
			if (cluster_ids_data_pred == nullptr && num_clusters_ > 1) {
				Log::REFatal("Missing cluster_id data ('cluster_ids_pred') for making predictions");
			}
			CHECK(num_data_pred > 0);
			if (!gauss_likelihood_ && predict_response && predict_cov_mat) {
				Log::REFatal("Calculation of the predictive covariance matrix is not supported "
					"when predicting the response variable (label) for non-Gaussian likelihoods");
			}
			if (predict_cov_mat && predict_var) {
				Log::REFatal("Calculation of both the predictive covariance matrix and variances is not supported. "
					"Choose one of these option (predict_cov_mat or predict_var)");
			}
			if (gp_approx_ == "vecchia" && gauss_likelihood_ && predict_var && num_data_pred > 10000) {
				Log::REWarning("Calculation of (only) predictive variances is currently not optimized for the Vecchia approximation, "
					"and this might takes a lot of time and/or memory.");
			}
			CHECK(cov_pars_pred != nullptr);
			if (has_covariates_) {
				if (covariate_data_pred == nullptr) {
					Log::REFatal("Covariate data 'X_pred' not provided ");
				}
				CHECK(coef_pred != nullptr);
			}
			else {
				if (covariate_data_pred != nullptr) {
					Log::REFatal("Covariate data 'X_pred' provided but model has no linear regresion covariates ");
				}
			}
			if (y_obs == nullptr) {
				if (!y_has_been_set_) {
					Log::REFatal("Response variable data is not provided and has not been set before");
				}
			}
			else {
				// Check response variable data
				if (LightGBM::Common::HasNAOrInf(y_obs, num_data_)) {
					Log::REFatal("NaN or Inf in response variable / label");
				}
			}
			if (num_data_pred > 10000 && predict_cov_mat) {
				double num_mem_d = ((double)num_data_pred) * ((double)num_data_pred);
				int mem_size = (int)(num_mem_d * 8. / 1000000.);
				Log::REWarning("The covariance matrix can be very large for large sample sizes which might lead to memory limitations. "
					"In your case (n = %d), the covariance needs at least approximately %d mb of memory. ", num_data_pred, mem_size);
			}
			// Initialize linear predictor related terms and covariance parameters
			vec_t coef, mu;//mu = linear regression predictor
			if (has_covariates_) {//calculate linear regression term
				coef = Eigen::Map<const vec_t>(coef_pred, num_coef_);
				den_mat_t X_pred = Eigen::Map<const den_mat_t>(covariate_data_pred, num_data_pred, num_coef_);
				mu = X_pred * coef;
			}
			vec_t cov_pars = Eigen::Map<const vec_t>(cov_pars_pred, num_cov_par_);
			//Set up cluster IDs
			std::map<data_size_t, int> num_data_per_cluster_pred;
			std::map<data_size_t, std::vector<int>> data_indices_per_cluster_pred;
			std::vector<data_size_t> unique_clusters_pred;
			data_size_t num_clusters_pred;
			SetUpGPIds(num_data_pred, cluster_ids_data_pred, num_data_per_cluster_pred,
				data_indices_per_cluster_pred, unique_clusters_pred, num_clusters_pred);
			//Check whether predictions are made for existing clusters or if only for new independet clusters predictions are made
			bool pred_for_observed_data = false;
			for (const auto& cluster_i : unique_clusters_pred) {
				if (std::find(unique_clusters_.begin(), unique_clusters_.end(), cluster_i) != unique_clusters_.end()) {
					pred_for_observed_data = true;
					break;
				}
			}
			//Factorize covariance matrix and calculate Psi^{-1}y_obs or calculate Laplace approximation (if required)
			if (pred_for_observed_data) {
				SetYCalcCovCalcYAuxForPred(cov_pars, coef, y_obs, calc_cov_factor, fixed_effects, false);
			}
			// Loop over different clusters to calculate predictions
			for (const auto& cluster_i : unique_clusters_pred) {

				//Case 1: no data observed for this Gaussian process with ID 'cluster_i'
				if (std::find(unique_clusters_.begin(), unique_clusters_.end(), cluster_i) == unique_clusters_.end()) {
					T_mat psi;
					std::vector<std::shared_ptr<RECompBase<T_mat>>> re_comps_cluster_i;
					int num_REs_pred = num_data_per_cluster_pred[cluster_i];
					//Calculate covariance matrix if needed
					if (predict_cov_mat || predict_var || predict_response) {
						if (gp_approx_ == "vecchia") {
							//TODO: move this code out into another function for better readability
							// Initialize RE components
							std::vector<std::vector<int>> nearest_neighbors_cluster_i(num_data_per_cluster_pred[cluster_i]);
							std::vector<den_mat_t> dist_obs_neighbors_cluster_i(num_data_per_cluster_pred[cluster_i]);
							std::vector<den_mat_t> dist_between_neighbors_cluster_i(num_data_per_cluster_pred[cluster_i]);
							std::vector<Triplet_t> entries_init_B_cluster_i;
							std::vector<Triplet_t> entries_init_B_grad_cluster_i;
							std::vector<std::vector<den_mat_t>> z_outer_z_obs_neighbors_cluster_i(num_data_per_cluster_pred[cluster_i]);
							CreateREComponentsVecchia<T_mat>(num_data_pred, dim_gp_coords_, data_indices_per_cluster_pred, cluster_i,
								num_data_per_cluster_pred, gp_coords_data_pred,
								gp_rand_coef_data_pred, re_comps_cluster_i,
								nearest_neighbors_cluster_i, dist_obs_neighbors_cluster_i, dist_between_neighbors_cluster_i,
								entries_init_B_cluster_i, entries_init_B_grad_cluster_i, z_outer_z_obs_neighbors_cluster_i, only_one_GP_calculations_on_RE_scale_, has_duplicates_coords_,
								"none", num_neighbors_pred_, vecchia_neighbor_selection_, false, rng_, num_gp_rand_coef_, num_gp_total_, num_comps_total_, gauss_likelihood_,
								cov_fct_, cov_fct_shape_, cov_fct_taper_range_, cov_fct_taper_shape_, gp_approx_ == "tapering");//TODO: maybe also use ordering for making predictions? (need to check that there are not errors)
							for (int j = 0; j < num_comps_total_; ++j) {
								const vec_t pars = cov_pars.segment(ind_par_[j], ind_par_[j + 1] - ind_par_[j]);
								re_comps_cluster_i[j]->SetCovPars(pars);
							}
							// Calculate a Cholesky factor
							sp_mat_t B_cluster_i;
							sp_mat_t D_inv_cluster_i;
							std::vector<sp_mat_t> B_grad_cluster_i;//not used, but needs to be passed to function
							std::vector<sp_mat_t> D_grad_cluster_i;//not used, but needs to be passed to function
							CalcCovFactorVecchia<T_mat>(num_data_per_cluster_pred[cluster_i], false, re_comps_cluster_i,
								nearest_neighbors_cluster_i, dist_obs_neighbors_cluster_i, dist_between_neighbors_cluster_i,
								entries_init_B_cluster_i, entries_init_B_grad_cluster_i,
								z_outer_z_obs_neighbors_cluster_i,
								B_cluster_i, D_inv_cluster_i, B_grad_cluster_i, D_grad_cluster_i,
								true, 1., false, num_gp_total_, ind_intercept_gp_, gauss_likelihood_);
							//Calculate Psi
							sp_mat_t D_sqrt(num_data_per_cluster_pred[cluster_i], num_data_per_cluster_pred[cluster_i]);
							D_sqrt.setIdentity();
							D_sqrt.diagonal().array() = D_inv_cluster_i.diagonal().array().pow(-0.5);
							sp_mat_t B_inv_D_sqrt;
							TriangularSolve<sp_mat_t, sp_mat_t, sp_mat_t>(B_cluster_i, D_sqrt, B_inv_D_sqrt, false);
							psi = B_inv_D_sqrt * B_inv_D_sqrt.transpose();
						}//end gp_approx_ == "vecchia"
						else {//not gp_approx_ == "vecchia"
							if (gp_approx_ == "FITC" || gp_approx_ == "full_scale_tapering") {
								psi = T_mat(num_REs_pred, num_REs_pred);
								if (gauss_likelihood_ && predict_response) {
									psi.setIdentity();//nugget effect
								}
								else {
									psi.setZero();
								}
								std::vector<std::shared_ptr<RECompGP<den_mat_t>>> re_comps_ip_cluster_i;
								std::vector<std::shared_ptr<RECompGP<den_mat_t>>> re_comps_cross_cov_cluster_i;
								std::vector<std::shared_ptr<RECompGP<T_mat>>> re_comps_resid_cluster_i;
								CreateREComponentsPPFSA(num_data_pred, data_indices_per_cluster_pred, cluster_i, gp_coords_data_pred,
									re_comps_ip_cluster_i, re_comps_cross_cov_cluster_i, re_comps_resid_cluster_i);
								for (int j = 0; j < num_comps_total_; ++j) {
									const vec_t pars = cov_pars.segment(ind_par_[j], ind_par_[j + 1] - ind_par_[j]);
									re_comps_ip_cluster_i[j]->SetCovPars(pars);
									re_comps_cross_cov_cluster_i[j]->SetCovPars(pars);
									re_comps_ip_cluster_i[j]->CalcSigma();
									re_comps_cross_cov_cluster_i[j]->CalcSigma();
									den_mat_t sigma_ip_stable = *(re_comps_ip_cluster_i[j]->GetZSigmaZt());
									den_mat_t cross_cov = *(re_comps_cross_cov_cluster_i[j]->GetZSigmaZt());
									sigma_ip_stable.diagonal().array() += EPSILON_ADD_COVARIANCE_STABLE;
									chol_den_mat_t chol_fact_sigma_ip;
									chol_fact_sigma_ip.compute(sigma_ip_stable);
									den_mat_t sigma_interim = cross_cov * chol_fact_sigma_ip.solve(cross_cov.transpose());
									ConvertTo_T_mat_FromDense<T_mat>(sigma_interim, psi); // for all T_mat? see ConvertTo_T_mat_FromDense from Pascal
									//psi = cross_cov * chol_fact_sigma_ip.solve(cross_cov.transpose());
									if (gp_approx_ == "full_scale_tapering") {
										re_comps_resid_cluster_i[j]->SetCovPars(pars);
										re_comps_resid_cluster_i[j]->CalcSigma();
										// Subtract predictive process covariance
										re_comps_resid_cluster_i[j]->SubtractMatFromSigmaForResidInFullScale(psi);
										// Apply Taper
										re_comps_resid_cluster_i[j]->ApplyTaper();

										psi += *(re_comps_resid_cluster_i[j]->GetZSigmaZt());
									}
									else {
										vec_t FITC_Diag = vec_t::Zero(cross_cov.rows());
										FITC_Diag = FITC_Diag.array() + sigma_ip_stable.coeffRef(0, 0);
										FITC_Diag -= psi.diagonal();
										psi += FITC_Diag.asDiagonal();
									}
								}
							}
							else {
								CreateREComponents(num_data_pred, data_indices_per_cluster_pred,
									cluster_i, re_group_levels_pred, num_data_per_cluster_pred,
									re_group_rand_coef_data_pred, gp_coords_data_pred,
									gp_rand_coef_data_pred, true, re_comps_cluster_i);
								if (only_one_GP_calculations_on_RE_scale_ || only_one_grouped_RE_calculations_on_RE_scale_) {
									num_REs_pred = re_comps_cluster_i[0]->GetNumUniqueREs();
								}
								else {
									num_REs_pred = num_data_per_cluster_pred[cluster_i];
								}
								psi = T_mat(num_REs_pred, num_REs_pred);
								if (gauss_likelihood_ && predict_response) {
									psi.setIdentity();//nugget effect
								}
								else {
									psi.setZero();
								}
								for (int j = 0; j < num_comps_total_; ++j) {
									const vec_t pars = cov_pars.segment(ind_par_[j], ind_par_[j + 1] - ind_par_[j]);
									re_comps_cluster_i[j]->SetCovPars(pars);
									re_comps_cluster_i[j]->CalcSigma();
									psi += (*(re_comps_cluster_i[j]->GetZSigmaZt().get()));
								}
							}
						}
						if (gauss_likelihood_) {
							psi *= cov_pars[0];//back-transform
						}
					}//end calculation of covariance matrix
					// Add external fixed_effects
					vec_t mean_pred_id = vec_t::Zero(num_data_per_cluster_pred[cluster_i]);
					if (fixed_effects_pred != nullptr) {//add externaly provided fixed effects
#pragma omp parallel for schedule(static)
						for (int i = 0; i < num_data_per_cluster_pred[cluster_i]; ++i) {
							mean_pred_id[i] += fixed_effects_pred[data_indices_per_cluster_pred[cluster_i][i]];
						}
					}
					// Add linear regression predictor
					if (has_covariates_) {
#pragma omp parallel for schedule(static)
						for (int i = 0; i < num_data_per_cluster_pred[cluster_i]; ++i) {
							mean_pred_id[i] += mu[data_indices_per_cluster_pred[cluster_i][i]];
						}
					}
					bool predict_var_or_response = predict_var || (predict_response && !gauss_likelihood_);
					vec_t var_pred_id;
					if (predict_var_or_response) {
						var_pred_id = psi.diagonal();
					}
					// Map from predictions from random effects scale b to "data scale" Zb
					if (only_one_GP_calculations_on_RE_scale_ || only_one_grouped_RE_calculations_on_RE_scale_) {
						if (predict_var_or_response) {
							vec_t var_pred_id_on_RE_scale = var_pred_id;
							var_pred_id = vec_t(num_data_per_cluster_pred[cluster_i]);
#pragma omp parallel for schedule(static)
							for (data_size_t i = 0; i < num_data_per_cluster_pred[cluster_i]; ++i) {
								var_pred_id[i] = var_pred_id_on_RE_scale[(re_comps_cluster_i[0]->random_effects_indices_of_data_)[i]];
							}
						}
						if (predict_cov_mat) {
							T_mat cov_mat_pred_id_on_RE_scale = psi;
							sp_mat_t Zpred(num_data_per_cluster_pred[cluster_i], num_REs_pred);
							std::vector<Triplet_t> triplets(num_data_per_cluster_pred[cluster_i]);
#pragma omp parallel for schedule(static)
							for (int i = 0; i < num_data_per_cluster_pred[cluster_i]; ++i) {
								triplets[i] = Triplet_t(i, (re_comps_cluster_i[0]->random_effects_indices_of_data_)[i], 1.);
							}
							Zpred.setFromTriplets(triplets.begin(), triplets.end());
							psi = Zpred * cov_mat_pred_id_on_RE_scale * Zpred.transpose();
						}
					}//end only_one_GP_calculations_on_RE_scale_ || only_one_grouped_RE_calculations_on_RE_scale_
					// Transform to response scale for non-Gaussian likelihoods if needed
					if (!gauss_likelihood_ && predict_response) {
						likelihood_[unique_clusters_[0]]->PredictResponse(mean_pred_id, var_pred_id, predict_var);
					}
					// Write on output
#pragma omp parallel for schedule(static)
					for (int i = 0; i < num_data_per_cluster_pred[cluster_i]; ++i) {
						out_predict[data_indices_per_cluster_pred[cluster_i][i]] = mean_pred_id[i];
					}
					// Write covariance / variance on output
					if (!predict_response || gauss_likelihood_) {//this is not done if predict_response==true for non-Gaussian likelihoods 
						if (predict_cov_mat) {
#pragma omp parallel for schedule(static)
							for (int i = 0; i < num_data_per_cluster_pred[cluster_i]; ++i) {//column index
								for (int j = 0; j < num_data_per_cluster_pred[cluster_i]; ++j) {//row index
									out_predict[data_indices_per_cluster_pred[cluster_i][i] * num_data_pred + data_indices_per_cluster_pred[cluster_i][j] + num_data_pred] = psi.coeff(j, i);
								}
							}
						}//end predict_cov_mat
						if (predict_var) {
#pragma omp parallel for schedule(static)
							for (int i = 0; i < num_data_per_cluster_pred[cluster_i]; ++i) {
								out_predict[data_indices_per_cluster_pred[cluster_i][i] + num_data_pred] = var_pred_id[i];
							}
						}//end predict_var
					}//end !predict_response || gauss_likelihood_
					else { // predict_response && !gauss_likelihood_
						if (predict_var) {
#pragma omp parallel for schedule(static)
							for (int i = 0; i < num_data_per_cluster_pred[cluster_i]; ++i) {
								out_predict[data_indices_per_cluster_pred[cluster_i][i] + num_data_pred] = var_pred_id[i];
							}
						}//end predict_var
					}//end write covariance / variance on output

				}//end cluster_i with no observed data
				else {

					//Case 2: there exists observed data for this cluster_i
					den_mat_t gp_coords_mat_pred;
					std::vector<data_size_t> random_effects_indices_of_data_pred;
					int num_REs_pred = num_data_per_cluster_pred[cluster_i];
					if (num_gp_ > 0) {
						std::vector<double> gp_coords_pred;
						for (int j = 0; j < dim_gp_coords_; ++j) {
							for (const auto& id : data_indices_per_cluster_pred[cluster_i]) {
								gp_coords_pred.push_back(gp_coords_data_pred[j * num_data_pred + id]);
							}
						}
						gp_coords_mat_pred = Eigen::Map<den_mat_t>(gp_coords_pred.data(), num_data_per_cluster_pred[cluster_i], dim_gp_coords_);
					}
					if (only_one_grouped_RE_calculations_on_RE_scale_ || only_one_grouped_RE_calculations_on_RE_scale_for_prediction_) {
						// Determine unique group levels per cluster and create map which maps every data point per cluster to a group level
						random_effects_indices_of_data_pred = std::vector<data_size_t>(num_data_per_cluster_pred[cluster_i]);
						std::vector<re_group_t> re_group_levels_pred_unique;
						std::map<re_group_t, int> map_group_label_index_pred;
						int num_group_pred = 0;
						int ii = 0;
						for (const auto& id : data_indices_per_cluster_pred[cluster_i]) {
							if (map_group_label_index_pred.find(re_group_levels_pred_orig[0][id]) == map_group_label_index_pred.end()) {
								map_group_label_index_pred.insert({ re_group_levels_pred_orig[0][id], num_group_pred });
								re_group_levels_pred_unique.push_back(re_group_levels_pred_orig[0][id]);
								random_effects_indices_of_data_pred[ii] = num_group_pred;
								num_group_pred += 1;
							}
							else {
								random_effects_indices_of_data_pred[ii] = map_group_label_index_pred[re_group_levels_pred_orig[0][id]];
							}
							ii += 1;
						}
						re_group_levels_pred[0] = re_group_levels_pred_unique;
						num_REs_pred = (int)re_group_levels_pred[0].size();
					}//end only_one_grouped_RE_calculations_on_RE_scale_ || only_one_grouped_RE_calculations_on_RE_scale_for_prediction_
					else if (only_one_GP_calculations_on_RE_scale_) {
						random_effects_indices_of_data_pred = std::vector<data_size_t>(num_data_per_cluster_pred[cluster_i]);
						std::vector<int> uniques;//unique points
						std::vector<int> unique_idx;//used for constructing incidence matrix Z_ if there are duplicates
						DetermineUniqueDuplicateCoordsFast(gp_coords_mat_pred, num_data_per_cluster_pred[cluster_i], uniques, unique_idx);
#pragma omp for schedule(static)
						for (int i = 0; i < num_data_per_cluster_pred[cluster_i]; ++i) {
							random_effects_indices_of_data_pred[i] = unique_idx[i];
						}
						den_mat_t gp_coords_mat_pred_unique = gp_coords_mat_pred(uniques, Eigen::all);
						gp_coords_mat_pred = gp_coords_mat_pred_unique;
						num_REs_pred = (int)gp_coords_mat_pred.rows();
					}//end only_one_GP_calculations_on_RE_scale_
					// Initialize predictive mean and covariance
					vec_t mean_pred_id;
					if (only_one_GP_calculations_on_RE_scale_ || only_one_grouped_RE_calculations_on_RE_scale_ ||
						only_one_grouped_RE_calculations_on_RE_scale_for_prediction_) {
						mean_pred_id = vec_t(num_REs_pred);
					}
					else {
						mean_pred_id = vec_t(num_data_per_cluster_pred[cluster_i]);
					}
					T_mat cov_mat_pred_id;
					vec_t var_pred_id;
					sp_mat_t Bpo, Bp; // used only if gp_approx_ == "vecchia" && !gauss_likelihood_
					vec_t Dp;
					std::shared_ptr<RECompGP<T_mat>> re_comp;
					if (gp_approx_ == "vecchia") {
						re_comp = std::dynamic_pointer_cast<RECompGP<T_mat>>(re_comps_[cluster_i][ind_intercept_gp_]);
					}
					bool predict_var_or_response = predict_var || (predict_response && !gauss_likelihood_);//variance needs to be available for response prediction for non-Gaussian likelihoods
					// Calculate predictions
					if (gp_approx_ == "vecchia") {
						if (gauss_likelihood_) {
							int num_data_tot = num_data_per_cluster_[cluster_i] + num_data_per_cluster_pred[cluster_i];
							double num_mem_d = ((double)num_neighbors_pred_) * ((double)num_neighbors_pred_) * (double)(num_data_tot)+(double)(num_neighbors_pred_) * (double)(num_data_tot);
							int mem_size = (int)(num_mem_d * 8. / 1000000.);
							if (mem_size > 4000) {
								Log::REDebug("The current implementation of the Vecchia approximation needs a lot of memory if the number of neighbors is large. "
									"In your case (nb. of neighbors = %d, nb. of observations = %d, nb. of predictions = %d), "
									"this needs at least approximately %d mb of memory.",
									num_neighbors_pred_, num_data_per_cluster_[cluster_i], num_data_per_cluster_pred[cluster_i], mem_size);
							}
							if (vecchia_pred_type_ == "order_obs_first_cond_obs_only") {
								CalcPredVecchiaObservedFirstOrder<T_mat>(true, cluster_i, num_data_pred, data_indices_per_cluster_pred,
									re_comp->coords_, gp_coords_mat_pred, gp_rand_coef_data_pred, num_neighbors_pred_, vecchia_neighbor_selection_, 
									re_comps_, ind_intercept_gp_, num_gp_rand_coef_, num_gp_total_, y_[cluster_i], gauss_likelihood_, rng_,
									predict_cov_mat, predict_var, mean_pred_id, cov_mat_pred_id, var_pred_id, Bpo, Bp, Dp);
							}
							else if (vecchia_pred_type_ == "order_obs_first_cond_all") {
								CalcPredVecchiaObservedFirstOrder<T_mat>(false, cluster_i, num_data_pred, data_indices_per_cluster_pred,
									re_comp->coords_, gp_coords_mat_pred, gp_rand_coef_data_pred, num_neighbors_pred_, vecchia_neighbor_selection_, 
									re_comps_, ind_intercept_gp_, num_gp_rand_coef_, num_gp_total_, y_[cluster_i], gauss_likelihood_, rng_,
									predict_cov_mat, predict_var, mean_pred_id, cov_mat_pred_id, var_pred_id, Bpo, Bp, Dp);
							}
							else if (vecchia_pred_type_ == "order_pred_first") {
								CalcPredVecchiaPredictedFirstOrder<T_mat>(cluster_i, num_data_pred, data_indices_per_cluster_pred,
									re_comp->coords_, gp_coords_mat_pred, gp_rand_coef_data_pred, num_neighbors_pred_, vecchia_neighbor_selection_, 
									re_comps_, ind_intercept_gp_, num_gp_rand_coef_, num_gp_total_, y_[cluster_i], rng_,
									predict_cov_mat, predict_var, mean_pred_id, cov_mat_pred_id, var_pred_id);
							}
							else if (vecchia_pred_type_ == "latent_order_obs_first_cond_obs_only") {
								if (num_gp_rand_coef_ > 0) {
									Log::REFatal("The Vecchia approximation for latent process(es) is currently not implemented when having random coefficients");
								}
								CalcPredVecchiaLatentObservedFirstOrder<T_mat>(true, cluster_i,
									re_comp->coords_, gp_coords_mat_pred, num_neighbors_pred_, vecchia_neighbor_selection_, 
									re_comps_, ind_intercept_gp_, y_[cluster_i], rng_,
									predict_cov_mat, predict_var, predict_response, mean_pred_id, cov_mat_pred_id, var_pred_id);
								// Note: we use the function 'CalcPredVecchiaLatentObservedFirstOrder' instead of the function 'CalcPredVecchiaObservedFirstOrder' since 
								//	the current implementation cannot handle duplicate values in gp_coords (coordinates / input features) for Vecchia approximations
								//	for latent processes (as matrices that need to be inverted will be singular due to the duplicate values).
								//	The function 'CalcPredVecchiaLatentObservedFirstOrder' avoids this singularity problem by using incidence matrices Z and 
								//	and applying a Vecchia approximation to the GP of all unique gp_coords
							}
							else if (vecchia_pred_type_ == "latent_order_obs_first_cond_all") {
								if (num_gp_rand_coef_ > 0) {
									Log::REFatal("The Vecchia approximation for latent process(es) is currently not implemented when having random coefficients");
								}
								CalcPredVecchiaLatentObservedFirstOrder<T_mat>(false, cluster_i,
									re_comp->coords_, gp_coords_mat_pred, num_neighbors_pred_, vecchia_neighbor_selection_, 
									re_comps_, ind_intercept_gp_, y_[cluster_i], rng_,
									predict_cov_mat, predict_var, predict_response, mean_pred_id, cov_mat_pred_id, var_pred_id);
							}
							else {
								Log::REFatal("Prediction type '%s' is not supported for the Veccia approximation.", vecchia_pred_type_.c_str());
							}
							if (predict_var || predict_cov_mat) {
								// subtract nugget variance in case latent process is predicted
								if (!predict_response && (vecchia_pred_type_ == "order_obs_first_cond_obs_only" ||
									vecchia_pred_type_ == "order_obs_first_cond_all" ||
									vecchia_pred_type_ == "order_pred_first")) {
									if (predict_cov_mat) {
#pragma omp parallel for schedule(static)
										for (int i = 0; i < num_data_per_cluster_pred[cluster_i]; ++i) {
											cov_mat_pred_id.coeffRef(i, i) -= 1.;
										}
									}
									if (predict_var) {
#pragma omp parallel for schedule(static)
										for (int i = 0; i < num_data_per_cluster_pred[cluster_i]; ++i) {
											var_pred_id[i] -= 1.;
										}
									}
								}
							}
						}//end gauss_likelihood_
						else {//not gauss_likelihood_
							const double* fixed_effects_cluster_i_ptr = nullptr;
							// Note that fixed_effects_cluster_i_ptr is not used since calc_mode == false
							// The mode has been calculated already before in the Predict() function above
							// mean_pred_id and cov_mat_pred_id are not calculate in 'CalcPredVecchiaObservedFirstOrder', only Bpo, Bp, and Dp for non-Gaussian likelihoods
							if (vecchia_pred_type_ == "latent_order_obs_first_cond_obs_only") {
								CalcPredVecchiaObservedFirstOrder<T_mat>(true, cluster_i, num_data_pred, data_indices_per_cluster_pred,
									re_comp->coords_, gp_coords_mat_pred, gp_rand_coef_data_pred, num_neighbors_pred_, vecchia_neighbor_selection_, 
									re_comps_, ind_intercept_gp_, num_gp_rand_coef_, num_gp_total_, y_[cluster_i], gauss_likelihood_, rng_,
									false, false, mean_pred_id, cov_mat_pred_id, var_pred_id, Bpo, Bp, Dp);
								likelihood_[cluster_i]->PredictLaplaceApproxVecchia(y_[cluster_i].data(), y_int_[cluster_i].data(), fixed_effects_cluster_i_ptr,
									B_[cluster_i], D_inv_[cluster_i], Bpo, Bp, Dp,
									mean_pred_id, cov_mat_pred_id, var_pred_id,
									predict_cov_mat, predict_var_or_response, false, true);
							}
							else if (vecchia_pred_type_ == "latent_order_obs_first_cond_all") {
								CalcPredVecchiaObservedFirstOrder<T_mat>(false, cluster_i, num_data_pred, data_indices_per_cluster_pred,
									re_comp->coords_, gp_coords_mat_pred, gp_rand_coef_data_pred, num_neighbors_pred_, vecchia_neighbor_selection_, 
									re_comps_, ind_intercept_gp_, num_gp_rand_coef_, num_gp_total_, y_[cluster_i], gauss_likelihood_, rng_,
									false, false, mean_pred_id, cov_mat_pred_id, var_pred_id, Bpo, Bp, Dp);
								likelihood_[cluster_i]->PredictLaplaceApproxVecchia(y_[cluster_i].data(), y_int_[cluster_i].data(), fixed_effects_cluster_i_ptr,
									B_[cluster_i], D_inv_[cluster_i], Bpo, Bp, Dp,
									mean_pred_id, cov_mat_pred_id, var_pred_id,
									predict_cov_mat, predict_var_or_response, false, false);
							}
							else {
								Log::REFatal("Prediction type '%s' is not supported for the Veccia approximation.", vecchia_pred_type_.c_str());
							}
						}//end not gauss_likelihood_
					}//end gp_approx_ == "vecchia"
					else {// not gp_approx_ == "vecchia"
						if (gp_approx_ == "FITC" || gp_approx_ == "full_scale_tapering") {
							CalcPredPPFSA(cluster_i, num_data_per_cluster_pred, num_data_per_cluster_,
								gp_coords_obs_mat_, gp_coords_mat_pred, gp_coords_ip_mat_, cov_pars, predict_cov_mat,
								predict_var, mean_pred_id, cov_mat_pred_id, var_pred_id, nsim_var_pred_, cg_delta_conv_pred_);
						}
						else {
							CalcPred(cluster_i, num_data_pred, num_data_per_cluster_pred, data_indices_per_cluster_pred,
								re_group_levels_pred, re_group_rand_coef_data_pred, gp_coords_mat_pred, gp_rand_coef_data_pred,
								predict_cov_mat, predict_var_or_response, predict_response,
								mean_pred_id, cov_mat_pred_id, var_pred_id);
						}
					}//end not gp_approx_ == "vecchia"
					//map from predictions from random effects scale b to "data scale" Zb
					if (only_one_GP_calculations_on_RE_scale_ || only_one_grouped_RE_calculations_on_RE_scale_ ||
						only_one_grouped_RE_calculations_on_RE_scale_for_prediction_) {
						vec_t mean_pred_id_on_RE_scale = mean_pred_id;
						mean_pred_id = vec_t(num_data_per_cluster_pred[cluster_i]);
#pragma omp parallel for schedule(static)
						for (data_size_t i = 0; i < num_data_per_cluster_pred[cluster_i]; ++i) {
							mean_pred_id[i] = mean_pred_id_on_RE_scale[random_effects_indices_of_data_pred[i]];
						}
						if (predict_var_or_response) {
							vec_t var_pred_id_on_RE_scale = var_pred_id;
							var_pred_id = vec_t(num_data_per_cluster_pred[cluster_i]);
#pragma omp parallel for schedule(static)
							for (data_size_t i = 0; i < num_data_per_cluster_pred[cluster_i]; ++i) {
								var_pred_id[i] = var_pred_id_on_RE_scale[random_effects_indices_of_data_pred[i]];
							}
						}
						if (predict_cov_mat) {
							T_mat cov_mat_pred_id_on_RE_scale = cov_mat_pred_id;
							sp_mat_t Zpred(num_data_per_cluster_pred[cluster_i], num_REs_pred);
							std::vector<Triplet_t> triplets(num_data_per_cluster_pred[cluster_i]);
#pragma omp parallel for schedule(static)
							for (int i = 0; i < num_data_per_cluster_pred[cluster_i]; ++i) {
								triplets[i] = Triplet_t(i, random_effects_indices_of_data_pred[i], 1.);
							}
							Zpred.setFromTriplets(triplets.begin(), triplets.end());
							cov_mat_pred_id = Zpred * cov_mat_pred_id_on_RE_scale * Zpred.transpose();
						}
					}//end only_one_GP_calculations_on_RE_scale_ || only_one_grouped_RE_calculations_on_RE_scale_ || only_one_grouped_RE_calculations_on_RE_scale_for_prediction_
					// Add externaly provided fixed effects
					if (fixed_effects_pred != nullptr) {
#pragma omp parallel for schedule(static)
						for (int i = 0; i < num_data_per_cluster_pred[cluster_i]; ++i) {
							mean_pred_id[i] += fixed_effects_pred[data_indices_per_cluster_pred[cluster_i][i]];
						}
					}
					// Add linear regression predictor
					if (has_covariates_) {
#pragma omp parallel for schedule(static)
						for (int i = 0; i < num_data_per_cluster_pred[cluster_i]; ++i) {
							mean_pred_id[i] += mu[data_indices_per_cluster_pred[cluster_i][i]];
						}
					}
					if (!gauss_likelihood_ && predict_response) {
						likelihood_[unique_clusters_[0]]->PredictResponse(mean_pred_id, var_pred_id, predict_var);
					}
					// Write on output
#pragma omp parallel for schedule(static)
					for (int i = 0; i < num_data_per_cluster_pred[cluster_i]; ++i) {
						out_predict[data_indices_per_cluster_pred[cluster_i][i]] = mean_pred_id[i];
					}
					// Write covariance / variance on output
					if (predict_cov_mat) {
						if (gauss_likelihood_) {
							cov_mat_pred_id *= cov_pars[0];
						}
#pragma omp parallel for schedule(static)
						for (int i = 0; i < num_data_per_cluster_pred[cluster_i]; ++i) {//column index
							for (int j = 0; j < num_data_per_cluster_pred[cluster_i]; ++j) {//row index
								out_predict[data_indices_per_cluster_pred[cluster_i][i] * num_data_pred + data_indices_per_cluster_pred[cluster_i][j] + num_data_pred] = cov_mat_pred_id.coeff(j, i);
							}
						}
					}//end predict_cov_mat
					if (predict_var) {
						if (gauss_likelihood_) {
							var_pred_id *= cov_pars[0];
						}
#pragma omp parallel for schedule(static)
						for (int i = 0; i < num_data_per_cluster_pred[cluster_i]; ++i) {
							out_predict[data_indices_per_cluster_pred[cluster_i][i] + num_data_pred] = var_pred_id[i];
						}
					}//end predict_var
					//end write covariance / variance on output
				}//end cluster_i with data
			}//end loop over cluster
			//Set cross-covariances between different independent clusters to 0
			if (predict_cov_mat && unique_clusters_pred.size() > 1 && (!predict_response || gauss_likelihood_)) {
				for (const auto& cluster_i : unique_clusters_pred) {
					for (const auto& cluster_j : unique_clusters_pred) {
						if (cluster_i != cluster_j) {
#pragma omp parallel for schedule(static)
							for (int i = 0; i < num_data_per_cluster_pred[cluster_i]; ++i) {//column index
								for (int j = 0; j < num_data_per_cluster_pred[cluster_j]; ++j) {//row index
									out_predict[data_indices_per_cluster_pred[cluster_i][i] * num_data_pred + data_indices_per_cluster_pred[cluster_j][j] + num_data_pred] = 0.;
								}
							}
						}
					}
				}
			}
		}//end Predict

		/*!
		* \brief Predict ("estimate") training data random effects
		* \param cov_pars_pred Covariance parameters of components
		* \param coef_pred Coefficients for linear covariates
		* \param y_obs Response variable for observed data
		* \param[out] out_predict Predicted training data random effects and variances if calc_var
		* \param calc_cov_factor If true, the covariance matrix of the observed data is factorized otherwise a previously done factorization is used
		* \param fixed_effects Fixed effects component of location parameter for observed data (only used for non-Gaussian likelihoods)
		* \param calc_var If true, variances are also calculated
		*/
		void PredictTrainingDataRandomEffects(const double* cov_pars_pred,
			const double* coef_pred,
			const double* y_obs,
			double* out_predict,
			bool calc_cov_factor,
			const double* fixed_effects,
			bool calc_var) {
			//Some checks
			CHECK(cov_pars_pred != nullptr);
			if (has_covariates_) {
				CHECK(coef_pred != nullptr);
			}
			if (y_obs == nullptr) {
				if (!y_has_been_set_) {
					Log::REFatal("Response variable data is not provided and has not been set before");
				}
			}
			vec_t cov_pars = Eigen::Map<const vec_t>(cov_pars_pred, num_cov_par_);
			vec_t coef;
			if (has_covariates_) {
				coef = Eigen::Map<const vec_t>(coef_pred, num_coef_);
			}
			if (gauss_likelihood_ && gp_approx_ == "vecchia") {
				calc_cov_factor = true;//recalculate Vecchia approximation since it might have been done (saved in B_) with a different nugget effect if calc_std_dev == true in CalcStdDevCovPar
			}
			SetYCalcCovCalcYAuxForPred(cov_pars, coef, y_obs, calc_cov_factor, fixed_effects, true);
			// Loop over different clusters to calculate predictions
			for (const auto& cluster_i : unique_clusters_) {
				if (gauss_likelihood_) {
					if (gp_approx_ == "vecchia") {
						if (num_comps_total_ > 1) {
							Log::REFatal("PredictTrainingDataRandomEffects() is not implemented for the Vecchia approximation "
								"when having multiple GPs / random coefficient GPs ");
						}
#pragma omp parallel for schedule(static)// Write on output
						for (int i = 0; i < num_data_per_cluster_[cluster_i]; ++i) {
							out_predict[data_indices_per_cluster_[cluster_i][i]] = y_[cluster_i][i] - y_aux_[cluster_i][i];
						}
						if (calc_var) {
							sp_mat_t B_inv(num_data_per_cluster_[cluster_i], num_data_per_cluster_[cluster_i]);
							sp_mat_t M_aux = B_[cluster_i].cwiseProduct(D_inv_[cluster_i] * B_[cluster_i]);
#pragma omp parallel for schedule(static)// Write on output
							for (int i = 0; i < num_data_per_cluster_[cluster_i]; ++i) {
								out_predict[data_indices_per_cluster_[cluster_i][i] + num_data_ * num_comps_total_] = cov_pars[0] * (1. - M_aux.col(i).sum());
							}
						}
					}
					else {// not gp_approx_ == "vecchia"
						int cn = 0;//component number counter
						const vec_t* y_aux = &(y_aux_[cluster_i]);
						vec_t mean_pred_id, var_pred_id;
						if (calc_var) {
							var_pred_id = vec_t(num_data_per_cluster_[cluster_i]);
						}
						//Grouped random effects
						for (int j = 0; j < num_re_group_total_; ++j) {
							double sigma = re_comps_[cluster_i][cn]->cov_pars_[0];
							if (only_grouped_REs_use_woodbury_identity_ && num_re_group_total_ == 1) {
								if (re_comps_[cluster_i][cn]->IsRandCoef()) {
									Log::REFatal("PredictTrainingDataRandomEffects() is not implemented when having only one grouped random coefficient effect ");
								}
								vec_t ZtYAux;
								mean_pred_id = vec_t(num_data_per_cluster_[cluster_i]);
								int num_re = re_comps_[cluster_i][cn]->GetNumUniqueREs();
								CalcZtVGivenIndices(num_data_per_cluster_[cluster_i], num_re,
									re_comps_[cluster_i][cn]->random_effects_indices_of_data_.data(), *y_aux, ZtYAux, true);
#pragma omp parallel for schedule(static)
								for (data_size_t i = 0; i < num_data_per_cluster_[cluster_i]; ++i) {
									mean_pred_id[i] = sigma * ZtYAux[(re_comps_[cluster_i][0]->random_effects_indices_of_data_)[i]];
								}
								if (calc_var) {
									vec_t M_aux = (ZtZ_[cluster_i].diagonal().array() / sqrt_diag_SigmaI_plus_ZtZ_[cluster_i].array()).matrix();
									vec_t M_aux2 = (ZtZ_[cluster_i].diagonal().array() - M_aux.array().square()).matrix();
									vec_t M_aux3 = (sigma - (sigma * sigma * M_aux2.array())).matrix();
									vec_t M_aux4 = M_aux3.array().sqrt().matrix();
									sp_mat_t M_aux5 = M_aux4.asDiagonal() * Zt_[cluster_i];
#pragma omp parallel for schedule(static)
									for (int i = 0; i < num_data_per_cluster_[cluster_i]; ++i) {
										var_pred_id[i] = cov_pars[0] * M_aux5.col(i).squaredNorm();
									}
								}
							}//end only_grouped_REs_use_woodbury_identity_ && num_re_group_total_ == 1
							else {
								sp_mat_t* Z_j = re_comps_[cluster_i][cn]->GetZ();
								sp_mat_t Z_base_j;
								if (re_comps_[cluster_i][cn]->IsRandCoef()) {
									Z_base_j = *Z_j;
#pragma omp parallel for schedule(static)
									for (int k = 0; k < Z_base_j.outerSize(); ++k) {
										for (sp_mat_t::InnerIterator it(Z_base_j, k); it; ++it) {
											it.valueRef() = 1.;
										}
									}
									mean_pred_id = sigma * Z_base_j * ((*Z_j).transpose() * (*y_aux));
								}
								else {
									mean_pred_id = sigma * (*Z_j) * ((*Z_j).transpose() * (*y_aux));
								}
								if (calc_var) {
									sp_mat_t ZjtZj = (*Z_j).transpose() * (*Z_j);
									if (only_grouped_REs_use_woodbury_identity_) {
										T_mat M_aux;
										if (CholeskyHasPermutation<T_chol>(chol_facts_[cluster_i])) {
											TriangularSolve<T_mat, sp_mat_t, T_mat>(chol_facts_[cluster_i].CholFactMatrix(), P_ZtZj_[cluster_i][cn], M_aux, false);
										}
										else {
											TriangularSolve<T_mat, sp_mat_t, T_mat>(chol_facts_[cluster_i].CholFactMatrix(), ZtZj_[cluster_i][cn], M_aux, false);
										}
										T_mat M_aux3 = sigma * sigma * (M_aux.transpose() * M_aux - ZjtZj);
										M_aux3.diagonal().array() += sigma;
										if (re_comps_[cluster_i][cn]->IsRandCoef()) {
											Z_j = &Z_base_j;
										}
										T_mat M_aux4 = (*Z_j) * M_aux3;
#pragma omp parallel for schedule(static)
										for (int i = 0; i < num_data_per_cluster_[cluster_i]; ++i) {
											var_pred_id[i] = cov_pars[0] * (*Z_j).row(i).cwiseProduct(M_aux4.row(i)).sum();
										}
									}//end only_grouped_REs_use_woodbury_identity_
									else {//!only_grouped_REs_use_woodbury_identity_
										T_mat M_aux;
										TriangularSolveGivenCholesky<T_chol, T_mat, sp_mat_t, T_mat>(chol_facts_[cluster_i], *Z_j, M_aux, false);
										T_mat M_aux2 = (*Z_j) * M_aux.transpose();
										if (re_comps_[cluster_i][cn]->IsRandCoef()) {
											Z_j = &Z_base_j;
										}
#pragma omp parallel for schedule(static)
										for (int i = 0; i < num_data_per_cluster_[cluster_i]; ++i) {
											var_pred_id[i] = cov_pars[0] * (sigma - sigma * sigma * M_aux2.row(i).squaredNorm());
										}
									}//end !only_grouped_REs_use_woodbury_identity_
								}//end calc_var
							}//end !(only_grouped_REs_use_woodbury_identity_ && num_re_group_total_ == 1)
#pragma omp parallel for schedule(static)// Write on output
							for (int i = 0; i < num_data_per_cluster_[cluster_i]; ++i) {
								out_predict[data_indices_per_cluster_[cluster_i][i] + num_data_ * cn] = mean_pred_id[i];
							}
							if (calc_var) {
#pragma omp parallel for schedule(static)// Write on output
								for (int i = 0; i < num_data_per_cluster_[cluster_i]; ++i) {
									out_predict[data_indices_per_cluster_[cluster_i][i] + num_data_ * cn + num_data_ * num_comps_total_] = var_pred_id[i];
								}
							}
							cn += 1;
						}//end gouped random effects
						//Gaussian process
						if (num_gp_ > 0) {
							std::shared_ptr<RECompGP<T_mat>> re_comp_base = std::dynamic_pointer_cast<RECompGP<T_mat>>(re_comps_[cluster_i][cn]);
							sp_mat_t* Z_j = nullptr, * Z_base_j = nullptr;
							for (int j = 0; j < num_gp_total_; ++j) {
								double sigma = re_comps_[cluster_i][cn]->cov_pars_[0];
								std::shared_ptr<RECompGP<T_mat>> re_comp = std::dynamic_pointer_cast<RECompGP<T_mat>>(re_comps_[cluster_i][cn]);
								if (re_comp->IsRandCoef() || re_comp_base->HasZ()) {
									Z_j = re_comp->GetZ();
									if (re_comp_base->HasZ()) {
										Z_base_j = re_comp_base->GetZ();
									}
								}
								if (re_comp_base->HasZ()) {
									mean_pred_id = (*Z_base_j) * ((re_comp->sigma_) * ((*Z_j).transpose() * (*y_aux)));
								}
								else if (re_comp->IsRandCoef()) {
									mean_pred_id = (re_comp->sigma_) * ((*Z_j).transpose() * (*y_aux));
								}
								else {
									mean_pred_id = (re_comp->sigma_) * (*y_aux);
								}
								if (calc_var) {
									T_mat M_aux, M_aux2, M_aux3;
									if (re_comp_base->HasZ()){
										M_aux = (*Z_j) * (re_comp->sigma_) * (*Z_base_j).transpose();
									}
									else if (re_comp->IsRandCoef()) {
										M_aux = (*Z_j) * (re_comp->sigma_);
									}
									else {
										M_aux = re_comp->sigma_;
									}
									TriangularSolveGivenCholesky<T_chol, T_mat, T_mat, T_mat>(chol_facts_[cluster_i], M_aux, M_aux2, false);
#pragma omp parallel for schedule(static)
									for (int i = 0; i < num_data_per_cluster_[cluster_i]; ++i) {
										var_pred_id[i] = cov_pars[0] * (sigma - M_aux2.col(i).squaredNorm());
									}
								}
#pragma omp parallel for schedule(static)// Write on output
								for (int i = 0; i < num_data_per_cluster_[cluster_i]; ++i) {
									out_predict[data_indices_per_cluster_[cluster_i][i] + num_data_ * cn] = mean_pred_id[i];
								}
								if (calc_var) {
#pragma omp parallel for schedule(static)// Write on output
									for (int i = 0; i < num_data_per_cluster_[cluster_i]; ++i) {
										out_predict[data_indices_per_cluster_[cluster_i][i] + num_data_ * cn + num_data_ * num_comps_total_] = var_pred_id[i];
									}
								}
								cn += 1;
							}//end loop over GP components
						}// end Gaussian process
					}// end not gp_approx_ == "vecchia"
				}//end gauss_likelihood_
				else {//not gauss_likelihood_
					const vec_t* mode = likelihood_[cluster_i]->GetMode();
					if (gp_approx_ == "vecchia") {
#pragma omp parallel for schedule(static)// Write on output
						for (int i = 0; i < num_data_per_cluster_[cluster_i]; ++i) {
							out_predict[data_indices_per_cluster_[cluster_i][i]] = (*mode)[i];
						}
						if (calc_var) {
							vec_t var_pred_id;
							likelihood_[cluster_i]->CalcVarLaplaceApproxVecchia(var_pred_id);
#pragma omp parallel for schedule(static)// Write on output
							for (int i = 0; i < num_data_per_cluster_[cluster_i]; ++i) {
								out_predict[data_indices_per_cluster_[cluster_i][i] + num_data_] = var_pred_id[i];
							}
						}
					}//end gp_approx_ == "vecchia"
					else if (only_grouped_REs_use_woodbury_identity_ && !only_one_grouped_RE_calculations_on_RE_scale_) {
						vec_t var_pred_all;
						for (int cn = 0; cn < num_re_group_total_; ++cn) {
							vec_t mean_pred_id;
							sp_mat_t* Z_j = re_comps_[cluster_i][cn]->GetZ();
							sp_mat_t Z_base_j;
							if (re_comps_[cluster_i][cn]->IsRandCoef()) {
								Z_base_j = *Z_j;
#pragma omp parallel for schedule(static)
								for (int k = 0; k < Z_base_j.outerSize(); ++k) {
									for (sp_mat_t::InnerIterator it(Z_base_j, k); it; ++it) {
										it.valueRef() = 1.;
									}
								}
								Z_j = &Z_base_j;
							}
							int num_re_comp = cum_num_rand_eff_[cluster_i][cn + 1] - cum_num_rand_eff_[cluster_i][cn];
							int start_re_comp = cum_num_rand_eff_[cluster_i][cn];
							mean_pred_id = (*Z_j) * (*mode).segment(start_re_comp, num_re_comp);
#pragma omp parallel for schedule(static)// Write on output
							for (int i = 0; i < num_data_per_cluster_[cluster_i]; ++i) {
								out_predict[data_indices_per_cluster_[cluster_i][i] + num_data_ * cn] = mean_pred_id[i];
							}
							if (calc_var) {
								if (cn == 0) {
									likelihood_[cluster_i]->CalcVarLaplaceApproxGroupedRE(var_pred_all);
								}
								vec_t var_pred_id = (*Z_j) * var_pred_all.segment(start_re_comp, num_re_comp);
#pragma omp parallel for schedule(static)// Write on output
								for (int i = 0; i < num_data_per_cluster_[cluster_i]; ++i) {
									out_predict[data_indices_per_cluster_[cluster_i][i] + num_data_ * cn + num_data_ * num_comps_total_] = var_pred_id[i];
								}
							}
						}
					}//end only_grouped_REs_use_woodbury_identity_ && !only_one_grouped_RE_calculations_on_RE_scale_
					else if (only_one_grouped_RE_calculations_on_RE_scale_ || only_one_GP_calculations_on_RE_scale_) {
#pragma omp parallel for schedule(static)// Write on output
						for (int i = 0; i < num_data_per_cluster_[cluster_i]; ++i) {
							out_predict[data_indices_per_cluster_[cluster_i][i]] = (*mode)[(re_comps_[cluster_i][0]->random_effects_indices_of_data_)[i]];
						}
						if (calc_var) {
							vec_t var_pred_id;
							if (only_one_GP_calculations_on_RE_scale_) {
								likelihood_[cluster_i]->CalcVarLaplaceApproxOnlyOneGPCalculationsOnREScale(ZSigmaZt_[cluster_i],
									var_pred_id);
							}
							else if (only_one_grouped_RE_calculations_on_RE_scale_){
								likelihood_[cluster_i]->CalcVarLaplaceApproxOnlyOneGroupedRECalculationsOnREScale(var_pred_id);
							}
#pragma omp parallel for schedule(static)// Write on output
							for (int i = 0; i < num_data_per_cluster_[cluster_i]; ++i) {
								out_predict[data_indices_per_cluster_[cluster_i][i] + num_data_] = var_pred_id[(re_comps_[cluster_i][0]->random_effects_indices_of_data_)[i]];
							}
						}
					}//end only_one_grouped_RE_calculations_on_RE_scale_ || only_one_GP_calculations_on_RE_scale_
					else {//at least one GP and additional components
						//Note: use the "general" prediction formula since the mode is calculated on the aggragate scale and not for every component separaretly (mode_.size() == num_data and not num_data * num_comps_total_)
						if (calc_var) {
							Log::REFatal("PredictTrainingDataRandomEffects(): calculating of variances is not implemented when having at least on GP and additional random effects ");
						}
						const vec_t* first_deriv = likelihood_[cluster_i]->GetFirstDerivLL();
						int cn = 0;//component number counter
						vec_t mean_pred_id;
						for (int j = 0; j < num_re_group_total_; ++j) {
							double sigma = re_comps_[cluster_i][cn]->cov_pars_[0];
							if (re_comps_[cluster_i][cn]->IsRandCoef()) {
								sp_mat_t* Z_j = re_comps_[cluster_i][cn]->GetZ();
								sp_mat_t Z_base_j = *Z_j;
#pragma omp parallel for schedule(static)
								for (int k = 0; k < Z_base_j.outerSize(); ++k) {
									for (sp_mat_t::InnerIterator it(Z_base_j, k); it; ++it) {
										it.valueRef() = 1.;
									}
								}
								mean_pred_id = sigma * Z_base_j * (*Z_j).transpose() * (*first_deriv);
							}
							else {
								sp_mat_t* Z_j = re_comps_[cluster_i][cn]->GetZ();
								mean_pred_id = sigma * (*Z_j) * (*Z_j).transpose() * (*first_deriv);
							}
#pragma omp parallel for schedule(static)// Write on output
							for (int i = 0; i < num_data_per_cluster_[cluster_i]; ++i) {
								out_predict[data_indices_per_cluster_[cluster_i][i] + num_data_ * cn] = mean_pred_id[i];
							}
							cn += 1;
						}//end loop over grouped RE
						//GPs 
						std::shared_ptr<RECompGP<T_mat>> re_comp_base = std::dynamic_pointer_cast<RECompGP<T_mat>>(re_comps_[cluster_i][cn]);
						sp_mat_t* Z_j = nullptr, * Z_base_j = nullptr;
						for (int j = 0; j < num_gp_total_; ++j) {
							std::shared_ptr<RECompGP<T_mat>> re_comp = std::dynamic_pointer_cast<RECompGP<T_mat>>(re_comps_[cluster_i][cn]);
							if (re_comp->IsRandCoef() || re_comp_base->HasZ()) {
								Z_j = re_comp->GetZ();
								if (re_comp_base->HasZ()) {
									Z_base_j = re_comp_base->GetZ();
								}
							}
							if (re_comp_base->HasZ()) {
								mean_pred_id = (*Z_base_j) * (re_comp->sigma_) * (*Z_j).transpose() * (*first_deriv);
							}
							else if (re_comp->IsRandCoef()) {
								mean_pred_id = (re_comp->sigma_) * (*Z_j).transpose() * (*first_deriv);
							}
							else {
								mean_pred_id = (re_comp_base->sigma_) * (*first_deriv);
							}
#pragma omp parallel for schedule(static)// Write on output
							for (int i = 0; i < num_data_per_cluster_[cluster_i]; ++i) {
								out_predict[data_indices_per_cluster_[cluster_i][i] + num_data_ * cn] = mean_pred_id[i];
							}
							cn += 1;
						}//end loop over GPs
					}//end at least one GP and additional components
				}//end not gauss_likelihood_
			}//end loop over cluster
		}//end PredictTrainingDataRandomEffects

		/*!
		* \brief Find "reasonable" default values for the initial values of the covariance parameters (on transformed scale)
		*		 Note: You should pre-allocate memory for optim_cov_pars (length = number of covariance parameters)
		* \param y_data Response variable data
		* \param[out] init_cov_pars Initial values for covariance parameters of RE components
		*/
		void FindInitCovPar(const double* y_data,
			double* init_cov_pars) {
			double mean = 0;
			double var = 0;
			int ind_par;
			double init_marg_var = 1.;
			if (gauss_likelihood_) {
				//determine initial value for nugget effect
#pragma omp parallel for schedule(static) reduction(+:mean)
				for (int i = 0; i < num_data_; ++i) {
					mean += y_data[i];
				}
				mean /= num_data_;
#pragma omp parallel for schedule(static) reduction(+:var)
				for (int i = 0; i < num_data_; ++i) {
					var += (y_data[i] - mean) * (y_data[i] - mean);
				}
				var /= (num_data_ - 1);
				init_cov_pars[0] = var;
				ind_par = 1;
			}//end Gaussian data
			else {//non-Gaussian likelihoods
				ind_par = 0;
				if (optimizer_cov_pars_ == "nelder_mead") {
					init_marg_var = 0.1;
				}
				//TODO: find better initial values depending on the likelihood (e.g., poisson, gamma, etc.)
			}
			if (gp_approx_ == "vecchia") {//Neither distances nor coordinates are saved for random coefficient GPs in the Vecchia approximation -> cannot find initial parameters -> just copy the ones from the intercept GP
				// find initial values for intercept process
				int num_par_j = ind_par_[1] - ind_par_[0];
				vec_t pars = vec_t(num_par_j);
				re_comps_[unique_clusters_[0]][0]->FindInitCovPar(rng_, pars, init_marg_var);
				for (int jj = 0; jj < num_par_j; ++jj) {
					init_cov_pars[ind_par] = pars[jj];
					ind_par++;
				}
				//set the same values to random coefficient processes
				for (int j = 1; j < num_gp_total_; ++j) {
					num_par_j = ind_par_[j + 1] - ind_par_[j];
					for (int jj = 0; jj < num_par_j; ++jj) {
						init_cov_pars[ind_par] = pars[jj];
						ind_par++;
					}
				}
			}
			else {
				for (int j = 0; j < num_comps_total_; ++j) {
					int num_par_j = ind_par_[j + 1] - ind_par_[j];
					vec_t pars = vec_t(num_par_j);
					if (gp_approx_ == "FITC" || gp_approx_ == "full_scale_tapering") {
						re_comps_ip_[unique_clusters_[0]][j]->FindInitCovPar(rng_, pars, init_marg_var);
					}
					else {
						re_comps_[unique_clusters_[0]][j]->FindInitCovPar(rng_, pars, init_marg_var);
					}
					for (int jj = 0; jj < num_par_j; ++jj) {
						init_cov_pars[ind_par] = pars[jj];
						ind_par++;
					}
				}
			}
		}//end FindInitCovPar

		int num_cov_par() {
			return(num_cov_par_);
		}

		/*!
		* \brief Calculate the leaf values when performing a Newton update step after the tree structure has been found in tree-boosting
		*    Note: only used in GPBoost for combined Gaussian process tree-boosting (this is called from 'objective_function_->NewtonUpdateLeafValues'). It is assumed that 'CalcYAux' has been called before (from 'objective_function_->GetGradients').
		* \param data_leaf_index Leaf index for every data point (array of size num_data)
		* \param num_leaves Number of leaves
		* \param[out] leaf_values Leaf values when performing a Newton update step (array of size num_leaves)
		* \param marg_variance The marginal variance. Default = 1. Can be used to multiply values by it since Newton updates do not depend on it but 'CalcYAux' might have been called using marg_variance!=1.
		*/
		void NewtonUpdateLeafValues(const int* data_leaf_index,
			const int num_leaves,
			double* leaf_values,
			double marg_variance) {
			if (!gauss_likelihood_) {
				Log::REFatal("Newton updates for leaf values is only supported for Gaussian data");
			}
			CHECK(y_aux_has_been_calculated_);//y_aux_ has already been calculated when calculating the gradient for finding the tree structure from 'GetGradients' in 'regression_objetive.hpp'
			den_mat_t HTPsiInvH(num_leaves, num_leaves);
			vec_t HTYAux(num_leaves);
			HTPsiInvH.setZero();
			HTYAux.setZero();
			for (const auto& cluster_i : unique_clusters_) {
				//Entries for matrix H_cluster_i = incidence matrix H that relates tree leaves to observations for cluster_i
				std::vector<Triplet_t> entries_H_cluster_i(num_data_per_cluster_[cluster_i]);
#pragma omp parallel for schedule(static)
				for (int i = 0; i < num_data_per_cluster_[cluster_i]; ++i) {
					entries_H_cluster_i[i] = Triplet_t(i, data_leaf_index[data_indices_per_cluster_[cluster_i][i]], 1.);
				}
				den_mat_t HTPsiInvH_cluster_i;
				if (gp_approx_ == "vecchia") {
					sp_mat_t H_cluster_i(num_data_per_cluster_[cluster_i], num_leaves);//row major format is needed for Vecchia approx.
					H_cluster_i.setFromTriplets(entries_H_cluster_i.begin(), entries_H_cluster_i.end());
					HTYAux -= H_cluster_i.transpose() * y_aux_[cluster_i];//minus sign since y_aux_ has been calculated on the gradient = F-y (and not y-F)
					sp_mat_t BH = B_[cluster_i] * H_cluster_i;
					HTPsiInvH_cluster_i = den_mat_t(BH.transpose() * D_inv_[cluster_i] * BH);
				}
				else {
					sp_mat_t H_cluster_i(num_data_per_cluster_[cluster_i], num_leaves);
					H_cluster_i.setFromTriplets(entries_H_cluster_i.begin(), entries_H_cluster_i.end());
					HTYAux -= H_cluster_i.transpose() * y_aux_[cluster_i];//minus sign since y_aux_ has been calculated on the gradient = F-y (and not y-F)
					if (only_grouped_REs_use_woodbury_identity_) {
						T_mat MInvSqrtZtH;
						if (num_re_group_total_ == 1 && num_comps_total_ == 1) {//only one random effect -> ZtZ_ is diagonal
							sp_mat_t ZtH_cluster_i = Zt_[cluster_i] * H_cluster_i;
							MInvSqrtZtH = sqrt_diag_SigmaI_plus_ZtZ_[cluster_i].array().inverse().matrix().asDiagonal() * ZtH_cluster_i;
						}
						else {
							sp_mat_t ZtH_cluster_i;
							if (CholeskyHasPermutation<T_chol>(chol_facts_[cluster_i])) {
								ZtH_cluster_i = P_Zt_[cluster_i] * H_cluster_i;
							}
							else {
								ZtH_cluster_i = Zt_[cluster_i] * H_cluster_i;
							}
							TriangularSolve<T_mat, sp_mat_t, T_mat>(chol_facts_[cluster_i].CholFactMatrix(), ZtH_cluster_i, MInvSqrtZtH, false);
						}
						HTPsiInvH_cluster_i = H_cluster_i.transpose() * H_cluster_i - MInvSqrtZtH.transpose() * MInvSqrtZtH;
					}
					else {
						T_mat PsiInvSqrtH;
						TriangularSolveGivenCholesky<T_chol, T_mat, sp_mat_t, T_mat>(chol_facts_[cluster_i], H_cluster_i, PsiInvSqrtH, false);
						HTPsiInvH_cluster_i = PsiInvSqrtH.transpose() * PsiInvSqrtH;
					}
				}
				HTPsiInvH += HTPsiInvH_cluster_i;
			}
			HTYAux *= marg_variance;
			vec_t new_leaf_values = HTPsiInvH.llt().solve(HTYAux);
			for (int i = 0; i < num_leaves; ++i) {
				leaf_values[i] = new_leaf_values[i];
			}
		}//end NewtonUpdateLeafValues

		/*!
		* \brief Apply a momentum step
		* \param it Iteration number
		* \param pars Parameters
		* \param pars_lag1 Parameters from last iteration
		* \param[out] pars_acc Accelerated parameters
		* \param nesterov_acc_rate Nesterov acceleration speed
		* \param nesterov_schedule_version Which version of Nesterov schedule should be used. Default = 0
		* \param exclude_first_log_scale If true, no momentum is applied to the first value and the momentum step is done on the log-scale for the other values. Default = true
		* \param momentum_offset Number of iterations for which no mometum is applied in the beginning
		* \param log_scale If true, the momentum step is done on the log-scale
		*/
		static void ApplyMomentumStep(int it,
			vec_t& pars,
			vec_t& pars_lag1,
			vec_t& pars_acc,
			double nesterov_acc_rate,
			int nesterov_schedule_version,
			bool exclude_first_log_scale,
			int momentum_offset,
			bool log_scale) {
			double mu = NesterovSchedule(it, nesterov_schedule_version, nesterov_acc_rate, momentum_offset);
			int num_par = (int)pars.size();
			if (exclude_first_log_scale) {
				pars_acc[0] = pars[0];
				pars_acc.segment(1, num_par - 1) = ((mu + 1.) * (pars.segment(1, num_par - 1).array().log()) - mu * (pars_lag1.segment(1, num_par - 1).array().log())).exp().matrix();//Momentum is added on the log scale
			}
			else {
				if (log_scale) {
					pars_acc = ((mu + 1.) * (pars.array().log()) - mu * (pars_lag1.array().log())).exp().matrix();
				}
				else {
					pars_acc = (mu + 1) * pars - mu * pars_lag1;
				}
			}
		}// end ApplyMomentumStep

	private:

		// RESPONSE DATA
		/*! \brief Number of data points */
		data_size_t num_data_;
		/*! \brief If true, the response variables have a Gaussian likelihood, otherwise not */
		bool gauss_likelihood_ = true;
		/*! \brief Likelihood objects */
		std::map<data_size_t, std::unique_ptr<Likelihood<T_mat, T_chol>>> likelihood_;
		/*! \brief Value of negative log-likelihood or approximate marginal negative log-likelihood for non-Gaussian likelihoods */
		double neg_log_likelihood_;
		/*! \brief Value of negative log-likelihood or approximate marginal negative log-likelihood for non-Gaussian likelihoods of previous iteration in optimization used for convergence checking */
		double neg_log_likelihood_lag1_;
		/*! \brief Value of negative log-likelihood or approximate marginal negative log-likelihood for non-Gaussian likelihoods after linear regression coefficients are update (this equals neg_log_likelihood_lag1_ if there are no regression coefficients). This is used for step-size checking for the covariance parameters */
		double neg_log_likelihood_after_lin_coef_update_;
		/*! \brief Key: labels of independent realizations of REs/GPs, value: data y */
		std::map<data_size_t, vec_t> y_;
		/*! \brief Copy of response data (used only for Gaussian data and if there are also linear covariates since then y_ is modified during the optimization algorithm and this contains the original data) */
		vec_t y_vec_;
		/*! \brief Key: labels of independent realizations of REs/GPs, value: data y of integer type (used only for non-Gaussian likelihood) */
		std::map<data_size_t, vec_int_t> y_int_;
		// Note: the response variable data is saved in y_ / y_int_ (depending on the likelihood type) for Gaussian data with no covariates and for all non-Gaussian likelihoods.
		//			For Gaussian data with covariates, the response variables is saved in y_vec_ and y_ is replaced by y - X * beta during the optimization
		/*! \brief Key: labels of independent realizations of REs/GPs, value: Psi^-1*y_ (used for various computations) */
		std::map<data_size_t, vec_t> y_aux_;
		/*! \brief Key: labels of independent realizations of REs/GPs, value: L^-1 * Z^T * y, L = chol(Sigma^-1 + Z^T * Z) (used for various computations when only_grouped_REs_use_woodbury_identity_==true) */
		std::map<data_size_t, vec_t> y_tilde_;
		/*! \brief Key: labels of independent realizations of REs/GPs, value: Z * L ^ -T * L ^ -1 * Z ^ T * y, L = chol(Sigma^-1 + Z^T * Z) (used for various computations when only_grouped_REs_use_woodbury_identity_==true) */
		std::map<data_size_t, vec_t> y_tilde2_;
		/*! \brief Indicates whether y_aux_ has been calculated */
		bool y_aux_has_been_calculated_ = false;
		/*! \brief If true, the response variable data has been set (otherwise y_ is empty) */
		bool y_has_been_set_ = false;

		// GROUPED RANDOM EFFECTS
		/*! \brief Number of grouped (intercept) random effects components */
		data_size_t num_re_group_ = 0;
		/*! \brief Number of categorical grouping variables that define grouped random effects (can be different from num_re_group_ in case intercept effects are dropped when having random coefficients)  */
		data_size_t num_group_variables_ = 0;
		/*! \brief Number of grouped random coefficients components */
		data_size_t num_re_group_rand_coef_ = 0;
		/*! \brief Indices that relate every random coefficients to a "base" intercept grouped random effect component. Counting starts at 1 (and ends at the number of base intercept random effects). Length of vector = num_re_group_rand_coef_. */
		std::vector<int> ind_effect_group_rand_coef_;
		/*! \brief Indicates whether intercept random effects are dropped (only for random coefficients). If drop_intercept_group_rand_effect_[k] is true, the intercept random effect number k is dropped. Only random effects with random slopes can be dropped. Length of vector = num_re_group_. */
		std::vector<bool> drop_intercept_group_rand_effect_;
		/*! \brief Total number of grouped random effects components (random intercepts plus random coefficients (slopes)) */
		data_size_t num_re_group_total_ = 0;

		// GAUSSIAN PROCESS
		/*! \brief 1 if there is a Gaussian process 0 otherwise */
		data_size_t num_gp_ = 0;
		/*! \brief Number of random coefficient GPs */
		data_size_t num_gp_rand_coef_ = 0;
		/*! \brief Total number of GPs (random intercepts plus random coefficients) */
		data_size_t num_gp_total_ = 0;
		/*! \brief Index in the vector of random effect components (in the values of 're_comps_') of the intercept GP associated with the random coefficient GPs */
		int ind_intercept_gp_;
		/*! \brief Dimension of the coordinates (=number of features) for Gaussian process */
		int dim_gp_coords_ = 2;//required to save since it is needed in the Predict() function when predictions are made for new independent realizations of GPs
		/*! \brief Type of covariance(kernel) function for Gaussian processes */
		string_t cov_fct_ = "exponential";//required to also save here since it is needed in the Predict() function when predictions are made for new independent realizations of GPs
		/*! \brief Shape parameter of covariance function (=smoothness parameter for Matern and Wendland covariance. For the Wendland covariance function, we follow the notation of Bevilacqua et al. (2019, AOS)). This parameter is irrelevant for some covariance functions such as the exponential or Gaussian. */
		double cov_fct_shape_ = 0.;
		/*! \brief Range parameter of the Wendland covariance functionand Wendland correlation taper. We follow the notation of Bevilacqua et al. (2019, AOS)) */
		double cov_fct_taper_range_ = 1.;
		/*! \brief Shape parameter of the Wendland correlation taper. We follow the notation of Bevilacqua et al. (2019, AOS) */
		double cov_fct_taper_shape_ = 0.;
		/*! \brief If true, there are duplicates in coords among the neighbors (currently only used for the Vecchia approximation for non-Gaussian likelihoods) */
		bool has_duplicates_coords_ = false;
		/*! \brief Type of GP-approximation for handling large data */
		string_t gp_approx_ = "none";
		/*! \brief List of supported optimizers for covariance parameters */
		const std::set<string_t> SUPPORTED_GP_APPROX_{ "none", "vecchia", "tapering", "FITC", "full_scale_tapering"};
		/*! \brief Number of inducing points */
		int num_ind_points_ = 500;
		/*! \brief Coordinates of inducing points */
		den_mat_t gp_coords_ip_mat_;
		/*! \brief Coordinates of all observed points */
		den_mat_t gp_coords_obs_mat_;

		// RANDOM EFFECT / GP COMPONENTS
		/*! \brief Keys: labels of independent realizations of REs/GPs, values: vectors with individual RE/GP components */
		std::map<data_size_t, std::vector<std::shared_ptr<RECompBase<T_mat>>>> re_comps_;
		/*! \brief Indices of parameters of RE components in global parameter vector cov_pars. ind_par_[i] and ind_par_[i+1] -1 are the indices of the first and last parameter of component number i (counting starts at 1) */
		std::vector<data_size_t> ind_par_;
		/*! \brief Number of covariance parameters */
		data_size_t num_cov_par_;
		/*! \brief Total number of random effect components (grouped REs plus other GPs) */
		data_size_t num_comps_total_ = 0;

		// SPECIAL CASES OF RE MODELS FOR FASTER CALCULATIONS
		/*! \brief If true, the Woodbury, Sherman and Morrison matrix inversion formula is used for calculating the inverse of the covariance matrix (only used if there are only grouped REs and no Gaussian processes) */
		bool only_grouped_REs_use_woodbury_identity_ = false;
		/*! \brief True if there is only one grouped random effect component, and (all) calculations are done on the b-scale instead of the Zb-scale (this flag is only used for non-Gaussian likelihoods) */
		bool only_one_grouped_RE_calculations_on_RE_scale_ = false;
		/*! \brief True if there is only one grouped random effect component for Gaussian data, can calculations for predictions (only) are done on the b-scale instead of the Zb-scale (this flag is only used for Gaussian likelihoods) */
		bool only_one_grouped_RE_calculations_on_RE_scale_for_prediction_ = false;
		/*! \brief True if there is only one GP random effect component, and calculations are done on the b-scale instead of the Zb-scale (only for non-Gaussian likelihoods) */
		bool only_one_GP_calculations_on_RE_scale_ = false;

		// COVARIANCE MATRIX AND CHOLESKY FACTORS OF IT
		/*! \brief Key: labels of independent realizations of REs/GPs, values: Cholesky decomposition of covariance matrices */
		std::map<data_size_t, T_chol> chol_facts_;
		/*! \brief  Key: labels of independent realizations of REs/GPs, values: Square root of diagonal of matrix Sigma^-1 + Zt * Z  (used only if there is only one grouped random effect and ZtZ is diagonal) */
		std::map<data_size_t, vec_t> sqrt_diag_SigmaI_plus_ZtZ_;
		/*! \brief Indicates whether the covariance matrix has been factorized or not */
		bool covariance_matrix_has_been_factorized_ = false;
		/*! \brief Key: labels of independent realizations of REs/GPs, values: Idendity matrices used for calculation of inverse covariance matrix */
		std::map<data_size_t, T_mat> Id_;
		/*! \brief Key: labels of independent realizations of REs/GPs, values: Permuted idendity matrices used for calculation of inverse covariance matrix when Cholesky factors have a permutation matrix */
		std::map<data_size_t, T_mat> P_Id_;
		/*! \brief Indicates whether a symbolic decomposition for calculating the Cholesky factor of the covariance matrix has been done or not (only for sparse matrices) */
		bool chol_fact_pattern_analyzed_ = false;
		/*! \brief Collects inverse covariance matrices Psi^{-1} (usually not saved, but used e.g. in Fisher scoring without the Vecchia approximation) */
		std::map<data_size_t, T_mat> psi_inv_;
		/*! \brief Inverse covariance matrices Sigma^-1 of random effects. This is only used if only_grouped_REs_use_woodbury_identity_==true (if there are only grouped REs) */
		std::map<data_size_t, sp_mat_t> SigmaI_;
		/*! \brief Pointer to covariance matrix of the random effects (sum of all components). This is only used for non-Gaussian likelihoods and if only_grouped_REs_use_woodbury_identity_==false. In the Gaussian case this needs not be saved */
		std::map<data_size_t, std::shared_ptr<T_mat>> ZSigmaZt_;

		// COVARIATE DATA FOR LINEAR REGRESSION TERM
		/*! \brief If true, the model linearly incluses covariates */
		bool has_covariates_ = false;
		/*! \brief Number of covariates */
		int num_coef_;
		/*! \brief Covariate data */
		den_mat_t X_;
		/*! \brief Number of coefficients that are printed out when trace / logging is activated */
		const int NUM_COEF_PRINT_TRACE_ = 5;

		// OPTIMIZER PROPERTIES
		/*! \brief Optimizer for covariance parameters */
		string_t optimizer_cov_pars_ = "gradient_descent";
		/*! \brief List of supported optimizers for covariance parameters */
		const std::set<string_t> SUPPORTED_OPTIM_COV_PAR_{ "gradient_descent", "fisher_scoring", "nelder_mead", "bfgs", "adam" };
		/*! \brief Convergence criterion for terminating the 'OptimLinRegrCoefCovPar' optimization algorithm */
		string_t convergence_criterion_ = "relative_change_in_log_likelihood";
		/*! \brief List of supported convergence criteria used for terminating the optimization algorithm */
		const std::set<string_t> SUPPORTED_CONV_CRIT_{ "relative_change_in_parameters", "relative_change_in_log_likelihood" };
		/*! \brief Maximal number of iterations for covariance parameter and linear regression parameter estimation */
		int max_iter_ = 1000;
		/*!
		\brief Convergence tolerance for covariance and linear regression coefficient estimation.
			The algorithm stops if the relative change in either the (approximate) log-likelihood or the parameters is below this value.
			For "bfgs", the L2 norm of the gradient is used instead of the relative change in the log-likelihood.
			If delta_rel_conv_init_ < 0, internal default values are set in 'OptimConfigSetInitialValues'
		*/
		double delta_rel_conv_;
		/*! \brief Initial convergence tolerance (to remember as default values for delta_rel_conv_ are different for 'nelder_mead' vs. other optimizers and the optimization might get restarted) */
		double delta_rel_conv_init_ = -1;
		/*! \brief Learning rate for covariance parameters. If lr_cov_init_ < 0, internal default values are set in 'OptimConfigSetInitialValues' */
		double lr_cov_;
		/*! \brief Initial learning rate for covariance parameters (to remember as lr_cov_ can be decreased) */
		double lr_cov_init_ = -1;
		/*! \brief Learning rate for additional parameters for non-Gaussian likelihoods (e.g., shape of a gamma likelihood) */
		double lr_aux_pars_;
		/*! \brief Initial learning rate for additional parameters for non-Gaussian likelihoods (e.g., shape of a gamma likelihood) */
		double lr_aux_pars_init_ = 0.1;
		/*! \brief Indicates whether Nesterov acceleration is used in the gradient descent for finding the covariance parameters (only used for "gradient_descent") */
		bool use_nesterov_acc_ = true;
		/*! \brief Acceleration rate for covariance parameters for Nesterov acceleration (only relevant if use_nesterov_acc and nesterov_schedule_version == 0) */
		double acc_rate_cov_ = 0.5;
		/*! \brief Number of iterations for which no mometum is applied in the beginning (only relevant if use_nesterov_acc) */
		int momentum_offset_ = 2;
		/*! \brief Select Nesterov acceleration schedule 0 or 1 */
		int nesterov_schedule_version_ = 0;
		/*! \brief Maximal relative change for covariance parameters in one iteration */
		int MAX_REL_CHANGE_GRADIENT_UPDATE_ = 100; // allow maximally a change by a factor of 'MAX_REL_CHANGE_GRADIENT_UPDATE_' in one iteration
		/*! \brief Maximal value of gradient updates on log-scale for covariance parameters */
		double MAX_GRADIENT_UPDATE_LOG_SCALE_ = std::log((double)MAX_REL_CHANGE_GRADIENT_UPDATE_);
		/*! \brief Maximal relative change for for auxiliary parameters in one iteration */
		int MAX_REL_CHANGE_GRADIENT_UPDATE_AUX_PARS_ = 100;
		/*! \brief Maximal value of gradient updates on log-scale for auxiliary parameters */
		double MAX_GRADIENT_UPDATE_LOG_SCALE_AUX_PARS_ = std::log((double)MAX_REL_CHANGE_GRADIENT_UPDATE_AUX_PARS_);
		/*! \brief Optimizer for linear regression coefficients (The default = "wls" is changed to "gradient_descent" for non-Gaussian likelihoods upon initialization). See the constructor REModelTemplate() for the default values which depend on whether the likelihood is Gaussian or not */
		string_t optimizer_coef_;
		/*! \brief List of supported optimizers for regression coefficients for Gaussian likelihoods */
		const std::set<string_t> SUPPORTED_OPTIM_COEF_GAUSS_{ "gradient_descent", "wls", "nelder_mead", "bfgs", "adam" };
		/*! \brief List of supported optimizers for regression coefficients for non-Gaussian likelihoods */
		const std::set<string_t> SUPPORTED_OPTIM_COEF_NONGAUSS_{ "gradient_descent", "nelder_mead", "bfgs", "adam" };
		/*! \brief Learning rate for fixed-effect linear coefficients */
		double lr_coef_;
		/*! \brief Initial learning rate for fixed-effect linear coefficients (to remember as lr_coef_ can be decreased) */
		double lr_coef_init_ = 0.1;
		/*! \brief Acceleration rate for coefficients for Nesterov acceleration (only relevant if use_nesterov_acc and nesterov_schedule_version == 0) */
		double acc_rate_coef_ = 0.5;
		/*! \brief Maximal number of steps for which learning rate shrinkage is done for gradient-based optimization of covariance parameters and regression coefficients */
		int MAX_NUMBER_LR_SHRINKAGE_STEPS_ = 30;
		/*! \brief Learning rate shrinkage factor for gradient-based optimization of covariance parameters and regression coefficients */
		double LR_SHRINKAGE_FACTOR_ = 0.5;
		/*! \brief Threshold value for a learning rate below which a learning rate might be increased again (only in case there are also regression coefficients and for gradient descent optimization of covariance parameters and regression coefficients) */
		double LR_IS_SMALL_THRESHOLD_ = 1e-6;
		/*! \brief Threshold value for relative change in parameters below which a learning rate might be increased again (only in case there are also regression coefficients and for gradient descent optimization of covariance parameters and regression coefficients) */
		double LR_IS_SMALL_REL_CHANGE_IN_PARS_THRESHOLD_ = 1e-4;
		/*! \brief Threshold value for relative change in other parameters above which a learning rate is again set to its initial value (only in case there are also regression coefficients and for gradient descent optimization of covariance parameters and regression coefficients) */
		double MIN_REL_CHANGE_IN_OTHER_PARS_FOR_RESETTING_LR_ = 1e-2;
		/*! \brief true if 'optimizer_coef_' has been set */
		bool coef_optimizer_has_been_set_ = false;
		/*! \brief List of optimizers which are externally handled by OptimLib */
		const std::set<string_t> OPTIM_EXTERNAL_{ "nelder_mead", "bfgs", "adam" };
		/*! \brief If true, any additional parameters for non-Gaussian likelihoods are also estimated (e.g., shape parameter of gamma likelihood) */
		bool estimate_aux_pars_ = false;
		/*! \brief True if the function 'SetOptimConfig' has been called */
		bool set_optim_config_has_been_called_ = false;
		/*! \brief If true, the covariance parameters or linear coefficients were updated for the first time with gradient descent*/
		bool first_update_ = false;
		/*! \brief Number of likelihood evaluations during optimization */
		int num_ll_evaluations_ = 0;
		/*! \brief True, if 'OptimLinRegrCoefCovPar' has been called */
		bool model_has_been_estimated_ = false;
		// The following variables are not used anymore (increasing learning rate again does not seem beneficial)
		///*! \brief True if the learning rates have been descreased (only for gradient_descent) */
		//bool learning_rate_decreased_first_time_ = false;
		///*! \brief True if the learning rates have been increased after they have been descreased (only for gradient_descent) */
		//bool learning_rate_increased_after_descrease_ = false;
		///*! \brief True if the learning rates have been descreased again after they have been increased (only for gradient_descent) */
		//bool learning_rate_decreased_after_increase_ = false;
		///*! \brief Threshold value, for relative change in the log-likelihood, below which learning rates are increased again for gradient descent */
		//double INCREASE_LR_CHANGE_LL_THRESHOLD_ = 1e-3;

		// MATRIX INVERSION PROPERTIES
		/*! \brief Matrix inversion method */
		string_t matrix_inversion_method_ = "cholesky";
		/*! \brief Supported matrix inversion methods */
		const std::set<string_t> SUPPORTED_MATRIX_INVERSION_METHODS_{ "cholesky", "iterative" };
		/*! \brief Maximal number of iterations for conjugate gradient algorithm */
		int cg_max_num_it_ = 1000;
		/*! \brief Maximal number of iterations for conjugate gradient algorithm when being run as Lanczos algorithm for tridiagonalization */
		int cg_max_num_it_tridiag_ = 1000;
		/*! \brief Tolerance level for L2 norm of residuals for checking convergence in conjugate gradient algorithm when being used for parameter estimation */
		double cg_delta_conv_ = 1e-2;
		/*! \brief Tolerance level for L2 norm of residuals for checking convergence in conjugate gradient algorithm when being used for prediction */
		double cg_delta_conv_pred_ = 1e-3;
		/*! \brief Threshold to avoid numerical instability in the CG: If the L1-norm of the rhs is below the defined threshold the CG is not executed and a vector of 0's is returned */
		const double THRESHOLD_ZERO_RHS_CG_ = 1.0e-100;
		/*! \brief Number of samples when simulation is used for calculating predictive variances */
		int nsim_var_pred_ = 1000;
		/*! \brief Number of random vectors (e.g., Rademacher) for stochastic approximation of the trace of a matrix */
		int num_rand_vec_trace_ = 50;
		/*! \brief If true, random vectors (e.g., Rademacher) for stochastic approximation of the trace of a matrix are sampled only once at the beginning of Newton's method for finding the mode in the Laplace approximation and are then reused in later trace approximations, otherwise they are sampled every time a trace is calculated */
		bool reuse_rand_vec_trace_ = true;
		/*! \brief Seed number to generate random vectors (e.g., Rademacher) */
		int seed_rand_vec_trace_ = 1;
		/*! If the seed of the random number generator cg_generator_ is set, cg_generator_seeded_ is set to true*/
		bool cg_generator_seeded_ = false;
		/*! Indicates if we observe a NAN or Inf value in a conjugate gradient iteration */
		bool NaN_found = false;
		/*! Random number generator used generate Rademacher-vectors in GenRandVecTrace() and GenRandVecDiag()*/
		RNG_t cg_generator_;
		/*! Matrix of random Rademacher vectors (u_1,...,u_t), where u_i is of dimension n & Cov(u_i) = I*/
		den_mat_t rand_vec_probe_;
		/*! Matrix of random Rademacher vectors (u_1,...,u_t), where u_i is of dimension n & Cov(u_i) = I or Cov(u_i) = P*/
		den_mat_t rand_vec_probe;
		/*! Matrix of random Rademacher vectors (u_1,...,u_t), where u_i is of dimension m & Cov(u_i) = I*/
		den_mat_t rand_vec_probe_low_rank_;
		/*! Indicates if we already sampled vectors for the current iteration */
		bool saved_rand_vec_ = false;
		/*! CG solution for Rademacher vectors:	Sigma^-1 (u_1,...,u_t) */
		std::map<data_size_t, den_mat_t> solution_for_trace_;
		/*! \brief Type of preconditioner used for conjugate gradient algorithms */
		string_t cg_preconditioner_type_;
		/*! \brief List of supported preconditioners for conjugate gradient algorithms for Gaussian likelihood */
		const std::set<string_t> SUPPORTED_CG_PRECONDITIONER_TYPE_GAUSS_{ "none","predictive_process_plus_diagonal" };
		/*! \brief List of supported preconditioners for conjugate gradient algorithms for non-Gaussian likelihoods */
		const std::set<string_t> SUPPORTED_CG_PRECONDITIONER_TYPE_NONGAUSS_{"Sigma_inv_plus_BtWB", "piv_chol_on_Sigma"};
		/*! \brief true if 'cg_preconditioner_type_' has been set */
		bool cg_preconditioner_type_has_been_set_ = false;
		/*! \brief Rank of the pivoted Cholesky decomposition used as preconditioner in conjugate gradient algorithms */
		int piv_chol_rank_ = 50;
		/*! \brief Rank of the matrix for approximating predictive covariances obtained using the Lanczos algorithm */
		int rank_pred_approx_matrix_lanczos_ = 1000;

		// WOODBURY IDENTITY FOR GROUPED RANDOM EFFECTS ONLY
		/*! \brief Collects matrices Z^T (only saved when only_grouped_REs_use_woodbury_identity_=true i.e. when there are only grouped random effects, otherwise these matrices are saved only in the indepedent RE components) */
		std::map<data_size_t, sp_mat_t> Zt_;
		/*! \brief Collects matrices Z^TZ (only saved when only_grouped_REs_use_woodbury_identity_=true i.e. when there are only grouped random effects, otherwise these matrices are saved only in the indepedent RE components) */
		std::map<data_size_t, sp_mat_t> ZtZ_;
		/*! \brief Collects vectors Z^Ty (only saved when only_grouped_REs_use_woodbury_identity_=true i.e. when there are only grouped random effects) */
		std::map<data_size_t, vec_t> Zty_;
		/*! \brief Cumulative number of random effects for components (usually not saved, only saved when only_grouped_REs_use_woodbury_identity_=true i.e. when there are only grouped random effects, otherwise these matrices are saved only in the indepedent RE components) */
		std::map<data_size_t, std::vector<data_size_t>> cum_num_rand_eff_;//The random effects of component j start at cum_num_rand_eff_[0][j]+1 and end at cum_num_rand_eff_[0][j+1]
		/*! \brief Sum of squared entries of Z_j for every random effect component (usually not saved, only saved when only_grouped_REs_use_woodbury_identity_=true i.e. when there are only grouped random effects) */
		std::map<data_size_t, std::vector<double>> Zj_square_sum_;
		/*! \brief Collects matrices Z^T * Z_j for every random effect component (usually not saved, only saved when only_grouped_REs_use_woodbury_identity_=true i.e. when there are only grouped random effects) */
		std::map<data_size_t, std::vector<sp_mat_t>> ZtZj_;
		/*! \brief Collects matrices L^-1 * Z^T * Z_j for every random effect component (usually not saved, only saved when only_grouped_REs_use_woodbury_identity_=true i.e. when there are only grouped random effects and when Fisher scoring is done) */
		std::map<data_size_t, std::vector<T_mat>> LInvZtZj_;
		/*! \brief Permuted matrices Zt_ when Cholesky factors have a permutation matrix */
		std::map<data_size_t, sp_mat_t> P_Zt_;
		/*! \brief Permuted matrices ZtZj_ when Cholesky factors have a permutation matrix */
		std::map<data_size_t, std::vector<sp_mat_t>> P_ZtZj_;

		// VECCHIA APPROXIMATION for GP
		/*! \brief If true, a memory optimized version of the Vecchia approximation is used (at the expense of being slightly slower). THiS IS CURRENTLY NOT IMPLEMENTED */
		bool vecchia_approx_optim_memory = false;
		/*! \brief The number of neighbors used in the Vecchia approximation */
		int num_neighbors_;
		/*! \brief Ordering used in the Vecchia approximation. "none" = no ordering, "random" = random ordering */
		string_t vecchia_ordering_ = "random";
		/*! \brief List of supported options for orderings of the Vecchia approximation */
		const std::set<string_t> SUPPORTED_VECCHIA_ORDERING_{ "none", "random" };
		/*! \brief The way how neighbors are selected */
		string_t vecchia_neighbor_selection_ = "nearest";
		/*! \brief The number of neighbors used in the Vecchia approximation for making predictions */
		int num_neighbors_pred_;
		/*!
		* \brief Ordering used in the Vecchia approximation for making predictions
		* "order_obs_first_cond_obs_only" = observed data is ordered first and neighbors are only observed points & Vecchia approximation is done for observable process (only for Gaussian likelihoods)
		* "order_obs_first_cond_all" = observed data is ordered first and neighbors are selected among all points (observed + predicted) & Vecchia approximation is done for observable process (only for Gaussian likelihoods)
		* "order_pred_first" = predicted data is ordered first for making prediction & Vecchia approximation is done for observable process (only for Gaussian likelihoods)
		* "latent_order_obs_first_cond_obs_only" = observed data is ordered first and neighbors are only observed points & Vecchia approximation is done for latent process
		* "latent_order_obs_first_cond_all" = observed data is ordered first and neighbors are selected among all points (observed + predicted) & Vecchia approximation is done for latent process
		* See the constructor REModelTemplate() for the default values which depend on whether the likelihood is Gaussian or not
		*/
		string_t vecchia_pred_type_; //This is saved and not simply set in the prediction function since it needs to be used repeatedly in the GPBoost algorithm when making predictions in "regression_metric.hpp" and the way predictions are done for the Vecchia approximation should be decoupled from the boosting algorithm
		/*! \brief List of supported options for prediction with a Vecchia approximation for Gaussian likelihoods */
		const std::set<string_t> SUPPORTED_VECCHIA_PRED_TYPES_GAUSS_{ "order_obs_first_cond_obs_only",
			"order_obs_first_cond_all", "order_pred_first",
			"latent_order_obs_first_cond_obs_only", "latent_order_obs_first_cond_all" };
		/*! \brief List of supported options for prediction with a Vecchia approximation for non-Gaussian likelihoods */
		const std::set<string_t> SUPPORTED_VECCHIA_PRED_TYPES_NONGAUSS_{ "latent_order_obs_first_cond_obs_only",
			"latent_order_obs_first_cond_all", "order_obs_first_cond_obs_only", "order_obs_first_cond_all" };
		/*! \brief Collects indices of nearest neighbors (used for Vecchia approximation) */
		std::map<data_size_t, std::vector<std::vector<int>>> nearest_neighbors_;
		/*! \brief Distances between locations and their nearest neighbors (this is used only if the Vecchia approximation is used, otherwise the distances are saved directly in the base GP component) */
		std::map<data_size_t, std::vector<den_mat_t>> dist_obs_neighbors_;
		/*! \brief Distances between nearest neighbors for all locations (this is used only if the Vecchia approximation is used, otherwise the distances are saved directly in the base GP component) */
		std::map<data_size_t, std::vector<den_mat_t>> dist_between_neighbors_;//Note: this contains duplicate information (i.e. distances might be saved reduntly several times). But there is a trade-off between storage and computational speed. I currently don't see a way for saving unique distances without copying them when using them.
		/*! \brief Outer product of covariate vector at observations and neighbors with itself. First index = cluster, second index = data point i, third index = GP number j (this is used only if the Vecchia approximation is used, this is handled saved directly in the GP component using Z_) */
		std::map<data_size_t, std::vector<std::vector<den_mat_t>>> z_outer_z_obs_neighbors_;
		/*! \brief Collects matrices B = I - A (=Cholesky factor of inverse covariance) for Vecchia approximation */
		std::map<data_size_t, sp_mat_t> B_;
		/*! \brief Collects diagonal matrices D^-1 for Vecchia approximation */
		std::map<data_size_t, sp_mat_t> D_inv_;
		/*! \brief Collects derivatives of matrices B ( = derivative of matrix -A) for Vecchia approximation */
		std::map<data_size_t, std::vector<sp_mat_t>> B_grad_;
		/*! \brief Collects derivatives of matrices D for Vecchia approximation */
		std::map<data_size_t, std::vector<sp_mat_t>> D_grad_;
		/*! \brief Triplets for initializing the matrices B */
		std::map<data_size_t, std::vector<Triplet_t>> entries_init_B_;
		/*! \brief Triplets for initializing the matrices B_grad */
		std::map<data_size_t, std::vector<Triplet_t>> entries_init_B_grad_;
		/*! \brief true if the function 'SetVecchiaPredType' has been called and vecchia_pred_type_ has been set */
		bool vecchia_pred_type_has_been_set_ = false;

		// PREDICTIVE PROCESS AND FULL SCALE APPROXIMATION FOR GP
		/*! \brief Number of inducing points */
		//int num_ind_points_;
		/*! \brief Method for inducing points */
		string_t method_ind_points_ = "kMeans++";
		/*! \brief List of supported inducing point methods*/
		const std::set<string_t> SUPPORTED_METHOD_INDUCING_POINTS_{ "random", "kMeans++", "CoverTree" };
		/*! \brief Keys: labels of independent realizations of REs/GPs, values: vectors with inducing points GP components */
		std::map<data_size_t, std::vector<std::shared_ptr<RECompGP<den_mat_t>>>> re_comps_ip_;
		/*! \brief Keys: labels of independent realizations of REs/GPs, values: vectors with cross-covariance GP components */
		std::map<data_size_t, std::vector<std::shared_ptr<RECompGP<den_mat_t>>>> re_comps_cross_cov_;
		/*! \brief Keys: labels of independent realizations of REs/GPs, values: vectors with residual GP components with sparse (tapered) covariances */
		std::map<data_size_t, std::vector<std::shared_ptr<RECompGP<T_mat>>>> re_comps_resid_;
		/*! \brief Key: labels of independent realizations of REs/GPs, values: Cholesky decompositions of inducing points matrix sigma_ip */
		std::map<data_size_t, chol_den_mat_t> chol_fact_sigma_ip_;
		/*! \brief Key: labels of independent realizations of REs/GPs, values: Inverse of Cholesky factor of inducing points matrix sigma_ip times cross-covariance */
		std::map<data_size_t, den_mat_t> chol_ip_cross_cov_;

		std::map<data_size_t, den_mat_t> sigma_inv_sigma_grad_rand_vec;
		std::map<data_size_t, den_mat_t> sigma_grad_sigma_inv_rand_vec;
		/*! \brief Key: labels of independent realizations of REs/GPs, values: Inverse of Cholesky factor of inducing points matrix sigma_ip times cross-covariance */
		std::map<data_size_t, den_mat_t> resid_inv_cross_cov_;
		/*! \brief Key: labels of independent realizations of REs/GPs, values: diagonal of fully independent training conditional for predictive process */
		std::map<data_size_t, vec_t> FITC_Diag_;
		/*! \brief Key: labels of independent realizations of REs/GPs, values: Cholesky decompositions of residual covariance matrix */
		std::map<data_size_t, T_chol> chol_fact_resid_;
		/*! \brief Key: labels of independent realizations of REs/GPs, values: Cholesky decompositions of matrix sigma_ip + cross_cov^T * sigma_resid^-1 * cross_cov used in Woodbury identity */
		std::map<data_size_t, chol_den_mat_t> chol_fact_sigma_woodbury_;
		/*! \brief Key: labels of independent realizations of REs/GPs, values: Diagonal of residual covariance matrix (Preconditioner) */
		std::map<data_size_t, vec_t> diagonal_approx_preconditioner;
		/*! \brief Key: labels of independent realizations of REs/GPs, values: Inverse of diagonal of residual covariance matrix (Preconditioner) */
		std::map<data_size_t, vec_t> diagonal_approx_inv_preconditioner;
		/*! \brief Key: labels of independent realizations of REs/GPs, values: Mean of diagonal of residual covariance matrix (Preconditioner) */
		std::map<data_size_t, double> mean_diagonal_approx_preconditioner;
		/*! \brief Key: labels of independent realizations of REs/GPs, values: Cholesky decompositions of matrix sigma_ip + cross_cov^T * D^-1 * cross_cov used in Woodbury identity where D is given by the Preconditioner */
		std::map<data_size_t, chol_den_mat_t> chol_fact_woodbury_preconditioner;


		// CLUSTERs of INDEPENDENT REALIZATIONS
		/*! \brief Keys: Labels of independent realizations of REs/GPs, values: vectors with indices for data points */
		std::map<data_size_t, std::vector<int>> data_indices_per_cluster_;
		/*! \brief Keys: Labels of independent realizations of REs/GPs, values: number of data points per independent realization */
		std::map<data_size_t, int> num_data_per_cluster_;
		/*! \brief Number of independent realizations of the REs/GPs */
		data_size_t num_clusters_;
		/*! \brief Unique labels of independent realizations */
		std::vector<data_size_t> unique_clusters_;

		/*! \brief Variance of idiosyncratic error term (nugget effect) */
		double sigma2_;
		/*! \brief Quadratic form y^T Psi^-1 y (saved for avoiding double computations when profiling out sigma2 for Gaussian data) */
		double yTPsiInvy_;
		/*! \brief Determinant of Psi (to avoid double computations) */
		double log_det_Psi_;

		// PREDICTION
		/*! \brief Cluster IDs for prediction */
		std::vector<data_size_t> cluster_ids_data_pred_;
		/*! \brief Levels of grouped RE for prediction */
		std::vector<std::vector<re_group_t>> re_group_levels_pred_;
		/*! \brief Covariate data for grouped random RE for prediction */
		std::vector<double> re_group_rand_coef_data_pred_;
		/*! \brief Coordinates for GP for prediction */
		std::vector<double> gp_coords_data_pred_;
		/*! \brief Covariate data for random GP for prediction */
		std::vector<double> gp_rand_coef_data_pred_;
		/*! \brief Covariate data for linear regression term */
		std::vector<double> covariate_data_pred_;
		/*! \brief Number of prediction points */
		data_size_t num_data_pred_;

		/*! Random number generator */
		RNG_t rng_;

		/*! \brief Nesterov schedule */
		static double NesterovSchedule(int iter,
			int momentum_schedule_version,
			double nesterov_acc_rate, 
			int momentum_offset) {
			if (iter < momentum_offset) {
				return(0.);
			}
			else {
				if (momentum_schedule_version == 0) {
					return(nesterov_acc_rate);
				}
				else if (momentum_schedule_version == 1) {
					return(1. - (3. / (6. + iter)));
				}
				else {
					Log::REFatal("NesterovSchedule: version = %d is not supported ", momentum_schedule_version);
				}
			}
			return(0.);
		}//end NesterovSchedule

		/*! \brief mutex for threading safe call */
		std::mutex mutex_;

		/*! \brief Constructs identity matrices if sparse matrices are used (used for calculating inverse covariance matrix) */
		template <class T_aux = T_mat, typename std::enable_if <std::is_same<sp_mat_t, T_aux>::value || std::is_same<sp_mat_rm_t, T_aux>::value>::type* = nullptr >
		void ConstructI(data_size_t cluster_i) {
			int dim_I = only_grouped_REs_use_woodbury_identity_ ? cum_num_rand_eff_[cluster_i][num_re_group_total_] : num_data_per_cluster_[cluster_i];
			T_mat I(dim_I, dim_I);//identity matrix for calculating precision matrix
			I.setIdentity();
			I.makeCompressed();
			Id_.insert({ cluster_i, I });
		}

		/*! \brief Constructs identity matrices if dense matrices are used (used for calculating inverse covariance matrix) */
		template <class T_aux = T_mat, typename std::enable_if <std::is_same<den_mat_t, T_aux>::value>::type* = nullptr >
		void ConstructI(data_size_t cluster_i) {
			int dim_I = only_grouped_REs_use_woodbury_identity_ ? cum_num_rand_eff_[cluster_i][num_re_group_total_] : num_data_per_cluster_[cluster_i];
			den_mat_t I(dim_I, dim_I);//identity matrix for calculating precision matrix
			I.setIdentity();
			Id_.insert({ cluster_i, I });
		}

		/*!
		* \brief Set response variable data y_ (and calculate Z^T * y if  only_grouped_REs_use_woodbury_identity_ == true)
		* \param y_data Response variable data
		*/
		void SetY(const double* y_data) {
			if (gauss_likelihood_) {
				if (num_clusters_ == 1 && (gp_approx_ != "vecchia" || vecchia_ordering_ == "none")) {
					y_[unique_clusters_[0]] = Eigen::Map<const vec_t>(y_data, num_data_);
				}
				else {
					for (const auto& cluster_i : unique_clusters_) {
						y_[cluster_i] = vec_t(num_data_per_cluster_[cluster_i]);
						for (int j = 0; j < num_data_per_cluster_[cluster_i]; ++j) {
							y_[cluster_i][j] = y_data[data_indices_per_cluster_[cluster_i][j]];
						}
					}
				}
				if (only_grouped_REs_use_woodbury_identity_) {
					CalcZtY();
				}
			}//end gauss_likelihood_
			else {//not gauss_likelihood_
				(*likelihood_[unique_clusters_[0]]).template CheckY<double>(y_data, num_data_);
				if (likelihood_[unique_clusters_[0]]->label_type() == "int") {
					for (const auto& cluster_i : unique_clusters_) {
						y_int_[cluster_i] = vec_int_t(num_data_per_cluster_[cluster_i]);
						for (int j = 0; j < num_data_per_cluster_[cluster_i]; ++j) {
							y_int_[cluster_i][j] = static_cast<int>(y_data[data_indices_per_cluster_[cluster_i][j]]);
						}
					}
				}
				else if (likelihood_[unique_clusters_[0]]->label_type() == "double") {
					for (const auto& cluster_i : unique_clusters_) {
						y_[cluster_i] = vec_t(num_data_per_cluster_[cluster_i]);
						for (int j = 0; j < num_data_per_cluster_[cluster_i]; ++j) {
							y_[cluster_i][j] = y_data[data_indices_per_cluster_[cluster_i][j]];
						}
					}
				}
			}//end not gauss_likelihood_
			y_has_been_set_ = true;
		}

		/*!
		* \brief Set response variable data y_ if data is of type float (used for GPBoost algorithm since labels are float)
		* \param y_data Response variable data
		*/
		void SetY(const float* y_data) {
			if (gauss_likelihood_) {
				Log::REFatal("SetY is not implemented for Gaussian data and lables of type float (since it is not needed)");
			}//end gauss_likelihood_
			else {//not gauss_likelihood_
				(*likelihood_[unique_clusters_[0]]).template CheckY<float>(y_data, num_data_);
				if (likelihood_[unique_clusters_[0]]->label_type() == "int") {
					for (const auto& cluster_i : unique_clusters_) {
						y_int_[cluster_i] = vec_int_t(num_data_per_cluster_[cluster_i]);
						for (int j = 0; j < num_data_per_cluster_[cluster_i]; ++j) {
							y_int_[cluster_i][j] = static_cast<int>(y_data[data_indices_per_cluster_[cluster_i][j]]);
						}
					}
				}
				else if (likelihood_[unique_clusters_[0]]->label_type() == "double") {
					for (const auto& cluster_i : unique_clusters_) {
						y_[cluster_i] = vec_t(num_data_per_cluster_[cluster_i]);
						for (int j = 0; j < num_data_per_cluster_[cluster_i]; ++j) {
							y_[cluster_i][j] = static_cast<double>(y_data[data_indices_per_cluster_[cluster_i][j]]);
						}
					}
				}
			}
			y_has_been_set_ = true;
		}

		/*!
		* \brief Return (last used) response variable data
		* \param[out] y Response variable data (memory needs to be preallocated)
		*/
		void GetY(double* y) {
			if (!y_has_been_set_) {
				Log::REFatal("Respone variable data has not been set");
			}
			if (has_covariates_ && gauss_likelihood_) {
#pragma omp parallel for schedule(static)
				for (int i = 0; i < num_data_; ++i) {
					y[i] = y_vec_[i];
				}
			}
			else if (likelihood_[unique_clusters_[0]]->label_type() == "double") {
				for (const auto& cluster_i : unique_clusters_) {
#pragma omp parallel for schedule(static)
					for (int i = 0; i < num_data_per_cluster_[cluster_i]; ++i) {
						y[data_indices_per_cluster_[cluster_i][i]] = y_[cluster_i][i];
					}
				}
			}
			else if (likelihood_[unique_clusters_[0]]->label_type() == "int") {
				for (const auto& cluster_i : unique_clusters_) {
#pragma omp parallel for schedule(static)
					for (int i = 0; i < num_data_per_cluster_[cluster_i]; ++i) {
						y[data_indices_per_cluster_[cluster_i][i]] = y_int_[cluster_i][i];
					}
				}
			}
		}

		/*!
		* \brief Return covariate data
		* \param[out] covariate_data covariate data
		*/
		void GetCovariateData(double* covariate_data) {
			if (!has_covariates_) {
				Log::REFatal("Model does not have covariates for a linear predictor");
			}
#pragma omp parallel for schedule(static)
			for (int i = 0; i < num_data_ * num_coef_; ++i) {
				covariate_data[i] = X_.data()[i];
			}
		}

		/*!
		* \brief Calculate Z^T*y (use only when only_grouped_REs_use_woodbury_identity_ == true)
		*/
		void CalcZtY() {
			for (const auto& cluster_i : unique_clusters_) {
				Zty_[cluster_i] = Zt_[cluster_i] * y_[cluster_i];
			}
		}

		/*!
		* \brief Get y_aux = Psi^-1*y
		* \param[out] y_aux Psi^-1*y (=y_aux_). Array needs to be pre-allocated of length num_data_
		*/
		void GetYAux(double* y_aux) {
			CHECK(y_aux_has_been_calculated_);
			if (num_clusters_ == 1 && (gp_approx_ != "vecchia" || vecchia_ordering_ == "none")) {
#pragma omp parallel for schedule(static)
				for (int j = 0; j < num_data_; ++j) {
					y_aux[j] = y_aux_[unique_clusters_[0]][j];
				}
			}
			else {
				for (const auto& cluster_i : unique_clusters_) {
#pragma omp parallel for schedule(static)
					for (int j = 0; j < num_data_per_cluster_[cluster_i]; ++j) {
						y_aux[data_indices_per_cluster_[cluster_i][j]] = y_aux_[cluster_i][j];
					}
				}
			}
		}

		/*!
		* \brief Get y_aux = Psi^-1*y
		* \param[out] y_aux Psi^-1*y (=y_aux_). This vector needs to be pre-allocated of length num_data_
		*/
		void GetYAux(vec_t& y_aux) {
			CHECK(y_aux_has_been_calculated_);
			if (num_clusters_ == 1 && (gp_approx_ != "vecchia" || vecchia_ordering_ == "none")) {
				y_aux = y_aux_[unique_clusters_[0]];
			}
			else {
				for (const auto& cluster_i : unique_clusters_) {
					y_aux(data_indices_per_cluster_[cluster_i]) = y_aux_[cluster_i];
				}
			}
		}

		/*!
		* \brief Calculate Cholesky decomposition
		* \param psi Covariance matrix for which the Cholesky decomposition is calculated
		* \param cluster_i Cluster index for which the Cholesky factor is calculated
		*/
		template <class T_aux = T_mat, typename std::enable_if <std::is_same<sp_mat_t, T_aux>::value || std::is_same<sp_mat_rm_t, T_aux>::value>::type* = nullptr >
		void CalcChol(const T_mat& psi, data_size_t cluster_i) {
			if (!chol_fact_pattern_analyzed_) {
				chol_facts_[cluster_i].analyzePattern(psi);
				if (cluster_i == unique_clusters_.back()) {
					chol_fact_pattern_analyzed_ = true;
				}
				if (CholeskyHasPermutation<T_chol>(chol_facts_[cluster_i])) {
					P_Id_[cluster_i] = chol_facts_[cluster_i].permutationP() * Id_[cluster_i];
					P_Id_[cluster_i].makeCompressed();
					if (only_grouped_REs_use_woodbury_identity_ && !only_one_grouped_RE_calculations_on_RE_scale_) {
						P_Zt_[cluster_i] = chol_facts_[cluster_i].permutationP() * Zt_[cluster_i];
						std::vector<sp_mat_t> P_ZtZj_cluster_i(num_comps_total_);
						for (int j = 0; j < num_comps_total_; ++j) {
							P_ZtZj_cluster_i[j] = chol_facts_[cluster_i].permutationP() * ZtZj_[cluster_i][j];
						}
						P_ZtZj_[cluster_i] = P_ZtZj_cluster_i;
					}
				}
			}
			chol_facts_[cluster_i].factorize(psi);
		}
		template <class T_aux = T_mat, typename std::enable_if <std::is_same<den_mat_t, T_aux>::value>::type* = nullptr >
		void CalcChol(const den_mat_t& psi, data_size_t cluster_i) {
			chol_facts_[cluster_i].compute(psi);
		}

		/*!
		* \brief Calculate Cholesky decomposition of residual process in full scale approximation
		* \param psi Covariance matrix for which the Cholesky decomposition is calculated
		* \param cluster_i Cluster index for which the Cholesky factor is calculated
		*/
		template <class T_aux = T_mat, typename std::enable_if <std::is_same<sp_mat_t, T_aux>::value || std::is_same<sp_mat_rm_t, T_aux>::value>::type* = nullptr >
		void CalcCholFSAResid(const T_mat & psi, data_size_t cluster_i) {
			if (!chol_fact_pattern_analyzed_) {
				chol_fact_resid_[cluster_i].analyzePattern(psi);
				if (cluster_i == unique_clusters_.back()) {
					chol_fact_pattern_analyzed_ = true;
				}
			}
			chol_fact_resid_[cluster_i].factorize(psi);
		}
		template <class T_aux = T_mat, typename std::enable_if <std::is_same<den_mat_t, T_aux>::value>::type* = nullptr >
		void CalcCholFSAResid(const den_mat_t& psi, data_size_t cluster_i) {
			chol_fact_resid_[cluster_i].compute(psi);
		}

		/*!
		* \brief Caclulate Psi^(-1) if sparse matrices are used
		* \param psi_inv[out] Inverse covariance matrix
		* \param cluster_i Cluster index for which Psi^(-1) is calculated
		* \param only_at_non_zeroes_of_psi If true, psi_inv is calculated only at non-zero entries of psi, e.g., since it is used for calculating gradients afterwards
		*/
		template <class T_aux = T_mat, typename std::enable_if <std::is_same<sp_mat_t, T_aux>::value || std::is_same<sp_mat_rm_t, T_aux>::value>::type* = nullptr >
		void CalcPsiInv(T_mat& psi_inv, data_size_t cluster_i, bool only_at_non_zeros_of_psi) {
			if (gp_approx_ == "FITC" || gp_approx_ == "full_scale_tapering") {
				Log::REFatal("'CalcPsiInv': no implemented for approximation '%s' ", gp_approx_.c_str());
			}
			if (only_grouped_REs_use_woodbury_identity_) {
				sp_mat_t MInvSqrtZt;
				if (num_re_group_total_ == 1 && num_comps_total_ == 1) {//only one random effect -> ZtZ_ is diagonal
					MInvSqrtZt = sqrt_diag_SigmaI_plus_ZtZ_[cluster_i].array().inverse().matrix().asDiagonal() * Zt_[cluster_i];
				}
				else {
					T_mat L_inv;
					if (CholeskyHasPermutation<T_chol>(chol_facts_[cluster_i])) {
						TriangularSolve<T_mat, T_mat, T_mat>(chol_facts_[cluster_i].CholFactMatrix(), P_Id_[cluster_i], L_inv, false);
					}
					else {
						TriangularSolve<T_mat, T_mat, T_mat>(chol_facts_[cluster_i].CholFactMatrix(), Id_[cluster_i], L_inv, false);
					}
					MInvSqrtZt = L_inv * Zt_[cluster_i];
				}
				if (only_at_non_zeros_of_psi) {
					CalcZSigmaZt(psi_inv, cluster_i);//find out sparsity pattern where psi_inv is needed for gradient
					CalcLtLGivenSparsityPattern<T_mat>(MInvSqrtZt, psi_inv, true);
					psi_inv *= -1.;
				}
				else {
					psi_inv = -MInvSqrtZt.transpose() * MInvSqrtZt;//this is slow since n can be large (O(n^2*m)) (but its usually not run, only when calculating the Fisher information)
				}
				psi_inv.diagonal().array() += 1.0;
			}
			else {
				T_mat L_inv;
				if (CholeskyHasPermutation<T_chol>(chol_facts_[cluster_i])) {
					TriangularSolve<T_mat, T_mat, T_mat>(chol_facts_[cluster_i].CholFactMatrix(), P_Id_[cluster_i], L_inv, false);
				}
				else {
					TriangularSolve<T_mat, T_mat, T_mat>(chol_facts_[cluster_i].CholFactMatrix(), Id_[cluster_i], L_inv, false);
				}
				if (only_at_non_zeros_of_psi) {
					//find out sparsity pattern where psi_inv is needed for gradient
					if (num_re_group_total_ == 0) {
						std::shared_ptr<T_mat> psi = re_comps_[cluster_i][0]->GetZSigmaZt();
						psi_inv = *psi;
					}
					else {
						CalcZSigmaZt(psi_inv, cluster_i);
					}
					CalcLtLGivenSparsityPattern<T_mat>(L_inv, psi_inv, true);
				}
				else {
					psi_inv = L_inv.transpose() * L_inv;//Note: this is the computational bottleneck for large data when psi=ZSigmaZt and its Cholesky factor is sparse (but its usually not run, only when calculating the Fisher information)
				}
			}
		}// end CalcPsiInv for sparse matrices
		template <class T_aux = T_mat, typename std::enable_if <std::is_same<den_mat_t, T_aux>::value>::type* = nullptr >
		void CalcPsiInv(den_mat_t& psi_inv, data_size_t cluster_i, bool) {
			if (gp_approx_ == "FITC" || gp_approx_ == "full_scale_tapering") {
				Log::REFatal("'CalcPsiInv': no implemented for approximation '%s' ", gp_approx_.c_str());
			}
			if (only_grouped_REs_use_woodbury_identity_) {//typically currently not called as only_grouped_REs_use_woodbury_identity_ is only true for grouped REs only i.e. sparse matrices
				den_mat_t MInvSqrtZt;
				if (num_re_group_total_ == 1 && num_comps_total_ == 1) {//only one random effect -> ZtZ_ is diagonal
					MInvSqrtZt = sqrt_diag_SigmaI_plus_ZtZ_[cluster_i].array().inverse().matrix().asDiagonal() * Zt_[cluster_i];
				}
				else {
					TriangularSolve<den_mat_t, sp_mat_t, den_mat_t>(chol_facts_[cluster_i].CholFactMatrix(), Zt_[cluster_i], MInvSqrtZt, false);
				}
				psi_inv = -MInvSqrtZt.transpose() * MInvSqrtZt;
				psi_inv.diagonal().array() += 1.0;
			}
			else {
				den_mat_t L_inv;
				TriangularSolve<den_mat_t, den_mat_t, den_mat_t>(chol_facts_[cluster_i].CholFactMatrix(), Id_[cluster_i], L_inv, false);
				psi_inv = L_inv.transpose() * L_inv;
			}
		}// end CalcPsiInv for dense matrices

		/*!
		* \brief Caclulate X^TPsi^(-1)X
		* \param X Covariate data matrix X
		* \param[out] XT_psi_inv_X X^TPsi^(-1)X
		*/
		void CalcXTPsiInvX(const den_mat_t& X, den_mat_t& XT_psi_inv_X) {
			if (num_clusters_ == 1 && (gp_approx_ != "vecchia" || vecchia_ordering_ == "none") && gp_approx_ != "full_scale_tapering" && gp_approx_ != "FITC") {//only one cluster / idependent GP realization
				if (gp_approx_ == "vecchia") {
					den_mat_t BX = B_[unique_clusters_[0]] * X;
					XT_psi_inv_X = BX.transpose() * D_inv_[unique_clusters_[0]] * BX;
				}
				else {
					if (only_grouped_REs_use_woodbury_identity_) {
						den_mat_t ZtX = Zt_[unique_clusters_[0]] * X;
						den_mat_t MInvSqrtZtX;
						if (num_re_group_total_ == 1 && num_comps_total_ == 1) {//only one random effect -> ZtZ_ is diagonal
							MInvSqrtZtX = sqrt_diag_SigmaI_plus_ZtZ_[unique_clusters_[0]].array().inverse().matrix().asDiagonal() * ZtX;
						}
						else {
							TriangularSolveGivenCholesky<T_chol, T_mat, den_mat_t, den_mat_t>(chol_facts_[unique_clusters_[0]], ZtX, MInvSqrtZtX, false);
						}
						XT_psi_inv_X = X.transpose() * X - MInvSqrtZtX.transpose() * MInvSqrtZtX;
					}
					else {
						den_mat_t MInvSqrtX;
						TriangularSolveGivenCholesky<T_chol, T_mat, den_mat_t, den_mat_t>(chol_facts_[unique_clusters_[0]], X, MInvSqrtX, false);
						XT_psi_inv_X = MInvSqrtX.transpose() * MInvSqrtX;
					}
				}
			}//end only one cluster / idependent GP realization
			else {//more than one cluster and order of samples matters
				XT_psi_inv_X = den_mat_t(X.cols(), X.cols());
				XT_psi_inv_X.setZero();
				den_mat_t BX, psi_inv_X;;
				for (const auto& cluster_i : unique_clusters_) {
					if (gp_approx_ == "vecchia") {
						BX = B_[cluster_i] * X(data_indices_per_cluster_[cluster_i], Eigen::all);
						XT_psi_inv_X += BX.transpose() * D_inv_[cluster_i] * BX;
					}
					else if (gp_approx_ == "full_scale_tapering" || gp_approx_ == "FITC") {
						std::shared_ptr<den_mat_t> cross_cov = re_comps_cross_cov_[cluster_i][0]->GetZSigmaZt();
						if (matrix_inversion_method_ == "cholesky") {
							if (gp_approx_ == "FITC") {
								den_mat_t cross_covT_X = (*cross_cov).transpose() * (FITC_Diag_[cluster_i].cwiseInverse().asDiagonal() * X);
								den_mat_t sigma_woodbury_I_cross_covT_X = chol_fact_sigma_woodbury_[cluster_i].solve(cross_covT_X);
								cross_covT_X.resize(0, 0);
								den_mat_t cross_cov_sigma_woodbury_I_cross_covT_X = FITC_Diag_[cluster_i].cwiseInverse().asDiagonal() * ((*cross_cov) * sigma_woodbury_I_cross_covT_X);
								sigma_woodbury_I_cross_covT_X.resize(0, 0);
								psi_inv_X = FITC_Diag_[cluster_i].cwiseInverse().asDiagonal() * X - cross_cov_sigma_woodbury_I_cross_covT_X;
							}
							else if (gp_approx_ == "full_scale_tapering") {
								den_mat_t sigma_resid_I_X = chol_fact_resid_[cluster_i].solve(X);
								den_mat_t cross_covT_sigma_resid_I_X = (*cross_cov).transpose() * sigma_resid_I_X;
								den_mat_t sigma_woodbury_I_cross_covT_sigma_resid_I_X = chol_fact_sigma_woodbury_[cluster_i].solve(cross_covT_sigma_resid_I_X);
								cross_covT_sigma_resid_I_X.resize(0, 0);
								den_mat_t cross_cov_sigma_woodbury_I_cross_covT_sigma_resid_I_X = (*cross_cov) * sigma_woodbury_I_cross_covT_sigma_resid_I_X;
								sigma_woodbury_I_cross_covT_sigma_resid_I_X.resize(0, 0);
								den_mat_t sigma_resid_I_cross_cov_sigma_woodbury_I_cross_covT_sigma_resid_I_X = chol_fact_resid_[cluster_i].solve(cross_cov_sigma_woodbury_I_cross_covT_sigma_resid_I_X);
								psi_inv_X = sigma_resid_I_X - sigma_resid_I_cross_cov_sigma_woodbury_I_cross_covT_sigma_resid_I_X;
							}
						}
						else {
							std::shared_ptr<T_mat> sigma_resid = re_comps_resid_[cluster_i][0]->GetZSigmaZt();
							psi_inv_X.resize(num_data_per_cluster_[cluster_i], X.cols());
							psi_inv_X.setZero();
							CGFSA_MULTI_RHS<T_mat>(*sigma_resid, (*cross_cov), chol_fact_sigma_ip_[cluster_i], X, psi_inv_X,
								NaN_found, num_data_per_cluster_[cluster_i], X.cols(), cg_max_num_it_, cg_delta_conv_,
								cg_preconditioner_type_, chol_fact_woodbury_preconditioner[cluster_i], diagonal_approx_inv_preconditioner[cluster_i]);
							if (NaN_found) {
								Log::REFatal("There was Nan or Inf value generated in the Conjugate Gradient Method!");
							}
						}
						XT_psi_inv_X = X.transpose() * psi_inv_X;
					}
					else {
						if (only_grouped_REs_use_woodbury_identity_) {
							den_mat_t ZtX = Zt_[cluster_i] * (den_mat_t)X(data_indices_per_cluster_[cluster_i], Eigen::all);
							den_mat_t MInvSqrtZtX;
							if (num_re_group_total_ == 1 && num_comps_total_ == 1) {//only one random effect -> ZtZ_ is diagonal
								MInvSqrtZtX = sqrt_diag_SigmaI_plus_ZtZ_[cluster_i].array().inverse().matrix().asDiagonal() * ZtX;
							}
							else {
								TriangularSolveGivenCholesky<T_chol, T_mat, den_mat_t, den_mat_t>(chol_facts_[cluster_i], ZtX, MInvSqrtZtX, false);
							}
							XT_psi_inv_X += ((den_mat_t)X(data_indices_per_cluster_[cluster_i], Eigen::all)).transpose() * (den_mat_t)X(data_indices_per_cluster_[cluster_i], Eigen::all) -
								MInvSqrtZtX.transpose() * MInvSqrtZtX;
						}
						else {
							den_mat_t MInvSqrtX;
							TriangularSolveGivenCholesky<T_chol, T_mat, den_mat_t, den_mat_t>(chol_facts_[cluster_i], (den_mat_t)X(data_indices_per_cluster_[cluster_i], Eigen::all), MInvSqrtX, false);
							XT_psi_inv_X += MInvSqrtX.transpose() * MInvSqrtX;
						}
					}
				}
			}//end more than one cluster
		}//end CalcXTPsiInvX

		/*!
		* \brief Initialize data structures for handling independent realizations of the Gaussian processes
		* \param num_data Number of data points
		* \param cluster_ids_data IDs / labels indicating independent realizations of Gaussian processes (same values = same process realization)
		* \param[out] num_data_per_cluster Keys: labels of independent clusters, values: number of data points per independent realization
		* \param[out] data_indices_per_cluster Keys: labels of independent clusters, values: vectors with indices for data points that belong to the every cluster
		* \param[out] unique_clusters Unique labels of independent realizations
		* \param[out] num_clusters Number of independent clusters
		*/
		void SetUpGPIds(data_size_t num_data,
			const data_size_t* cluster_ids_data,
			std::map<data_size_t, int>& num_data_per_cluster,
			std::map<data_size_t, std::vector<int>>& data_indices_per_cluster,
			std::vector<data_size_t>& unique_clusters,
			data_size_t& num_clusters) {
			if (cluster_ids_data != nullptr) {
				for (int i = 0; i < num_data; ++i) {
					if (num_data_per_cluster.find(cluster_ids_data[i]) == num_data_per_cluster.end()) {//first occurrence of cluster_ids_data[i]
						unique_clusters.push_back(cluster_ids_data[i]);
						num_data_per_cluster.insert({ cluster_ids_data[i], 1 });
						std::vector<int> id;
						id.push_back(i);
						data_indices_per_cluster.insert({ cluster_ids_data[i], id });
					}
					else {
						num_data_per_cluster[cluster_ids_data[i]] += 1;
						data_indices_per_cluster[cluster_ids_data[i]].push_back(i);
					}
				}
				num_clusters = (data_size_t)unique_clusters.size();
			}
			else {
				unique_clusters.push_back(0);
				num_data_per_cluster.insert({ 0, num_data });
				num_clusters = 1;
				std::vector<int> gp_id_vec(num_data);
				for (int i = 0; i < num_data; ++i) {
					gp_id_vec[i] = i;
				}
				data_indices_per_cluster.insert({ 0, gp_id_vec });
			}
		}//end SetUpGPIds

		/*!
		* \brief Convert characters in 'const char* re_group_data' to matrix (num_re_group x num_data) with strings of group labels
		* \param num_data Number of data points
		* \param num_re_group Number of grouped random effects
		* \param re_group_data Labels of group levels for the grouped random effects in column-major format (i.e. first the levels for the first effect, then for the second, etc.). Every group label needs to end with the null character '\0'
		* \param[out] Matrix of dimension num_re_group x num_data with strings of group labels for levels of grouped random effects
		*/
		void ConvertCharToStringGroupLevels(data_size_t num_data,
			data_size_t num_re_group,
			const char* re_group_data,
			std::vector<std::vector<re_group_t>>& re_group_levels) {
			int char_start = 0;
			for (int ire = 0; ire < num_re_group; ++ire) {
				for (int id = 0; id < num_data; ++id) {
					int number_chars = 0;
					while (re_group_data[char_start + number_chars] != '\0') {
						number_chars++;
					}
					re_group_levels[ire][id] = std::string(re_group_data + char_start);
					char_start += number_chars + 1;
				}
			}
		}

		/*!
		* \brief Initialize likelihoods
		* \param likelihood Likelihood name
		*/
		void InitializeLikelihoods(const string_t& likelihood) {
			for (const auto& cluster_i : unique_clusters_) {
				if (gp_approx_ == "vecchia") {
					likelihood_[cluster_i] = std::unique_ptr<Likelihood<T_mat, T_chol>>(new Likelihood<T_mat, T_chol>(likelihood,
						num_data_per_cluster_[cluster_i],
						re_comps_[cluster_i][ind_intercept_gp_]->GetNumUniqueREs(),
						false,
						only_one_GP_calculations_on_RE_scale_,
						re_comps_[cluster_i][ind_intercept_gp_]->random_effects_indices_of_data_.data()));
				}
				else if (only_grouped_REs_use_woodbury_identity_ && !only_one_grouped_RE_calculations_on_RE_scale_) {
					likelihood_[cluster_i] = std::unique_ptr<Likelihood<T_mat, T_chol>>(new Likelihood<T_mat, T_chol>(likelihood,
						num_data_per_cluster_[cluster_i],
						cum_num_rand_eff_[cluster_i][num_re_group_total_],
						false,
						false,
						nullptr));
				}
				else if (only_one_grouped_RE_calculations_on_RE_scale_) {
					likelihood_[cluster_i] = std::unique_ptr<Likelihood<T_mat, T_chol>>(new Likelihood<T_mat, T_chol>(likelihood,
						num_data_per_cluster_[cluster_i],
						re_comps_[cluster_i][0]->GetNumUniqueREs(),
						false,
						false,
						nullptr));
				}
				else if (only_one_GP_calculations_on_RE_scale_ && gp_approx_ != "vecchia") {
					likelihood_[cluster_i] = std::unique_ptr<Likelihood<T_mat, T_chol>>(new Likelihood<T_mat, T_chol>(likelihood,
						num_data_per_cluster_[cluster_i],
						re_comps_[cluster_i][0]->GetNumUniqueREs(),
						true,
						true,
						re_comps_[cluster_i][0]->random_effects_indices_of_data_.data()));
				}
				else {
					likelihood_[cluster_i] = std::unique_ptr<Likelihood<T_mat, T_chol>>(new Likelihood<T_mat, T_chol>(likelihood,
						num_data_per_cluster_[cluster_i],
						num_data_per_cluster_[cluster_i],
						true,
						false,
						nullptr));
				}
				if (!gauss_likelihood_) {
					likelihood_[cluster_i]->InitializeModeAvec();
				}
			}
		}//end InitializeLikelihoods

		/*!
		* \brief Function that determines
		*		(i) the indices (in ind_par_) of the covariance parameters of every random effect component in the vector of all covariance parameter
		*		(ii) the total number of covariance parameters
		*/
		void DetermineCovarianceParameterIndicesNumCovPars() {
			// Determine ind_par_ and num_cov_par_
			ind_par_ = std::vector<data_size_t>();
			//First re_comp has either index 0 or 1 (the latter if there is an nugget effect for Gaussian data)
			if (gauss_likelihood_) {
				num_cov_par_ = 1;
				ind_par_.push_back(1);
			}
			else {
				num_cov_par_ = 0;
				ind_par_.push_back(0);
			}
			//Add indices of parameters of individual components in joint parameter vector
			if (gp_approx_ == "FITC" || gp_approx_ == "full_scale_tapering") {
				for (int j = 0; j < (int)re_comps_ip_[unique_clusters_[0]].size(); ++j) {
					ind_par_.push_back(ind_par_.back() + re_comps_ip_[unique_clusters_[0]][j]->NumCovPar());//end points of parameter indices of components
					num_cov_par_ += re_comps_ip_[unique_clusters_[0]][j]->NumCovPar();
				}
			}
			else {
				for (int j = 0; j < (int)re_comps_[unique_clusters_[0]].size(); ++j) {
					ind_par_.push_back(ind_par_.back() + re_comps_[unique_clusters_[0]][j]->NumCovPar());//end points of parameter indices of components
					num_cov_par_ += re_comps_[unique_clusters_[0]][j]->NumCovPar();
				}
			}
		}

		/*!
		* \brief Function that determines whether to use special options for estimation and prediction for certain special cases of random effects models
		*/
		void DetermineSpecialCasesModelsEstimationPrediction() {
			chol_fact_pattern_analyzed_ = false;
			// Decide whether to use the Woodbury identity (i.e. do matrix inversion on the b scale and not the Zb scale) for grouped random effects models only
			if (num_re_group_total_ > 0 && num_gp_total_ == 0) {
				only_grouped_REs_use_woodbury_identity_ = true;//Faster to use Woodbury identity since the dimension of the random effects is typically much smaller than the number of data points
				//Note: the use of the Woodburry identity is currently only implemented for grouped random effects (which is also the only use of it). 
				//		If this should be applied to GPs in the future, adaptions need to be made e.g. in the calculations of the gradient (see y_tilde2_)
			}
			else {
				only_grouped_REs_use_woodbury_identity_ = false;
			}
			// Define options for faster calculations for special cases of RE models (these options depend on the type of likelihood)
			only_one_GP_calculations_on_RE_scale_ = num_gp_total_ == 1 && num_comps_total_ == 1 && !gauss_likelihood_ && gp_approx_ == "none";//If there is only one GP, we do calculations on the b-scale instead of Zb-scale (only for non-Gaussian likelihoods)
			only_one_grouped_RE_calculations_on_RE_scale_ = num_re_group_total_ == 1 && num_comps_total_ == 1 && !gauss_likelihood_;//If there is only one grouped RE, we do (all) calculations on the b-scale instead of the Zb-scale (this flag is only used for non-Gaussian likelihoods)
			only_one_grouped_RE_calculations_on_RE_scale_for_prediction_ = num_re_group_total_ == 1 && num_comps_total_ == 1 && gauss_likelihood_;//If there is only one grouped RE, we do calculations for prediction on the b-scale instead of the Zb-scale (this flag is only used for Gaussian likelihoods)
		}//end DetermineSpecialCasesModelsEstimationPrediction

		/*!
		* \brief Function that set default values for several parameters if they were not initialized
		*/
		void InitializeDefaultSettings() {
			if (!coef_optimizer_has_been_set_) {
				if (gauss_likelihood_) {
					optimizer_coef_ = "wls";
				}
				else {
					optimizer_coef_ = "gradient_descent";
				}
			}
			if (!vecchia_pred_type_has_been_set_) {
				if (gauss_likelihood_) {
					vecchia_pred_type_ = "order_obs_first_cond_obs_only";
				}
				else {
					vecchia_pred_type_ = "latent_order_obs_first_cond_obs_only";
				}
			}
			if (!set_optim_config_has_been_called_ && NumAuxPars() > 0) {
				if (!gauss_likelihood_) {
					estimate_aux_pars_ = true;;
				}
				else {
					estimate_aux_pars_ = false;
				}
			}
			if (!cg_preconditioner_type_has_been_set_) {
				if (gauss_likelihood_) {
					cg_preconditioner_type_ = "predictive_process_plus_diagonal";
				}
				else {
					cg_preconditioner_type_ = "Sigma_inv_plus_BtWB";
				}
				CheckPreconditionerType();
			}
		}//end InitializeDefaultSettings

		/*!
		* \brief Initialize required matrices used when only_grouped_REs_use_woodbury_identity_==true
		*/
		void InitializeMatricesForOnlyGroupedREsUseWoodburyIdentity() {
			CHECK(num_comps_total_ == num_re_group_total_);
			CHECK(only_grouped_REs_use_woodbury_identity_);
			Zt_ = std::map<data_size_t, sp_mat_t>();
			ZtZ_ = std::map<data_size_t, sp_mat_t>();
			cum_num_rand_eff_ = std::map<data_size_t, std::vector<data_size_t>>();
			Zj_square_sum_ = std::map<data_size_t, std::vector<double>>();
			ZtZj_ = std::map<data_size_t, std::vector<sp_mat_t>>();
			for (const auto& cluster_i : unique_clusters_) {
				std::vector<data_size_t> cum_num_rand_eff_cluster_i(num_comps_total_ + 1);
				cum_num_rand_eff_cluster_i[0] = 0;
				//Determine number of rows and non-zero entries of Z
				int non_zeros = 0;
				int ncols = 0;
				for (int j = 0; j < num_comps_total_; ++j) {
					sp_mat_t* Z_j = re_comps_[cluster_i][j]->GetZ();
					ncols += (int)Z_j->cols();
					non_zeros += (int)Z_j->nonZeros();
					cum_num_rand_eff_cluster_i[j + 1] = ncols;
				}
				//Create matrix Z and calculate sum(Z_j^2) = trace(Z_j^T * Z_j)
				std::vector<Triplet_t> triplets;
				triplets.reserve(non_zeros);
				std::vector<double> Zj_square_sum_cluster_i(num_comps_total_);
				int ncol_prev = 0;
				for (int j = 0; j < num_comps_total_; ++j) {
					sp_mat_t* Z_j = re_comps_[cluster_i][j]->GetZ();
					for (int k = 0; k < Z_j->outerSize(); ++k) {
						for (sp_mat_t::InnerIterator it(*Z_j, k); it; ++it) {
							triplets.emplace_back(it.row(), ncol_prev + it.col(), it.value());
						}
					}
					ncol_prev += (int)Z_j->cols();
					Zj_square_sum_cluster_i[j] = Z_j->squaredNorm();
				}
				sp_mat_t Z_cluster_i(num_data_per_cluster_[cluster_i], ncols);
				Z_cluster_i.setFromTriplets(triplets.begin(), triplets.end());
				sp_mat_t Zt_cluster_i = Z_cluster_i.transpose();
				sp_mat_t ZtZ_cluster_i = Zt_cluster_i * Z_cluster_i;
				//Calculate Z^T * Z_j
				std::vector<sp_mat_t> ZtZj_cluster_i(num_comps_total_);
				for (int j = 0; j < num_comps_total_; ++j) {
					sp_mat_t* Z_j = re_comps_[cluster_i][j]->GetZ();
					ZtZj_cluster_i[j] = Zt_cluster_i * (*Z_j);
				}
				//Save all quantities
				Zt_.insert({ cluster_i, Zt_cluster_i });
				ZtZ_.insert({ cluster_i, ZtZ_cluster_i });
				cum_num_rand_eff_.insert({ cluster_i, cum_num_rand_eff_cluster_i });
				Zj_square_sum_.insert({ cluster_i, Zj_square_sum_cluster_i });
				ZtZj_.insert({ cluster_i, ZtZj_cluster_i });
			}
		}

		/*!
		* \brief Initialize identity matrices required for Gaussian data
		*/
		void InitializeIdentityMatricesForGaussianData() {
			if (gauss_likelihood_ && gp_approx_ != "vecchia" && gp_approx_ != "FITC" && gp_approx_ != "full_scale_tapering") {
				for (const auto& cluster_i : unique_clusters_) {
					ConstructI(cluster_i);//Idendity matrices needed for computing inverses of covariance matrices used in gradient descent for Gaussian data
				}
			}
		}

		/*!
		* \brief Function that checks the compatibility of the chosen special options for estimation and prediction for certain special cases of random effects models
		*/
		void CheckCompatibilitySpecialOptions() {
			//Some checks
			if (only_one_GP_calculations_on_RE_scale_ && only_grouped_REs_use_woodbury_identity_) {
				Log::REFatal("Cannot set both 'only_one_GP_calculations_on_RE_scale_' and 'only_grouped_REs_use_woodbury_identity_' to 'true'");
			}
			if (only_one_GP_calculations_on_RE_scale_ && only_one_grouped_RE_calculations_on_RE_scale_) {
				Log::REFatal("Cannot set both 'only_one_GP_calculations_on_RE_scale_' and 'only_one_grouped_RE_calculations_on_RE_scale_' to 'true'");
			}
<<<<<<< HEAD
			if (gp_approx_ == "vecchia" || gp_approx_ == "FITC" || gp_approx_ == "full_scale_tapering") {
				if (num_re_group_total_ > 0) {
					Log::REFatal("Approximation '%s' can currently not be used when there are grouped random effects ", gp_approx_.c_str());
=======
			if (gp_approx_ != "none") {
				if (num_re_group_total_ > 0) {
					Log::REFatal("The approximation '%s' can currently not be used when there are grouped random effects ", gp_approx_.c_str());
>>>>>>> a0a64ba4
				}
			}
			if (only_one_GP_calculations_on_RE_scale_) {//only_one_GP_calculations_on_RE_scale_
				if (gauss_likelihood_) {
					Log::REFatal("Option 'only_one_GP_calculations_on_RE_scale_' is currently not implemented for Gaussian data");
				}
<<<<<<< HEAD
				if (gp_approx_ == "vecchia" || gp_approx_ == "FITC" || gp_approx_ == "full_scale_tapering") {
					Log::REFatal("Option 'only_one_GP_calculations_on_RE_scale_' is currently not implemented for approximation '%s' ", gp_approx_.c_str());
=======
				if (gp_approx_ != "vecchia" && gp_approx_ != "none") {
					Log::REFatal("Option 'only_one_GP_calculations_on_RE_scale_' is currently not implemented for the approximation '%s' ", gp_approx_.c_str());
>>>>>>> a0a64ba4
				}
				CHECK(num_gp_total_ == 1);
				CHECK(num_comps_total_ == 1);
				CHECK(num_re_group_total_ == 0);
			}
			if (only_one_grouped_RE_calculations_on_RE_scale_) {//only_one_grouped_RE_calculations_on_RE_scale_
				if (gauss_likelihood_) {
					Log::REFatal("Option 'only_one_grouped_RE_calculations_on_RE_scale_' is currently not implemented for Gaussian data");
				}
<<<<<<< HEAD
				CHECK(gp_approx_ != "vecchia" && gp_approx_ != "FITC" && gp_approx_ != "full_scale_tapering");
=======
				CHECK(gp_approx_ == "none");
>>>>>>> a0a64ba4
				CHECK(num_gp_total_ == 0);
				CHECK(num_comps_total_ == 1);
				CHECK(num_re_group_total_ == 1);
			}
			if (only_one_grouped_RE_calculations_on_RE_scale_for_prediction_) {//only_one_grouped_RE_calculations_on_RE_scale_for_prediction_
<<<<<<< HEAD
				CHECK(gp_approx_ != "vecchia" && gp_approx_ != "FITC" && gp_approx_ != "full_scale_tapering");
=======
				CHECK(gp_approx_ == "none");
>>>>>>> a0a64ba4
				CHECK(num_gp_total_ == 0);
				CHECK(num_comps_total_ == 1);
				CHECK(num_re_group_total_ == 1);
				if (!gauss_likelihood_) {
					Log::REFatal("Option 'only_one_grouped_RE_calculations_on_RE_scale_for_prediction_' is currently only effective for Gaussian data");
				}
			}
			if (only_grouped_REs_use_woodbury_identity_) {//only_grouped_REs_use_woodbury_identity_
				if (gauss_likelihood_ && only_one_grouped_RE_calculations_on_RE_scale_) {
					Log::REFatal("Cannot enable 'only_one_grouped_RE_calculations_on_RE_scale_' if 'only_grouped_REs_use_woodbury_identity_' is enabled for Gaussian data");
				}
				CHECK(num_gp_total_ == 0);
				CHECK(num_comps_total_ == num_re_group_total_);
			}
			if (gp_approx_ == "FITC" || gp_approx_ == "full_scale_tapering") {
				if (!gauss_likelihood_) {
					Log::REFatal("Approximation '%s' is currently not supported for non-Gaussian likelihoods ", gp_approx_.c_str());
				}
			}
		}

		/*! \brief Check whether preconditioenr is supported */
		void CheckPreconditionerType() const {
			if (gauss_likelihood_) {
				if (SUPPORTED_CG_PRECONDITIONER_TYPE_GAUSS_.find(cg_preconditioner_type_) == SUPPORTED_CG_PRECONDITIONER_TYPE_GAUSS_.end()) {
					Log::REFatal("Preconditioner type '%s' is not supported.", cg_preconditioner_type_.c_str());
				}
			}
			else {
				if (SUPPORTED_CG_PRECONDITIONER_TYPE_NONGAUSS_.find(cg_preconditioner_type_) == SUPPORTED_CG_PRECONDITIONER_TYPE_NONGAUSS_.end()) {
					Log::REFatal("Preconditioner type '%s' is not supported.", cg_preconditioner_type_.c_str());
				}
			}
		}//end CheckPreconditionerType

		/*! \brief Set matrix inversion properties and choices for iterative methods in likelihoods.h */
		void SetMatrixInversionPropertiesLikelihood() {
			if (!gauss_likelihood_) {
				for (const auto& cluster_i : unique_clusters_) {
					likelihood_[cluster_i]->SetMatrixInversionProperties(matrix_inversion_method_,
						cg_max_num_it_, cg_max_num_it_tridiag_, cg_delta_conv_, cg_delta_conv_pred_,
						num_rand_vec_trace_, reuse_rand_vec_trace_, seed_rand_vec_trace_,
						cg_preconditioner_type_, piv_chol_rank_, rank_pred_approx_matrix_lanczos_, nsim_var_pred_);
				}
			}
		}//end SetMatrixInversionPropertiesLikelihood

		/*!
		* \brief Initialize individual component models and collect them in a containter
		* \param num_data Number of data points
		* \param data_indices_per_cluster Keys: Labels of independent realizations of REs/GPs, values: vectors with indices for data points
		* \param cluster_i Index / label of the realization of the Gaussian process for which the components should be constructed
		* \param Group levels for every grouped random effect
		* \param num_data_per_cluster Keys: Labels of independent realizations of REs/GPs, values: number of data points per independent realization
		* \param re_group_rand_coef_data Covariate data for grouped random coefficients
		* \param gp_coords_data Coordinates (features) for Gaussian process
		* \param gp_rand_coef_data Covariate data for Gaussian process random coefficients
		* \param calculateZZt If true, the matrix Z*Z^T is calculated for grouped random effects and saved (usually not needed if Woodbury identity is used)
		* \param[out] re_comps_cluster_i Container that collects the individual component models
		*/
		void CreateREComponents(data_size_t num_data,
			std::map<data_size_t, std::vector<int>>& data_indices_per_cluster,
			data_size_t cluster_i,
			std::vector<std::vector<re_group_t>>& re_group_levels,
			std::map<data_size_t, int>& num_data_per_cluster,
			const double* re_group_rand_coef_data,
			const double* gp_coords_data,
			const double* gp_rand_coef_data,
			bool calculateZZt,
			std::vector<std::shared_ptr<RECompBase<T_mat>>>& re_comps_cluster_i) {
			//Grouped random effects
			if (num_re_group_ > 0) {
				for (int j = 0; j < num_re_group_; ++j) {
					std::vector<re_group_t> group_data;
					for (const auto& id : data_indices_per_cluster[cluster_i]) {
						group_data.push_back(re_group_levels[j][id]);
					}
					re_comps_cluster_i.push_back(std::shared_ptr<RECompGroup<T_mat>>(new RECompGroup<T_mat>(
						group_data,
						calculateZZt,
						!only_one_grouped_RE_calculations_on_RE_scale_)));
				}
				//Random slope grouped random effects
				if (num_re_group_rand_coef_ > 0) {
					for (int j = 0; j < num_re_group_rand_coef_; ++j) {
						std::vector<double> rand_coef_data;
						for (const auto& id : data_indices_per_cluster[cluster_i]) {
							rand_coef_data.push_back(re_group_rand_coef_data[j * num_data + id]);
						}
						std::shared_ptr<RECompGroup<T_mat>> re_comp = std::dynamic_pointer_cast<RECompGroup<T_mat>>(re_comps_cluster_i[ind_effect_group_rand_coef_[j] - 1]);//Subtract -1 since ind_effect_group_rand_coef[j] starts counting at 1 not 0
						re_comps_cluster_i.push_back(std::shared_ptr<RECompGroup<T_mat>>(new RECompGroup<T_mat>(
							re_comp->random_effects_indices_of_data_.data(),
							re_comp->num_data_,
							re_comp->map_group_label_index_,
							re_comp->num_group_,
							rand_coef_data,
							calculateZZt)));
					}
					// drop some intercept random effects (if specified)
					int num_droped = 0;
					for (int j = 0; j < num_re_group_; ++j) {
						if (drop_intercept_group_rand_effect_[j]) {
							re_comps_cluster_i.erase(re_comps_cluster_i.begin() + j);
							num_droped += 1;
						}
					}
					num_re_group_ -= num_droped;
					num_re_group_total_ -= num_droped;
					num_comps_total_ -= num_droped;
				}
			}
			//GPs
			if (num_gp_ > 0) {
				std::vector<double> gp_coords;
				for (int j = 0; j < dim_gp_coords_; ++j) {
					for (const auto& id : data_indices_per_cluster[cluster_i]) {
						gp_coords.push_back(gp_coords_data[j * num_data + id]);
					}
				}
				den_mat_t gp_coords_mat = Eigen::Map<den_mat_t>(gp_coords.data(), num_data_per_cluster[cluster_i], dim_gp_coords_);
				bool use_Z_for_duplicates = (gp_approx_ == "none");
				re_comps_cluster_i.push_back(std::shared_ptr<RECompGP<T_mat>>(new RECompGP<T_mat>(
					gp_coords_mat,
					cov_fct_,
					cov_fct_shape_,
					cov_fct_taper_range_,
					cov_fct_taper_shape_,
					gp_approx_ == "tapering",
					false,
					true,
					use_Z_for_duplicates,
					only_one_GP_calculations_on_RE_scale_)));
				//Random slope GPs
				if (num_gp_rand_coef_ > 0) {
					for (int j = 0; j < num_gp_rand_coef_; ++j) {
						std::vector<double> rand_coef_data;
						for (const auto& id : data_indices_per_cluster[cluster_i]) {
							rand_coef_data.push_back(gp_rand_coef_data[j * num_data + id]);
						}
						std::shared_ptr<RECompGP<T_mat>> re_comp = std::dynamic_pointer_cast<RECompGP<T_mat>>(re_comps_cluster_i[ind_intercept_gp_]);
						re_comps_cluster_i.push_back(std::shared_ptr<RECompGP<T_mat>>(new RECompGP<T_mat>(
							re_comp->dist_,
							re_comp->has_Z_,
							&re_comp->Z_,
							rand_coef_data,
							cov_fct_,
							cov_fct_shape_,
							cov_fct_taper_range_,
							cov_fct_taper_shape_,
							re_comp->GetTaperMu(),
							gp_approx_ == "tapering",
							false)));
					}
				}
			}
		}//end CreateREComponents

		/*!
<<<<<<< HEAD
		* \brief Initialize individual component models and collect them in a containter when the Vecchia approximation is used
		* \param num_data Number of data points
		* \param data_indices_per_cluster Keys: Labels of independent realizations of REs/GPs, values: vectors with indices for data points
		* \param cluster_i Index / label of the realization of the Gaussian process for which the components should be constructed
		* \param num_data_per_cluster Keys: Labels of independent realizations of REs/GPs, values: number of data points per independent realization
		* \param gp_coords_data Coordinates (features) for Gaussian process
		* \param gp_rand_coef_data Covariate data for Gaussian process random coefficients
		* \param[out] re_comps_cluster_i Container that collects the individual component models
		* \param[out] nearest_neighbors_cluster_i Collects indices of nearest neighbors
		* \param[out] dist_obs_neighbors_cluster_i Distances between locations and their nearest neighbors
		* \param[out] dist_between_neighbors_cluster_i Distances between nearest neighbors for all locations
		* \param[out] entries_init_B_cluster_i Triplets for initializing the matrices B
		* \param[out] entries_init_B_grad_cluster_i Triplets for initializing the matrices B_grad
		* \param[out] z_outer_z_obs_neighbors_cluster_i Outer product of covariate vector at observations and neighbors with itself for random coefficients. First index = data point i, second index = GP number j
		* \param vecchia_ordering Ordering used in the Vecchia approximation. "none" = no ordering, "random" = random ordering
		* \param num_neighbors The number of neighbors used in the Vecchia approximation
		*/
		void CreateREComponentsVecchia(data_size_t num_data,
			std::map<data_size_t, std::vector<int>>& data_indices_per_cluster,
			data_size_t cluster_i,
			std::map<data_size_t, int>& num_data_per_cluster,
			const double* gp_coords_data,
			const double* gp_rand_coef_data,
			std::vector<std::shared_ptr<RECompBase<T_mat>>>& re_comps_cluster_i,
			std::vector<std::vector<int>>& nearest_neighbors_cluster_i,
			std::vector<den_mat_t>& dist_obs_neighbors_cluster_i,
			std::vector<den_mat_t>& dist_between_neighbors_cluster_i,
			std::vector<Triplet_t>& entries_init_B_cluster_i,
			std::vector<Triplet_t>& entries_init_B_grad_cluster_i,
			std::vector<std::vector<den_mat_t>>& z_outer_z_obs_neighbors_cluster_i,
			string_t vecchia_ordering,
			int num_neighbors,
			bool check_has_duplicates) {
			int ind_intercept_gp = (int)re_comps_cluster_i.size();
			if (vecchia_ordering == "random") {
				std::shuffle(data_indices_per_cluster[cluster_i].begin(), data_indices_per_cluster[cluster_i].end(), rng_);
			}
			std::vector<double> gp_coords;
			for (int j = 0; j < dim_gp_coords_; ++j) {
				for (const auto& id : data_indices_per_cluster[cluster_i]) {
					gp_coords.push_back(gp_coords_data[j * num_data + id]);
				}
			}
			den_mat_t gp_coords_mat = Eigen::Map<den_mat_t>(gp_coords.data(), num_data_per_cluster[cluster_i], dim_gp_coords_);
			re_comps_cluster_i.push_back(std::shared_ptr<RECompGP<T_mat>>(new RECompGP<T_mat>(
				gp_coords_mat,
				cov_fct_,
				cov_fct_shape_,
				cov_fct_taper_range_,
				cov_fct_taper_shape_,
				gp_approx_ == "tapering",
				false,
				false,
				false,
				false)));
			bool has_duplicates = check_has_duplicates;
			find_nearest_neighbors_Vecchia_fast(gp_coords_mat, num_data_per_cluster[cluster_i], num_neighbors,
				nearest_neighbors_cluster_i, dist_obs_neighbors_cluster_i, dist_between_neighbors_cluster_i, 0, -1, has_duplicates,
				vecchia_neighbor_selection_, rng_);
			if (check_has_duplicates) {
				has_duplicates_coords_ = has_duplicates_coords_ || has_duplicates;
				if (!gauss_likelihood_ && has_duplicates_coords_) {
					Log::REFatal(DUPLICATES_COORDS_VECCHIA_NONGAUSS_);
				}
			}
			for (int i = 0; i < num_data_per_cluster[cluster_i]; ++i) {
				for (int j = 0; j < (int)nearest_neighbors_cluster_i[i].size(); ++j) {
					entries_init_B_cluster_i.push_back(Triplet_t(i, nearest_neighbors_cluster_i[i][j], 0.));
					entries_init_B_grad_cluster_i.push_back(Triplet_t(i, nearest_neighbors_cluster_i[i][j], 0.));
				}
				entries_init_B_cluster_i.push_back(Triplet_t(i, i, 1.));//Put 1's on the diagonal since B = I - A
			}
			//Random coefficients
			if (num_gp_rand_coef_ > 0) {
				std::shared_ptr<RECompGP<T_mat>> re_comp = std::dynamic_pointer_cast<RECompGP<T_mat>>(re_comps_cluster_i[ind_intercept_gp]);
				for (int j = 0; j < num_gp_rand_coef_; ++j) {
					std::vector<double> rand_coef_data;
					for (const auto& id : data_indices_per_cluster[cluster_i]) {
						rand_coef_data.push_back(gp_rand_coef_data[j * num_data + id]);
					}
					re_comps_cluster_i.push_back(std::shared_ptr<RECompGP<T_mat>>(new RECompGP<T_mat>(
						rand_coef_data,
						cov_fct_,
						cov_fct_shape_,
						cov_fct_taper_range_,
						cov_fct_taper_shape_,
						re_comp->GetTaperMu(),
						gp_approx_ == "tapering",
						false)));
					//save random coefficient data in the form ot outer product matrices
#pragma omp for schedule(static)
					for (int i = 0; i < num_data_per_cluster[cluster_i]; ++i) {
						if (j == 0) {
							z_outer_z_obs_neighbors_cluster_i[i] = std::vector<den_mat_t>(num_gp_rand_coef_);
						}
						int dim_z = (i == 0) ? 1 : ((int)nearest_neighbors_cluster_i[i].size() + 1);
						vec_t coef_vec(dim_z);
						coef_vec(0) = rand_coef_data[i];
						if (i > 0) {
							for (int ii = 1; ii < dim_z; ++ii) {
								coef_vec(ii) = rand_coef_data[nearest_neighbors_cluster_i[i][ii - 1]];
							}
						}
						z_outer_z_obs_neighbors_cluster_i[i][j] = coef_vec * coef_vec.transpose();
					}
				}
			}// end random coefficients
		}

		/*!
		* \brief Initialize individual component models and collect them in a containter
		* \param num_data Number of data points
		* \param data_indices_per_cluster Keys: Labels of independent realizations of REs/GPs, values: vectors with indices for data points
		* \param cluster_i Index / label of the realization of the Gaussian process for which the components should be constructed
		* \param gp_coords_data Coordinates (features) for Gaussian process
		* \param gp_rand_coef_data Covariate data for Gaussian process random coefficients
		* \param[out] re_comps_ip_cluster_i Inducing point GP for predictive process
		* \param[out] re_comps_cross_cov_cluster_i Cross-covariance GP for predictive process
		* \param[out] re_comps_resid_cluster_i Residual GP component for full scale approximation
		*/
		void CreateREComponentsPPFSA(data_size_t num_data,
			std::map<data_size_t, std::vector<int>>& data_indices_per_cluster,
			data_size_t cluster_i,
			const double* gp_coords_data,
			std::vector<std::shared_ptr<RECompGP<den_mat_t>>>& re_comps_ip_cluster_i,
			std::vector<std::shared_ptr<RECompGP<den_mat_t>>>& re_comps_cross_cov_cluster_i,
			std::vector<std::shared_ptr<RECompGP<T_mat>>>& re_comps_resid_cluster_i) {
			if (gp_approx_ == "FITC") {
				if (num_data_per_cluster_[cluster_i] < num_ind_points_) {
					Log::REFatal("Cannot have more inducing points than data points for '%s' approximation ", gp_approx_.c_str());
				}
			}
			else if (gp_approx_ == "full_scale_tapering") {
				if (num_data_per_cluster_[cluster_i] <= num_ind_points_) {
					Log::REFatal("Need to have less inducing points than data points for '%s' approximation ", gp_approx_.c_str());
				}
			}
			CHECK(num_gp_ > 0);
			std::vector<double> gp_coords_all;
			for (int j = 0; j < dim_gp_coords_; ++j) {
				for (const auto& id : data_indices_per_cluster[cluster_i]) {
					gp_coords_all.push_back(gp_coords_data[j * num_data + id]);
				}
			}
			den_mat_t gp_coords_all_mat = Eigen::Map<den_mat_t>(gp_coords_all.data(), num_data_per_cluster_[cluster_i], dim_gp_coords_);
			gp_coords_obs_mat_ = gp_coords_all_mat;
			// Inducing points
			std::vector<int> indices;
			std::vector<double> gp_coords_ip;
			den_mat_t gp_coords_ip_mat;
			if (method_ind_points_ == "CoverTree") {
				CoverTree(gp_coords_all_mat, 1 / ((double)num_ind_points_), rng_, gp_coords_ip_mat);
				num_ind_points_ = gp_coords_ip_mat.rows();
			}
			else if (method_ind_points_ == "random") {
				SampleIntNoReplaceSort(num_data_per_cluster_[cluster_i], num_ind_points_, rng_, indices);
				for (int j = 0; j < dim_gp_coords_; ++j) {
					for (const auto& ind : indices) {
						gp_coords_ip.push_back(gp_coords_data[j * num_data + data_indices_per_cluster[cluster_i][ind]]);
					}
				}
				gp_coords_ip_mat = Eigen::Map<den_mat_t>(gp_coords_ip.data(), num_ind_points_, dim_gp_coords_);
			}
			else if (method_ind_points_ == "kmeans++") {
				gp_coords_ip_mat.resize(num_ind_points_, gp_coords_all_mat.cols());
				int max_it_kmeans = 1000;
				kmeans_plusplus(gp_coords_all_mat, num_ind_points_, rng_, gp_coords_ip_mat, max_it_kmeans);
			}
			else {
				Log::REFatal("Method '%s' is not supported for finding inducing points ", method_ind_points_.c_str());
			}
			gp_coords_ip_mat_ = gp_coords_ip_mat;

			std::shared_ptr<RECompGP<den_mat_t>> gp_ip(new RECompGP<den_mat_t>(
				gp_coords_ip_mat, cov_fct_, cov_fct_shape_, cov_fct_taper_range_, cov_fct_taper_shape_, false, false, true, false, false));
			if (gp_ip->HasDuplicatedCoords()) {
				Log::REFatal("Duplicates found in inducing points / low-dimensional knots ");
			}
			re_comps_ip_cluster_i.push_back(gp_ip);
			re_comps_cross_cov_cluster_i.push_back(std::shared_ptr<RECompGP<den_mat_t>>(new RECompGP<den_mat_t>(
				gp_coords_all_mat, gp_coords_ip_mat, cov_fct_, cov_fct_shape_, cov_fct_taper_range_, cov_fct_taper_shape_, false, false)));
			if (gp_approx_ == "full_scale_tapering") {
				re_comps_resid_cluster_i.push_back(std::shared_ptr<RECompGP<T_mat>>(new RECompGP<T_mat>(
					gp_coords_all_mat, cov_fct_, cov_fct_shape_, cov_fct_taper_range_, cov_fct_taper_shape_,
					true, true, true, false, false)));
			}
			//Random slope GPs
			if (num_gp_rand_coef_ > 0) {
				Log::REFatal("Random coefficients are currently not supported for '%s' approximation ", method_ind_points_.c_str());
			}
		}//end CreateREComponentsPPFSA

		/*!
=======
>>>>>>> a0a64ba4
		* \brief Set the covariance parameters of the components
		* \param cov_pars Covariance parameters
		*/
		void SetCovParsComps(const vec_t& cov_pars) {
			CHECK(cov_pars.size() == num_cov_par_);
			for (const auto& cluster_i : unique_clusters_) {
				for (int j = 0; j < num_comps_total_; ++j) {
					const vec_t pars = cov_pars.segment(ind_par_[j], ind_par_[j + 1] - ind_par_[j]);
					if (gp_approx_ == "FITC" || gp_approx_ == "full_scale_tapering") {
						re_comps_ip_[cluster_i][j]->SetCovPars(pars);
						re_comps_cross_cov_[cluster_i][j]->SetCovPars(pars);
						if (gp_approx_ == "full_scale_tapering") {
							re_comps_resid_[cluster_i][j]->SetCovPars(pars);
						}
					}
					else {
						re_comps_[cluster_i][j]->SetCovPars(pars);
					}
				}
			}
		}

		/*!
		* \brief Calculate the total variance of all random effects
		*		Note: for random coefficients processes, we ignore the covariates and simply use the marginal variance for simplicity (this function is used for calling 'FindInitialIntercept' for non-Gaussian likelihoods)
		* \param cov_pars Covariance parameters
		*/
		double GetTotalVarComps(const vec_t& cov_pars) {
			CHECK(cov_pars.size() == num_cov_par_);
			vec_t cov_pars_orig;
			TransformBackCovPars(cov_pars, cov_pars_orig);
			double tot_var = 0.;
			for (int j = 0; j < num_comps_total_; ++j) {
				tot_var += cov_pars_orig[ind_par_[j]];
			}
			if (gauss_likelihood_) {
				tot_var += cov_pars_orig[0];
			}
			return(tot_var);
		}

		/*!
		* \brief Transform the covariance parameters to the scale on which the optimization is done
		* \param cov_pars Covariance parameters on orginal scale
		* \param[out] cov_pars_trans Covariance parameters on transformed scale
		*/
		void TransformCovPars(const vec_t& cov_pars,
			vec_t& cov_pars_trans) {
			CHECK(cov_pars.size() == num_cov_par_);
			cov_pars_trans = vec_t(num_cov_par_);
			if (gauss_likelihood_) {
				cov_pars_trans[0] = cov_pars[0];
			}
			for (int j = 0; j < num_comps_total_; ++j) {
				const vec_t pars = cov_pars.segment(ind_par_[j], ind_par_[j + 1] - ind_par_[j]);
				vec_t pars_trans = pars;
				if (gp_approx_ == "FITC" || gp_approx_ == "full_scale_tapering") {
					if (gauss_likelihood_) {
						re_comps_ip_[unique_clusters_[0]][j]->TransformCovPars(cov_pars[0], pars, pars_trans);
					}
					else {
						re_comps_ip_[unique_clusters_[0]][j]->TransformCovPars(1., pars, pars_trans);
					}
				}
				else {
					if (gauss_likelihood_) {
						re_comps_[unique_clusters_[0]][j]->TransformCovPars(cov_pars[0], pars, pars_trans);
					}
					else {
						re_comps_[unique_clusters_[0]][j]->TransformCovPars(1., pars, pars_trans);
					}
				}
				cov_pars_trans.segment(ind_par_[j], ind_par_[j + 1] - ind_par_[j]) = pars_trans;
			}
		}

		/*!
		* \brief Back-transform the covariance parameters to the original scale
		* \param cov_pars Covariance parameters on transformed scale
		* \param[out] cov_pars_orig Covariance parameters on orginal scale
		*/
		void TransformBackCovPars(const vec_t& cov_pars,
			vec_t& cov_pars_orig) {
			CHECK(cov_pars.size() == num_cov_par_);
			cov_pars_orig = vec_t(num_cov_par_);
			if (gauss_likelihood_) {
				cov_pars_orig[0] = cov_pars[0];
			}
			for (int j = 0; j < num_comps_total_; ++j) {
				const vec_t pars = cov_pars.segment(ind_par_[j], ind_par_[j + 1] - ind_par_[j]);
				vec_t pars_orig = pars;
				if (gp_approx_ == "FITC" || gp_approx_ == "full_scale_tapering") {
					if (gauss_likelihood_) {
						re_comps_ip_[unique_clusters_[0]][j]->TransformBackCovPars(cov_pars[0], pars, pars_orig);
					}
					else {
						re_comps_ip_[unique_clusters_[0]][j]->TransformBackCovPars(1, pars, pars_orig);
					}
				}
				else {
					if (gauss_likelihood_) {
						re_comps_[unique_clusters_[0]][j]->TransformBackCovPars(cov_pars[0], pars, pars_orig);
					}
					else {
						re_comps_[unique_clusters_[0]][j]->TransformBackCovPars(1, pars, pars_orig);
					}
				}
				cov_pars_orig.segment(ind_par_[j], ind_par_[j + 1] - ind_par_[j]) = pars_orig;
			}
		}

		/*!
		* \brief Transform the linear regression coefficients to the scale on which the optimization is done
		* \param beta Regression coefficients on orginal scale
		* \param[out] beta_trans Regression coefficients on transformed scale
		* \param has_intercept If true, the covariates contain an intercept column
		* \param intercept_col Index of column with intercept
		* \param loc_transf Location transformation
		* \param scale_transf Scale transformation
		*/
		void TransformCoef(const vec_t& beta,
			vec_t& beta_trans,
			bool has_intercept,
			int intercept_col,
			const vec_t& loc_transf,
			const vec_t& scale_transf) {
			beta_trans = beta;
			for (int icol = 0; icol < num_coef_; ++icol) {
				if (!has_intercept || icol != intercept_col) {
					if (has_intercept) {
						beta_trans[intercept_col] += beta_trans[icol] * loc_transf[icol];
					}
					beta_trans[icol] *= scale_transf[icol];
				}
			}
			if (has_intercept) {
				beta_trans[intercept_col] *= scale_transf[intercept_col];
			}
		}

		/*!
		* \brief Back-transform linear regression coefficients back to original scale
		* \param beta Regression coefficients on transformed scale
		* \param[out] beta_orig Regression coefficients on orginal scale
		* \param has_intercept If true, the covariates contain an intercept column
		* \param intercept_col Index of column with intercept
		* \param loc_transf Location transformation
		* \param scale_transf Scale transformation
		*/
		void TransformBackCoef(const vec_t& beta,
			vec_t& beta_orig,
			bool has_intercept,
			int intercept_col,
			const vec_t& loc_transf,
			const vec_t& scale_transf) {
			beta_orig = beta;
			if (has_intercept) {
				beta_orig[intercept_col] /= scale_transf[intercept_col];
			}
			for (int icol = 0; icol < num_coef_; ++icol) {
				if (!has_intercept || icol != intercept_col) {
					beta_orig[icol] /= scale_transf[icol];
					if (has_intercept) {
						beta_orig[intercept_col] -= beta_orig[icol] * loc_transf[icol];
					}
				}
			}
		}

		/*!
		* \brief Print out current parameters when trace / logging is activated for convergence monitoring
		* \param cov_pars Covariance parameters on transformed scale
		* \param beta Regression coefficients on transformed scale
		* \param has_intercept If true, the covariates contain an intercept column
		* \param intercept_col Index of column with intercept
		* \param scale_covariates If true, the linear regression covariates are scaled
		* \param loc_transf Location transformation
		* \param scale_transf Scale transformation
		* \param aux_pars Additional parameters for the likelihood
		*/
		void PrintTraceParameters(const vec_t& cov_pars,
			const vec_t& beta,
			bool has_intercept,
			int intercept_col,
			bool scale_covariates,
			const vec_t& loc_transf,
			const vec_t& scale_transf,
			const double* aux_pars) {
			vec_t cov_pars_orig, beta_orig;
			if (Log::GetLevelRE() == LogLevelRE::Debug) { // do transformation only if log level Debug is active
				TransformBackCovPars(cov_pars, cov_pars_orig);
				for (int i = 0; i < (int)cov_pars.size(); ++i) {
					Log::REDebug("cov_pars[%d]: %g", i, cov_pars_orig[i]);
				}
				if (has_covariates_) {
					if (scale_covariates) {
						CHECK(loc_transf.size() == beta.size());
						CHECK(scale_transf.size() == beta.size());
						TransformBackCoef(beta, beta_orig, has_intercept, intercept_col, loc_transf, scale_transf);
					}
					else {
						beta_orig = beta;
					}
					for (int i = 0; i < std::min((int)beta.size(), NUM_COEF_PRINT_TRACE_); ++i) {
						Log::REDebug("beta[%d]: %g", i, beta_orig[i]);
					}
					if (has_covariates_ && beta.size() > NUM_COEF_PRINT_TRACE_) {
						Log::REDebug("Note: only the first %d linear regression coefficients are shown ", NUM_COEF_PRINT_TRACE_);
					}
				}
				if (estimate_aux_pars_) {
					for (int i = 0; i < NumAuxPars(); ++i) {
						Log::REDebug("%s: %g", likelihood_[unique_clusters_[0]]->GetNameAuxPars(i), aux_pars[i]);
					}
				}
			}
		}

		/*!
		* \brief Calculate covariance matrices of the components
		*/
		void CalcSigmaComps() {
			for (const auto& cluster_i : unique_clusters_) {
				for (int j = 0; j < num_comps_total_; ++j) {
					if (gp_approx_ == "FITC" || gp_approx_ == "full_scale_tapering") {
						re_comps_ip_[cluster_i][j]->CalcSigma();
						re_comps_cross_cov_[cluster_i][j]->CalcSigma();
						den_mat_t sigma_ip_stable = *(re_comps_ip_[cluster_i][j]->GetZSigmaZt());
						sigma_ip_stable.diagonal().array() += EPSILON_ADD_COVARIANCE_STABLE;

						Log::REInfo("start");//only for debugging
						std::chrono::steady_clock::time_point begin, end;//only for debugging
						double el_time;//only for debugging
						begin = std::chrono::steady_clock::now();//only for debugging

						chol_fact_sigma_ip_[cluster_i].compute(sigma_ip_stable);
						if (gp_approx_ == "full_scale_tapering") {

							re_comps_resid_[cluster_i][j]->CalcSigma();

							// Subtract predictive process covariance
							TriangularSolveGivenCholesky<chol_den_mat_t, den_mat_t, den_mat_t, den_mat_t>(chol_fact_sigma_ip_[cluster_i],
								(*(re_comps_cross_cov_[cluster_i][j]->GetZSigmaZt())).transpose(), chol_ip_cross_cov_[cluster_i], false);
							re_comps_resid_[cluster_i][j]->SubtractPredProcFromSigmaForResidInFullScale(chol_ip_cross_cov_[cluster_i], true);
							// Apply Taper
							re_comps_resid_[cluster_i][j]->ApplyTaper();
							if (gauss_likelihood_) {
								re_comps_resid_[cluster_i][j]->AddConstantToDiagonalSigma(1.);//add nugget effect variance
							}
						}

						end = std::chrono::steady_clock::now();//only for debugging
						el_time = (double)(std::chrono::duration_cast<std::chrono::microseconds>(end - begin).count()) / 1000000.;//only for debugging
						Log::REInfo(" time for calculating components = %g ", el_time);
					}//end gp_approx_ == "FITC" || gp_approx_ == "full_scale_tapering"
					else {
						re_comps_[cluster_i][j]->CalcSigma();
					}
				}
			}
		}

		/*!
		* \brief Construct covariance matrix Sigma or inverse covariance matrix Sigma^-1 if there are only grouped random effecs (this is then a diagonal matrix)
		* \param[out] SigmaI Covariance matrix or inverse covariance matrix of random effects (a diagonal matrix)
		* \param cluster_i Cluster index for which SigmaI is constructed
		* \param inverse If true, the inverse covariance matrix is calculated
		*/
		void CalcSigmaIGroupedREsOnly(sp_mat_t& SigmaI, data_size_t cluster_i, bool inverse) {
			CHECK(!only_one_grouped_RE_calculations_on_RE_scale_);
			std::vector<Triplet_t> triplets(cum_num_rand_eff_[cluster_i][num_re_group_total_]);
			for (int j = 0; j < num_comps_total_; ++j) {
				double sigmaI = re_comps_[cluster_i][j]->cov_pars_[0];
				if (inverse) {
					sigmaI = 1.0 / sigmaI;
				}
#pragma omp parallel for schedule(static)
				for (int i = cum_num_rand_eff_[cluster_i][j]; i < cum_num_rand_eff_[cluster_i][j + 1]; ++i) {
					triplets[i] = Triplet_t(i, i, sigmaI);
				}
			}
			SigmaI = sp_mat_t(cum_num_rand_eff_[cluster_i][num_re_group_total_], cum_num_rand_eff_[cluster_i][num_re_group_total_]);
			SigmaI.setFromTriplets(triplets.begin(), triplets.end());
		}

		/*!
		* \brief Set initial values for some of the optimizer parameters.
		* Internal default values are used if the corresponding parameters have not been set
		*/
		void OptimConfigSetInitialValues() {
			lr_coef_ = lr_coef_init_;
			lr_aux_pars_ = lr_aux_pars_init_;
			SetInitialValueLRCov();
			SetInitialValueDeltaRelConv();
		}//end SetInternalDefaultValues

		/*! * \brief Set initial values for lr_cov_ */
		void SetInitialValueLRCov() {
			if (lr_cov_init_ < 0.) {//A value below 0 indicates that default values should be used
				if (optimizer_cov_pars_ == "fisher_scoring") {
					lr_cov_ = 1.;
				}
				else if (optimizer_cov_pars_ == "gradient_descent") {
					lr_cov_ = 0.1;
				}
			}
			else {
				lr_cov_ = lr_cov_init_;
			}
		}//end SetInitialValueLRCov

		/*! * \brief Set initial values for delta_rel_conv_ */
		void SetInitialValueDeltaRelConv() {
			if (delta_rel_conv_init_ < 0) {
				if (optimizer_cov_pars_ == "nelder_mead") {
					delta_rel_conv_ = 1e-8;
				}
				else {
					delta_rel_conv_ = 1e-6;
				}
			}
			else {
				delta_rel_conv_ = delta_rel_conv_init_;
			}
		}//end SetInitialValueDeltaRelConv

		/*!
		* \brief Avoid too large learning rates for covariance parameters and aux_pars
		* \param nat_grad Gradient vector for covariance parameters and aux_pars
		* \param it Iteration number
		*/
		void AvoidTooLargeLearningRatesCovAuxPars(const vec_t& nat_grad,
			int it) {
			double max_abs_nat_grad_cov = 0.;
			int num_grad_cov_par = (int)nat_grad.size();
			if (estimate_aux_pars_) {
				num_grad_cov_par -= NumAuxPars();
			}
			for (int ip = 0; ip < num_grad_cov_par; ++ip) {
				if (std::abs(nat_grad[ip]) > max_abs_nat_grad_cov) {
					max_abs_nat_grad_cov = std::abs(nat_grad[ip]);
				}
			}
			if (lr_cov_ * max_abs_nat_grad_cov > MAX_GRADIENT_UPDATE_LOG_SCALE_) {
				lr_cov_ = MAX_GRADIENT_UPDATE_LOG_SCALE_ / max_abs_nat_grad_cov;
				Log::REDebug("GPModel covariance parameter estimation: The learning rate has been decreased in iteration number %d since "
					"the gradient update on the log-scale would have been too large (change by more than a factor %d). New learning rate = %g", 
					it + 1, MAX_REL_CHANGE_GRADIENT_UPDATE_, lr_cov_);
			}
			if (estimate_aux_pars_) {
				double max_abs_nat_grad_aux_par = 0.;
				for (int ip = 0; ip < NumAuxPars(); ++ip) {
					if (std::abs(nat_grad[num_cov_par_ + ip]) > max_abs_nat_grad_aux_par) {
						max_abs_nat_grad_aux_par = std::abs(nat_grad[num_cov_par_ + ip]);
					}
				}
				if (lr_aux_pars_ * max_abs_nat_grad_aux_par > MAX_GRADIENT_UPDATE_LOG_SCALE_AUX_PARS_) {
					lr_aux_pars_ = MAX_GRADIENT_UPDATE_LOG_SCALE_AUX_PARS_ / max_abs_nat_grad_aux_par;
					Log::REDebug("GPModel auxiliary parameter estimation: The learning rate has been decreased in iteration number %d since "
						"the gradient update on the log-scale would have been too large (change by more than a factor %d). New learning rate = %g", 
						it + 1, MAX_REL_CHANGE_GRADIENT_UPDATE_AUX_PARS_, lr_aux_pars_);
				}
			}
		}//end AvoidTooLargeLearningRatesCovAuxPars

		/*!
		* \brief Recaculate mode for Laplace approximation after reseting them to zero
		* \param fixed_effects Fixed effects component of location parameter
		*/
		void RecalculateModeLaplaceApprox(const double* fixed_effects) {
			if (!gauss_likelihood_) {
				//Reset the initial modes to 0. Otherwise, they can get stuck
				for (const auto& cluster_i : unique_clusters_) {
					likelihood_[cluster_i]->InitializeModeAvec();
				}
				CalcModePostRandEffCalcMLL(fixed_effects, false);
			}
		}//end RecalculateModeLaplaceApprox

		/*!
		* \brief Calculate the gradient of the Laplace-approximated negative log-likelihood with respect to the fixed effects F (only used for non-Gaussian likelihoods)
		* \param[out] grad_F Gradient of the Laplace-approximated negative log-likelihood with respect to the fixed effects F. This vector needs to be pre-allocated of length num_data_
		* \param fixed_effects Fixed effects component of location parameter
		*/
		void CalcGradFLaplace(double* grad_F, const double* fixed_effects = nullptr) {
			const double* fixed_effects_cluster_i_ptr = nullptr;
			vec_t fixed_effects_cluster_i;
			for (const auto& cluster_i : unique_clusters_) {
				vec_t grad_F_cluster_i(num_data_per_cluster_[cluster_i]);
				//map fixed effects to clusters (if needed)
				if (num_clusters_ == 1 && (gp_approx_ != "vecchia" || vecchia_ordering_ == "none")) {//only one cluster / independent realization and order of data does not matter
					fixed_effects_cluster_i_ptr = fixed_effects;
				}
				else if (fixed_effects != nullptr) {//more than one cluster and order of samples matters
					fixed_effects_cluster_i = vec_t(num_data_per_cluster_[cluster_i]);
#pragma omp parallel for schedule(static)
					for (int j = 0; j < num_data_per_cluster_[cluster_i]; ++j) {
						fixed_effects_cluster_i[j] = fixed_effects[data_indices_per_cluster_[cluster_i][j]];
					}
					fixed_effects_cluster_i_ptr = fixed_effects_cluster_i.data();
				}
				if (gp_approx_ == "vecchia") {
					likelihood_[cluster_i]->CalcGradNegMargLikelihoodLaplaceApproxVecchia(y_[cluster_i].data(),
						y_int_[cluster_i].data(),
						fixed_effects_cluster_i_ptr,
						B_[cluster_i],
						D_inv_[cluster_i],
						B_grad_[cluster_i],
						D_grad_[cluster_i],
						false,
						true,
						false,
						nullptr,
						grad_F_cluster_i,
						nullptr,
						false,
						num_comps_total_);
				}
				else if (only_grouped_REs_use_woodbury_identity_ && !only_one_grouped_RE_calculations_on_RE_scale_) {
					likelihood_[cluster_i]->CalcGradNegMargLikelihoodLaplaceApproxGroupedRE(y_[cluster_i].data(),
						y_int_[cluster_i].data(),
						fixed_effects_cluster_i_ptr,
						num_data_per_cluster_[cluster_i],
						SigmaI_[cluster_i],
						Zt_[cluster_i],
						cum_num_rand_eff_[cluster_i],
						false,
						true,
						false,
						nullptr,
						grad_F_cluster_i,
						nullptr,
						false);
				}
				else if (only_one_grouped_RE_calculations_on_RE_scale_) {
					likelihood_[cluster_i]->CalcGradNegMargLikelihoodLaplaceApproxOnlyOneGroupedRECalculationsOnREScale(y_[cluster_i].data(),
						y_int_[cluster_i].data(),
						fixed_effects_cluster_i_ptr,
						num_data_per_cluster_[cluster_i],
						re_comps_[cluster_i][0]->cov_pars_[0],
						re_comps_[cluster_i][0]->random_effects_indices_of_data_.data(),
						false,
						true,
						false,
						nullptr,
						grad_F_cluster_i,
						nullptr,
						false);
				}
				else {
					likelihood_[cluster_i]->CalcGradNegMargLikelihoodLaplaceApproxStable(y_[cluster_i].data(),
						y_int_[cluster_i].data(),
						fixed_effects_cluster_i_ptr,
						ZSigmaZt_[cluster_i],
						re_comps_[cluster_i],
						false,
						true,
						false,
						nullptr,
						grad_F_cluster_i,
						nullptr,
						false);
				}
				//write on output
				if (num_clusters_ == 1 && (gp_approx_ != "vecchia" || vecchia_ordering_ == "none")) {//only one cluster / independent realization and order of data does not matter
#pragma omp parallel for schedule(static)//write on output
					for (int j = 0; j < num_data_; ++j) {
						grad_F[j] = grad_F_cluster_i[j];
					}
				}
				else {//more than one cluster and order of samples matters
#pragma omp parallel for schedule(static)
					for (int j = 0; j < num_data_per_cluster_[cluster_i]; ++j) {
						grad_F[data_indices_per_cluster_[cluster_i][j]] = grad_F_cluster_i[j];
					}
				} // end more than one cluster
			}//end loop over cluster
		}//end CalcGradFLaplace

		/*!
		* \brief Update covariance and potential additional likelihood parameters, apply step size safeguard, factorize covariance matrix, and calculate new value of objective function
		* \param[out] cov_pars Covariance and additional likelihood parameters
		* \param nat_grad Gradient for gradient descent or = FI^-1 * gradient for Fisher scoring (="natural" gradient)
		* \param profile_out_marginal_variance If true, the first parameter (marginal variance, nugget effect) is ignored
		* \param use_nesterov_acc If true, Nesterov acceleration is used
		* \param it Iteration number
		* \param[out] cov_pars_after_grad_aux Auxiliary variable used only if use_nesterov_acc == true (see the code below for a description)
		* \param[out] cov_pars_after_grad_aux_lag1 Auxiliary variable used only if use_nesterov_acc == true (see the code below for a description)
		* \param acc_rate_cov Nesterov acceleration speed
		* \param nesterov_schedule_version Which version of Nesterov schedule should be used. Default = 0
		* \param momentum_offset Number of iterations for which no mometum is applied in the beginning
		* \param fixed_effects Fixed effects component of location parameter
		*/
		void UpdateCovAuxPars(vec_t& cov_pars,
			const vec_t& nat_grad,
			bool profile_out_marginal_variance,
			bool use_nesterov_acc,
			int it,
			vec_t& cov_pars_after_grad_aux,
			vec_t& cov_pars_after_grad_aux_lag1,
			double acc_rate_cov,
			int nesterov_schedule_version,
			int momentum_offset,
			const double* fixed_effects) {
			vec_t cov_pars_new(num_cov_par_);
			if (profile_out_marginal_variance) {
				cov_pars_new[0] = cov_pars[0];
			}
			double lr_cov = lr_cov_;
			double lr_aux_pars = lr_aux_pars_;
			bool decrease_found = false;
			bool halving_done = false;
			int num_grad_cov_par = (int)nat_grad.size();
			if (estimate_aux_pars_) {
				num_grad_cov_par -= NumAuxPars();
			}
			if (it == 0) {
				first_update_ = true;
			}
			else {
				first_update_ = false;
			}
			for (int ih = 0; ih < MAX_NUMBER_LR_SHRINKAGE_STEPS_; ++ih) {
				vec_t update(nat_grad.size());
				update.segment(0, num_grad_cov_par) = lr_cov * nat_grad.segment(0, num_grad_cov_par);
				if (estimate_aux_pars_) {
					update.segment(num_grad_cov_par, NumAuxPars()) = lr_aux_pars * nat_grad.segment(num_grad_cov_par, NumAuxPars());
				}
				// Avoid to large steps on log-scale: updates on the log-scale in one Fisher scoring step are capped at a certain level
				// This is not done for gradient_descent since the learning rate is already adjusted accordingly in 'AvoidTooLargeLearningRatesCovAuxPars'
				if (optimizer_cov_pars_ != "gradient_descent") {
					for (int ip = 0; ip < (int)update.size(); ++ip) {
						if (update[ip] > MAX_GRADIENT_UPDATE_LOG_SCALE_) {
							update[ip] = MAX_GRADIENT_UPDATE_LOG_SCALE_;
						}
						else if (update[ip] < -MAX_GRADIENT_UPDATE_LOG_SCALE_) {
							update[ip] = -MAX_GRADIENT_UPDATE_LOG_SCALE_;
						}
					}
				}
				if (profile_out_marginal_variance) {
					cov_pars_new.segment(1, cov_pars.size() - 1) = (cov_pars.segment(1, cov_pars.size() - 1).array().log() - update.array()).exp().matrix();//make update on log-scale
				}
				else {
					cov_pars_new = (cov_pars.array().log() - update.array()).exp().matrix();//make update on log-scale
				}
				// Apply Nesterov acceleration
				if (use_nesterov_acc) {
					cov_pars_after_grad_aux = cov_pars_new;
					ApplyMomentumStep(it, cov_pars_after_grad_aux, cov_pars_after_grad_aux_lag1, cov_pars_new, acc_rate_cov,
						nesterov_schedule_version, profile_out_marginal_variance, momentum_offset, true);
					// Note: (i) cov_pars_after_grad_aux and cov_pars_after_grad_aux_lag1 correspond to the parameters obtained after calculating the gradient before applying acceleration
					//		 (ii) cov_pars (below this) are the parameters obtained after applying acceleration (and cov_pars_lag1 is simply the value of the previous iteration)
					// We first apply a gradient step and then an acceleration step (and not the other way aroung) since this is computationally more efficient 
					//		(otherwise the covariance matrix needs to be factored twice: once for the gradient step (accelerated parameters) and once for calculating the
					//		 log-likelihood (non-accelerated parameters after gradient update) when checking for convergence at the end of an iteration. 
					//		However, performing the acceleration before or after the gradient update gives equivalent algorithms
				}
				if (estimate_aux_pars_) {
					SetAuxPars(cov_pars_new.data() + num_cov_par_);
				}
				CalcCovFactorOrModeAndNegLL(cov_pars_new.segment(0, num_cov_par_), fixed_effects);
				// Safeguard against too large steps by halving the learning rate when the objective increases
				if (neg_log_likelihood_ <= neg_log_likelihood_after_lin_coef_update_) {
					decrease_found = true;
					break;
				}
				else {
					halving_done = true;
					lr_cov *= LR_SHRINKAGE_FACTOR_;
					if (estimate_aux_pars_) {
						lr_aux_pars *= LR_SHRINKAGE_FACTOR_;
					}
					acc_rate_cov *= 0.5;
					if (!gauss_likelihood_) {
						// Reset mode to previous value since also parameters are discarded
						for (const auto& cluster_i : unique_clusters_) {
							likelihood_[cluster_i]->ResetModeToPreviousValue();
						}
					}
				}
			}//end loop over learnig rate halving procedure
			if (halving_done) {
				if (optimizer_cov_pars_ == "fisher_scoring") {
					Log::REDebug("GPModel covariance parameter estimation: No decrease in the objective function in iteration number %d. "
						"The learning rate has been decreased in this iteration.", it + 1);
				}
				else if (optimizer_cov_pars_ == "gradient_descent") {
					lr_cov_ = lr_cov; //permanently decrease learning rate (for Fisher scoring, this is not done. I.e., step halving is done newly in every iterarion of Fisher scoring)
					if (estimate_aux_pars_) {
						lr_aux_pars_ = lr_aux_pars;
						Log::REDebug("GPModel covariance and auxiliary parameter estimation: Learning rates have been decreased permanently in iteration number %d "
							"since with the previous learning rates, there was no decrease in the objective function. "
							"New learning rates: covariance parameters = %g, auxiliary parameters = %g", it + 1, lr_cov_, lr_aux_pars_);
					}
					else {
						Log::REDebug("GPModel covariance parameter estimation: The learning rate has been decreased permanently in iteration number %d "
							"since with the previous learning rate, there was no decrease in the objective function. New learning rate = %g", it + 1, lr_cov_);
					}
				}
			}
			if (!decrease_found) {
				Log::REDebug("GPModel covariance parameter estimation: No decrease in the objective function in iteration number %d "
					"after the maximal number of halving steps (%d).", it + 1, MAX_NUMBER_LR_SHRINKAGE_STEPS_);
			}
			if (use_nesterov_acc) {
				cov_pars_after_grad_aux_lag1 = cov_pars_after_grad_aux;
			}
			cov_pars = cov_pars_new;
		}//end UpdateCovAuxPars

		////Alternative version with separate learning rate descreases for cov_pars and aux_pars
		////	-> not necessarily more efficient as more likelihood evaluations are needed
		//void UpdateCovAuxPars(vec_t& cov_pars,
		//	const vec_t& nat_grad,
		//	bool profile_out_marginal_variance,
		//	bool use_nesterov_acc,
		//	int it,
		//	vec_t& cov_pars_after_grad_aux,
		//	vec_t& cov_pars_after_grad_aux_lag1,
		//	double acc_rate_cov,
		//	int nesterov_schedule_version,
		//	int momentum_offset,
		//	const double* fixed_effects) {
		//	vec_t cov_pars_new(num_cov_par_);
		//	if (profile_out_marginal_variance) {
		//		cov_pars_new[0] = cov_pars[0];
		//	}
		//	double lr_cov = lr_cov_;
		//	double lr_aux_pars = lr_aux_pars_;
		//	bool decrease_found = false;
		//	bool halving_done = false;
		//	int num_grad_cov_par = (int)nat_grad.size();
		//	if (estimate_aux_pars_) {
		//		num_grad_cov_par -= NumAuxPars();
		//	}
		//	for (int ih = 0; ih < MAX_NUMBER_LR_SHRINKAGE_STEPS_; ++ih) {
		//		if (ih > 0) {
		//			halving_done = true;
		//			//learning_rate_decreased_first_time_ = true;
		//			//if (learning_rate_increased_after_descrease_) {
		//			//	learning_rate_decreased_after_increase_ = true;
		//			//}
		//			lr_cov *= LR_SHRINKAGE_FACTOR_;
		//			acc_rate_cov *= 0.5;
		//			if (!gauss_likelihood_) {
		//				// Reset mode to previous value since also parameters are discarded
		//				for (const auto& cluster_i : unique_clusters_) {
		//					likelihood_[cluster_i]->ResetModeToPreviousValue();
		//				}
		//			}
		//		}// end ih > 0
		//		UpdateCovAuxParsInternal(cov_pars, cov_pars_new, nat_grad, num_grad_cov_par, lr_cov, lr_aux_pars,
		//			profile_out_marginal_variance, use_nesterov_acc, it, cov_pars_after_grad_aux, cov_pars_after_grad_aux_lag1,
		//			acc_rate_cov, nesterov_schedule_version, momentum_offset);
		//		if (estimate_aux_pars_) {
		//			SetAuxPars(cov_pars_new.data() + num_cov_par_);
		//		}
		//		CalcCovFactorOrModeAndNegLL(cov_pars_new.segment(0, num_cov_par_), fixed_effects);
		//		if (estimate_aux_pars_ && ih > 0) {
		//			// Undo learning rate decrease for cov_pars and decrease learning rate for aux_pars and check whether this leads to a smaller log-likelihood
		//			lr_cov /= LR_SHRINKAGE_FACTOR_;
		//			lr_aux_pars *= LR_SHRINKAGE_FACTOR_;
		//			UpdateCovAuxParsInternal(cov_pars, cov_pars_new, nat_grad, num_grad_cov_par, lr_cov, lr_aux_pars,
		//				profile_out_marginal_variance, use_nesterov_acc, it, cov_pars_after_grad_aux, cov_pars_after_grad_aux_lag1,
		//				acc_rate_cov, nesterov_schedule_version, momentum_offset);
		//			SetAuxPars(cov_pars_new.data() + num_cov_par_);
		//			double neg_log_likelihood_cov_par_decrease = neg_log_likelihood_;
		//			if (!gauss_likelihood_) {
		//				for (const auto& cluster_i : unique_clusters_) {
		//					likelihood_[cluster_i]->ResetModeToPreviousValue();
		//				}
		//			}
		//			CalcCovFactorOrModeAndNegLL(cov_pars_new.segment(0, num_cov_par_), fixed_effects);
		//			if (neg_log_likelihood_cov_par_decrease < neg_log_likelihood_) {
		//				lr_cov *= LR_SHRINKAGE_FACTOR_;
		//				lr_aux_pars /= LR_SHRINKAGE_FACTOR_;
		//				UpdateCovAuxParsInternal(cov_pars, cov_pars_new, nat_grad, num_grad_cov_par, lr_cov, lr_aux_pars,
		//					profile_out_marginal_variance, use_nesterov_acc, it, cov_pars_after_grad_aux, cov_pars_after_grad_aux_lag1,
		//					acc_rate_cov, nesterov_schedule_version, momentum_offset);
		//				SetAuxPars(cov_pars_new.data() + num_cov_par_);
		//				neg_log_likelihood_ = neg_log_likelihood_cov_par_decrease;
		//				if (neg_log_likelihood_ <= neg_log_likelihood_after_lin_coef_update_) {
		//					// the following needs only be done in case the for loop stops, otherwise it is done at the beginning of the next iteration
		//					if (!gauss_likelihood_) {
		//						for (const auto& cluster_i : unique_clusters_) {
		//							likelihood_[cluster_i]->ResetModeToPreviousValue();
		//						}
		//					}
		//					CalcCovFactorOrModeAndNegLL(cov_pars_new.segment(0, num_cov_par_), fixed_effects);
		//				}
		//			}
		//		}// end estimate_aux_pars_ && ih > 0
		//		// Safeguard against too large steps by halving the learning rate when the objective increases
		//		if (neg_log_likelihood_ <= neg_log_likelihood_after_lin_coef_update_) {
		//			decrease_found = true;
		//			break;
		//		}
		//	}//end loop over learnig rate halving procedure
		//	if (halving_done) {
		//		if (optimizer_cov_pars_ == "fisher_scoring") {
		//			Log::REDebug("GPModel covariance parameter estimation: No decrease in the objective function in iteration number %d. "
		//				"The learning rate has been decreased in this iteration.", it + 1);
		//		}
		//		else if (optimizer_cov_pars_ == "gradient_descent") {
		//			lr_cov_ = lr_cov; //permanently decrease learning rate (for Fisher scoring, this is not done. I.e., step halving is done newly in every iterarion of Fisher scoring)
		//			if (estimate_aux_pars_) {
		//				lr_aux_pars_ = lr_aux_pars;
		//				Log::REDebug("GPModel covariance and auxiliary parameter estimation: Learning rates have been decreased permanently in iteration number %d "
		//					"since with the previous learning rates, there was no decrease in the objective function. "
		//					"New learning rates: covariance parameters = %g, auxiliary parameters = %g", it + 1, lr_cov_, lr_aux_pars_);
		//			}
		//			else {
		//				Log::REDebug("GPModel covariance parameter estimation: The learning rate has been decreased permanently in iteration number %d "
		//					"since with the previous learning rate, there was no decrease in the objective function. New learning rate = %g", it + 1, lr_cov_);
		//			}
		//		}
		//	}
		//	if (!decrease_found) {
		//		Log::REDebug("GPModel covariance parameter estimation: No decrease in the objective function in iteration number %d "
		//			"after the maximal number of halving steps (%d).", it + 1, MAX_NUMBER_LR_SHRINKAGE_STEPS_);
		//	}
		//	if (use_nesterov_acc) {
		//		cov_pars_after_grad_aux_lag1 = cov_pars_after_grad_aux;
		//	}
		//	cov_pars = cov_pars_new;
		//}//end UpdateCovAuxPars

		//void UpdateCovAuxParsInternal(vec_t& cov_pars,
		//	vec_t& cov_pars_new,
		//	const vec_t& nat_grad,
		//	int num_grad_cov_par,
		//	double lr_cov,
		//	double lr_aux_pars,
		//	bool profile_out_marginal_variance,
		//	bool use_nesterov_acc,
		//	int it,
		//	vec_t& cov_pars_after_grad_aux,
		//	vec_t& cov_pars_after_grad_aux_lag1,
		//	double acc_rate_cov,
		//	int nesterov_schedule_version,
		//	int momentum_offset) {
		//	vec_t update(nat_grad.size());
		//	update.segment(0, num_grad_cov_par) = lr_cov * nat_grad.segment(0, num_grad_cov_par);
		//	if (estimate_aux_pars_) {
		//		update.segment(num_grad_cov_par, NumAuxPars()) = lr_aux_pars * nat_grad.segment(num_grad_cov_par, NumAuxPars());
		//	}
		//	// Avoid to large steps on log-scale: updates on the log-scale in one Fisher scoring step are capped at a certain level
		//	// This is not done for gradient_descent since the learning rate is already adjusted accordingly in 'AvoidTooLargeLearningRatesCovAuxPars'
		//	if (optimizer_cov_pars_ != "gradient_descent") {
		//		for (int ip = 0; ip < (int)update.size(); ++ip) {
		//			if (update[ip] > MAX_GRADIENT_UPDATE_LOG_SCALE_) {
		//				update[ip] = MAX_GRADIENT_UPDATE_LOG_SCALE_;
		//			}
		//			else if (update[ip] < -MAX_GRADIENT_UPDATE_LOG_SCALE_) {
		//				update[ip] = -MAX_GRADIENT_UPDATE_LOG_SCALE_;
		//			}
		//		}
		//	}
		//	if (profile_out_marginal_variance) {
		//		cov_pars_new.segment(1, cov_pars.size() - 1) = (cov_pars.segment(1, cov_pars.size() - 1).array().log() - update.array()).exp().matrix();//make update on log-scale
		//	}
		//	else {
		//		cov_pars_new = (cov_pars.array().log() - update.array()).exp().matrix();//make update on log-scale
		//	}
		//	// Apply Nesterov acceleration
		//	if (use_nesterov_acc) {
		//		cov_pars_after_grad_aux = cov_pars_new;
		//		ApplyMomentumStep(it, cov_pars_after_grad_aux, cov_pars_after_grad_aux_lag1, cov_pars_new, acc_rate_cov,
		//			nesterov_schedule_version, profile_out_marginal_variance, momentum_offset, true);
		//		// Note: (i) cov_pars_after_grad_aux and cov_pars_after_grad_aux_lag1 correspond to the parameters obtained after calculating the gradient before applying acceleration
		//		//		 (ii) cov_pars (below this) are the parameters obtained after applying acceleration (and cov_pars_lag1 is simply the value of the previous iteration)
		//		// We first apply a gradient step and then an acceleration step (and not the other way aroung) since this is computationally more efficient 
		//		//		(otherwise the covariance matrix needs to be factored twice: once for the gradient step (accelerated parameters) and once for calculating the
		//		//		 log-likelihood (non-accelerated parameters after gradient update) when checking for convergence at the end of an iteration. 
		//		//		However, performing the acceleration before or after the gradient update gives equivalent algorithms
		//	}
		//}//end UpdateCovAuxParsInternal

		////Alternative version where learning rates are decreased until 
		//// (i) a decrease in the log-likelihood compared to the previous one is found and 
		//// (ii) subsequent decreases are only small.
		//// Problem: this does not necessarily lead to less log-likelihood evaluations compared to the above version
		//void UpdateCovAuxPars(vec_t& cov_pars,
		//	const vec_t& nat_grad,
		//	bool profile_out_marginal_variance,
		//	bool use_nesterov_acc,
		//	int it,
		//	vec_t& cov_pars_after_grad_aux,
		//	vec_t& cov_pars_after_grad_aux_lag1,
		//	double acc_rate_cov,
		//	int nesterov_schedule_version,
		//	int momentum_offset,
		//	const double* fixed_effects) {
		//	vec_t cov_pars_new(num_cov_par_);
		//	if (profile_out_marginal_variance) {
		//		cov_pars_new[0] = cov_pars[0];
		//	}
		//	double lr_cov = lr_cov_;
		//	double lr_aux_pars = lr_aux_pars_;
		//	bool decrease_found = false;
		//	bool halving_done = false;
		//	double cur_lowest_neg_log_like = neg_log_likelihood_after_lin_coef_update_;// currently lowest negative log-likelihood
		//	bool lr_cov_last_decreased = true;// indicates whether lr_cov or lr_aux_pars has been last descreased
		//	int num_grad_cov_par = (int)nat_grad.size();
		//	if (estimate_aux_pars_) {
		//		num_grad_cov_par -= NumAuxPars();
		//	}
		//	for (int ih = 0; ih < MAX_NUMBER_LR_SHRINKAGE_STEPS_; ++ih) {
		//		if (ih > 0) {
		//			learning_rate_decreased_first_time_ = true;
		//			if (learning_rate_increased_after_descrease_) {
		//				learning_rate_decreased_after_increase_ = true;
		//			}
		//			acc_rate_cov *= 0.5;
		//			if (ih == 1 || lr_cov_last_decreased || !decrease_found) {
		//				//lr_cov is decreased until there is a decrease found and subsequently only if if has been decreased last
		//				lr_cov *= LR_SHRINKAGE_FACTOR_;
		//				if (!gauss_likelihood_) {
		//					// Reset mode to previous value since also parameters are discarded
		//					for (const auto& cluster_i : unique_clusters_) {
		//						likelihood_[cluster_i]->ResetModeToPreviousValue();
		//					}
		//				}
		//				lr_cov_last_decreased = true;
		//			}
		//		}//end ih > 0
		//		UpdateCovAuxParsInternal(cov_pars, cov_pars_new, nat_grad, num_grad_cov_par, lr_cov, lr_aux_pars,
		//			profile_out_marginal_variance, use_nesterov_acc, it, cov_pars_after_grad_aux, cov_pars_after_grad_aux_lag1,
		//			acc_rate_cov, nesterov_schedule_version, momentum_offset);
		//		if (estimate_aux_pars_) {
		//			SetAuxPars(cov_pars_new.data() + num_cov_par_);
		//		}
		//		CalcCovFactorOrModeAndNegLL(cov_pars_new.segment(0, num_cov_par_), fixed_effects);
		//		if (estimate_aux_pars_ && ih > 0 && (ih == 1 || !lr_cov_last_decreased || !decrease_found)) {
		//			//lr_aux_pars is decreased until there is a decrease found and subsequently only if if has been decreased last
		//			if (lr_cov_last_decreased) {
		//				// Undo decrease for 'lr_cov', decrease 'lr_aux_pars', and check whether this leads to a smaller negative log-likelihood
		//				lr_cov /= LR_SHRINKAGE_FACTOR_;
		//			}
		//			lr_aux_pars *= LR_SHRINKAGE_FACTOR_;
		//			UpdateCovAuxParsInternal(cov_pars, cov_pars_new, nat_grad, num_grad_cov_par, lr_cov, lr_aux_pars,
		//				profile_out_marginal_variance, use_nesterov_acc, it, cov_pars_after_grad_aux, cov_pars_after_grad_aux_lag1,
		//				acc_rate_cov, nesterov_schedule_version, momentum_offset);
		//			SetAuxPars(cov_pars_new.data() + num_cov_par_);
		//			double neg_log_likelihood_cov_par_decrease = neg_log_likelihood_;
		//			if (!gauss_likelihood_) {
		//				for (const auto& cluster_i : unique_clusters_) {
		//					likelihood_[cluster_i]->ResetModeToPreviousValue();
		//				}
		//			}
		//			CalcCovFactorOrModeAndNegLL(cov_pars_new.segment(0, num_cov_par_), fixed_effects);
		//			if (lr_cov_last_decreased && neg_log_likelihood_cov_par_decrease < neg_log_likelihood_) {
		//				// Better to decrease 'lr_cov': undo decrease in 'lr_aux_pars'
		//				lr_cov *= LR_SHRINKAGE_FACTOR_;
		//				lr_aux_pars /= LR_SHRINKAGE_FACTOR_;
		//				UpdateCovAuxParsInternal(cov_pars, cov_pars_new, nat_grad, num_grad_cov_par, lr_cov, lr_aux_pars,
		//					profile_out_marginal_variance, use_nesterov_acc, it, cov_pars_after_grad_aux, cov_pars_after_grad_aux_lag1,
		//					acc_rate_cov, nesterov_schedule_version, momentum_offset);
		//				SetAuxPars(cov_pars_new.data() + num_cov_par_);
		//				neg_log_likelihood_ = neg_log_likelihood_cov_par_decrease;
		//			}
		//			else {
		//				lr_cov_last_decreased = false;
		//			}
		//		}// end estimate_aux_pars_ && ih > 0
		//		if (neg_log_likelihood_ <= neg_log_likelihood_after_lin_coef_update_) {
		//			decrease_found = true;
		//		}
		//		// Stop trying more decreases when decrease is only small
		//		if (((cur_lowest_neg_log_like - neg_log_likelihood_) <= 2.) && decrease_found) {
		//			if (ih > 1) {
		//				acc_rate_cov /= 0.5;
		//				if (lr_cov_last_decreased) {
		//					// Undo decrease for 'lr_cov'
		//					lr_cov /= LR_SHRINKAGE_FACTOR_;
		//				}
		//				else {
		//					lr_aux_pars /= LR_SHRINKAGE_FACTOR_;
		//					SetAuxPars(cov_pars_new.data() + num_cov_par_);
		//				}
		//				UpdateCovAuxParsInternal(cov_pars, cov_pars_new, nat_grad, num_grad_cov_par, lr_cov, lr_aux_pars,
		//					profile_out_marginal_variance, use_nesterov_acc, it, cov_pars_after_grad_aux, cov_pars_after_grad_aux_lag1,
		//					acc_rate_cov, nesterov_schedule_version, momentum_offset);
		//				if (!gauss_likelihood_) {
		//					for (const auto& cluster_i : unique_clusters_) {
		//						likelihood_[cluster_i]->ResetModeToPreviousValue();
		//					}
		//				}
		//				CalcCovFactorOrModeAndNegLL(cov_pars_new.segment(0, num_cov_par_), fixed_effects);
		//				halving_done = true;
		//			}
		//			break;// ll increases again after a decrease -> stop
		//		}
		//		if (neg_log_likelihood_ <= cur_lowest_neg_log_like) {
		//			cur_lowest_neg_log_like = neg_log_likelihood_;
		//		}
		//	}//end loop over learnig rate halving procedure
		//	if (halving_done) {
		//		if (optimizer_cov_pars_ == "fisher_scoring") {
		//			Log::REDebug("GPModel covariance parameter estimation: No decrease in the objective function in iteration number %d. "
		//				"The learning rate has been decreased in this iteration.", it + 1);
		//		}
		//		else if (optimizer_cov_pars_ == "gradient_descent") {
		//			lr_cov_ = lr_cov; //permanently decrease learning rate (for Fisher scoring, this is not done. I.e., step halving is done newly in every iterarion of Fisher scoring)
		//			if (estimate_aux_pars_) {
		//				lr_aux_pars_ = lr_aux_pars;
		//				Log::REDebug("GPModel covariance and auxiliary parameter estimation: Learning rates have been decreased permanently in iteration number %d "
		//					"since with the previous learning rates, there was no decrease in the objective function. "
		//					"New learning rates: covariance parameters = %g, auxiliary parameters = %g", it + 1, lr_cov_, lr_aux_pars_);
		//			}
		//			else {
		//				Log::REDebug("GPModel covariance parameter estimation: The learning rate has been decreased permanently in iteration number %d "
		//					"since with the previous learning rate, there was no decrease in the objective function. New learning rate = %g", it + 1, lr_cov_);
		//			}
		//		}
		//	}
		//	if (!decrease_found) {
		//		Log::REDebug("GPModel covariance parameter estimation: No decrease in the objective function in iteration number %d "
		//			"after the maximal number of halving steps (%d).", it + 1, MAX_NUMBER_LR_SHRINKAGE_STEPS_);
		//	}
		//	if (use_nesterov_acc) {
		//		cov_pars_after_grad_aux_lag1 = cov_pars_after_grad_aux;
		//	}
		//	cov_pars = cov_pars_new;
		//}//end UpdateCovAuxPars

		/*!
		* \brief Update linear regression coefficients and apply step size safeguard
		* \param[out] beta Linear regression coefficients
		* \param grad Gradient
		* \param sigma2 Nugget / error term variance for Gaussian likelihoods
		* \param use_nesterov_acc If true, Nesterov acceleration is used
		* \param it Iteration number
		* \param[out] beta_after_grad_aux Auxiliary variable used only if use_nesterov_acc == true (see the code below for a description)
		* \param[out] beta_after_grad_aux_lag1 Auxiliary variable used only if use_nesterov_acc == true (see the code below for a description)
		* \param acc_rate_coef Nesterov acceleration speed
		* \param nesterov_schedule_version Which version of Nesterov schedule should be used. Default = 0
		* \param momentum_offset Number of iterations for which no mometum is applied in the beginning
		* \param fixed_effects External fixed effects
		* \param[out] fixed_effects_vec Fixed effects component of location parameter as sum of linear predictor and potentiall additional external fixed effects
		*/
		void UpdateLinCoef(vec_t& beta,
			const vec_t& grad,
			const double sigma2,
			bool use_nesterov_acc,
			int it,
			vec_t& beta_after_grad_aux,
			vec_t& beta_after_grad_aux_lag1,
			double acc_rate_coef,
			int nesterov_schedule_version,
			int momentum_offset,
			const double* fixed_effects,
			vec_t& fixed_effects_vec) {
			vec_t beta_new;
			double lr_coef = lr_coef_;
			bool decrease_found = false;
			bool halving_done = false;
			if (it == 0){
				first_update_ = true;
			}
			else {
				first_update_ = false;
			}
			for (int ih = 0; ih < MAX_NUMBER_LR_SHRINKAGE_STEPS_; ++ih) {
				beta_new = beta - lr_coef * grad;
				// Apply Nesterov acceleration
				if (use_nesterov_acc) {
					beta_after_grad_aux = beta_new;
					ApplyMomentumStep(it, beta_after_grad_aux, beta_after_grad_aux_lag1, beta_new, acc_rate_coef,
						nesterov_schedule_version, false, momentum_offset, false);
					//Note: use same version of Nesterov acceleration as for covariance parameters (see 'UpdateCovAuxPars')
				}
				UpdateFixedEffects(beta_new, fixed_effects, fixed_effects_vec);
				if (gauss_likelihood_) {
					EvalNegLogLikelihoodOnlyUpdateFixedEffects(sigma2, neg_log_likelihood_after_lin_coef_update_);
				}//end if gauss_likelihood_
				else {//non-Gaussian likelihoods
					neg_log_likelihood_after_lin_coef_update_ = -CalcModePostRandEffCalcMLL(fixed_effects_vec.data(), true);//calculate mode and approximate marginal likelihood
				}
				// Safeguard against too large steps by halving the learning rate when the objective increases
				if (neg_log_likelihood_after_lin_coef_update_ <= neg_log_likelihood_lag1_) {
					decrease_found = true;
					break;
				}
				else {
					// Safeguard against too large steps by halving the learning rate
					halving_done = true;
					//learning_rate_decreased_first_time_ = true;
					//if (learning_rate_increased_after_descrease_) {
					//	learning_rate_decreased_after_increase_ = true;
					//}
					lr_coef *= LR_SHRINKAGE_FACTOR_;
					acc_rate_coef *= 0.5;
					if (!gauss_likelihood_) {
						// Reset mode to previous value since also parameters are discarded
						for (const auto& cluster_i : unique_clusters_) {
							likelihood_[cluster_i]->ResetModeToPreviousValue();
						}
					}
				}
			}
			if (halving_done) {
				lr_coef_ = lr_coef; //permanently decrease learning rate
				Log::REDebug("GPModel linear regression coefficient estimation: The learning rate has been decreased permanently since with the previous learning rate, "
					"there was no decrease in the objective function in iteration number %d. New learning rate = %g", it + 1, lr_coef_);
			}
			if (!decrease_found) {
				Log::REDebug("GPModel linear regression coefficient estimation: No decrease in the objective function "
					"in iteration number %d after the maximal number of halving steps (%d).", it + 1, MAX_NUMBER_LR_SHRINKAGE_STEPS_);
			}
			if (use_nesterov_acc) {
				beta_after_grad_aux_lag1 = beta_after_grad_aux;
			}
			beta = beta_new;
		}//end UpdateLinCoef

		/*!
		* \brief Calculate the covariance matrix ZSigmaZt of the random effects (sum of all components)
		* \param[out] ZSigmaZt Covariance matrix ZSigmaZt
		* \param cluster_i Cluster index for which the covariance matrix is calculated
		*/
		void CalcZSigmaZt(T_mat& ZSigmaZt, data_size_t cluster_i) {
			ZSigmaZt = T_mat(num_data_per_cluster_[cluster_i], num_data_per_cluster_[cluster_i]);
			if (gauss_likelihood_) {
				ZSigmaZt.setIdentity();
			}
			else {
				ZSigmaZt.setZero();
			}
			for (int j = 0; j < num_comps_total_; ++j) {
				ZSigmaZt += (*(re_comps_[cluster_i][j]->GetZSigmaZt()));
			}
		}//end CalcZSigmaZt

		/*!
		* \brief Calculate the covariance matrix ZSigmaZt if only_grouped_REs_use_woodbury_identity_==false or the inverse covariance matrix Sigma^-1 if there are only grouped REs i.e. if only_grouped_REs_use_woodbury_identity_==true.
		*		This function is only used for non-Gaussian likelihoods as in the Gaussian case this needs not be saved
		*/
		void CalcCovMatrixNonGauss() {
			if (!only_one_grouped_RE_calculations_on_RE_scale_) {//Nothing to calculate if only_one_grouped_RE_calculations_on_RE_scale_
				if (only_grouped_REs_use_woodbury_identity_) {
					for (const auto& cluster_i : unique_clusters_) {
						CalcSigmaIGroupedREsOnly(SigmaI_[cluster_i], cluster_i, true);
					}
				}
				else {
					for (const auto& cluster_i : unique_clusters_) {
						if (num_comps_total_ == 1) {//no need to sum up different components
							ZSigmaZt_[cluster_i] = re_comps_[cluster_i][0]->GetZSigmaZt();
						}
						else {
							T_mat ZSigmaZt;
							CalcZSigmaZt(ZSigmaZt, cluster_i);
							ZSigmaZt_[cluster_i] = std::make_shared<T_mat>(ZSigmaZt);
						}
					}
				}
			}
		}//end CalcCovMatrixNonGauss

		/*!
		* \brief Calculate the mode of the posterior of the latent random effects and the Laplace-approximated marginal log-likelihood. This function is only used for non-Gaussian likelihoods
		* \param fixed_effects Fixed effects component of location parameter
		* \param calc_mll If true the marginal log-likelihood is also calculated (only relevant for gp_approx_ == "vecchia" && matrix_inversion_method_ == "iterative")
		* \return Approximate marginal log-likelihood evaluated at the mode
		*/
		double CalcModePostRandEffCalcMLL(const double* fixed_effects,
			bool calc_mll) {
			double mll = 0.;
			double mll_cluster_i;
			const double* fixed_effects_cluster_i_ptr = nullptr;
			vec_t fixed_effects_cluster_i;
			for (const auto& cluster_i : unique_clusters_) {
				if (num_clusters_ == 1 && (gp_approx_ != "vecchia" || vecchia_ordering_ == "none")) {//only one cluster / independent realization and order of data does not matter
					fixed_effects_cluster_i_ptr = fixed_effects;
				}
				else if (fixed_effects != nullptr) {//more than one cluster and order of samples matters
					fixed_effects_cluster_i = vec_t(num_data_per_cluster_[cluster_i]);
					//Note: this is quite inefficient as the mapping of the fixed_effects to the different clusters is done repeatedly for the same data. Could be saved if performance is an issue here. 
#pragma omp parallel for schedule(static)
					for (int j = 0; j < num_data_per_cluster_[cluster_i]; ++j) {
						fixed_effects_cluster_i[j] = fixed_effects[data_indices_per_cluster_[cluster_i][j]];
					}
					fixed_effects_cluster_i_ptr = fixed_effects_cluster_i.data();
				}
				if (gp_approx_ == "vecchia") {
					den_mat_t Sigma_L_k;
					if (matrix_inversion_method_ == "iterative" && cg_preconditioner_type_ == "piv_chol_on_Sigma") {
						//Do pivoted Cholesky decomposition for Sigma
						//TODO: only after cov-pars step, not after fixed-effect step
						PivotedCholsekyFactorizationSigma(re_comps_[cluster_i][ind_intercept_gp_].get(), Sigma_L_k, piv_chol_rank_, PIV_CHOL_STOP_TOL);
					}
					likelihood_[cluster_i]->FindModePostRandEffCalcMLLVecchia(y_[cluster_i].data(),
						y_int_[cluster_i].data(),
						fixed_effects_cluster_i_ptr,
						B_[cluster_i],
						D_inv_[cluster_i],
						first_update_,
						Sigma_L_k,
						calc_mll,
						mll_cluster_i);
				}
				else if (only_grouped_REs_use_woodbury_identity_ && !only_one_grouped_RE_calculations_on_RE_scale_) {
					likelihood_[cluster_i]->FindModePostRandEffCalcMLLGroupedRE(y_[cluster_i].data(),
						y_int_[cluster_i].data(),
						fixed_effects_cluster_i_ptr,
						num_data_per_cluster_[cluster_i],
						SigmaI_[cluster_i],
						Zt_[cluster_i],
						mll_cluster_i);
				}
				else if (only_one_grouped_RE_calculations_on_RE_scale_) {
					likelihood_[cluster_i]->FindModePostRandEffCalcMLLOnlyOneGroupedRECalculationsOnREScale(y_[cluster_i].data(),
						y_int_[cluster_i].data(),
						fixed_effects_cluster_i_ptr,
						num_data_per_cluster_[cluster_i],
						re_comps_[cluster_i][0]->cov_pars_[0],
						re_comps_[cluster_i][0]->random_effects_indices_of_data_.data(),
						mll_cluster_i);
				}
				else {
					likelihood_[cluster_i]->FindModePostRandEffCalcMLLStable(y_[cluster_i].data(),
						y_int_[cluster_i].data(),
						fixed_effects_cluster_i_ptr,
						ZSigmaZt_[cluster_i],
						mll_cluster_i);
					//Note: if(only_one_GP_calculations_on_RE_scale_), ZSigmaZt_[cluster_i] contains Sigma=Cov(b) and not Z*Sigma*Zt since has_Z_==false for this random effects component
				}
				mll += mll_cluster_i;
			}
			num_ll_evaluations_++;
			return(mll);
		}//CalcModePostRandEffCalcMLL

		/*!
<<<<<<< HEAD
		* \brief Calculate matrices A and D_inv as well as their derivatives for the Vecchia approximation for one cluster (independent realization of GP)
		* \param num_data_cluster_i Number of data points
		* \param calc_gradient If true, the gradient also be calculated (only for Vecchia approximation)
		* \param re_comps_cluster_i Container that collects the individual component models
		* \param nearest_neighbors_cluster_i Collects indices of nearest neighbors
		* \param dist_obs_neighbors_cluster_i Distances between locations and their nearest neighbors
		* \param dist_between_neighbors_cluster_i Distances between nearest neighbors for all locations
		* \param entries_init_B_cluster_i Triplets for initializing the matrices B
		* \param entries_init_B_grad_cluster_i Triplets for initializing the matrices B_grad
		* \param z_outer_z_obs_neighbors_cluster_i Outer product of covariate vector at observations and neighbors with itself for random coefficients. First index = data point i, second index = GP number j
		* \param[out] B_cluster_i Matrix A = I - B (= Cholesky factor of inverse covariance) for Vecchia approximation
		* \param[out] D_inv_cluster_i Diagonal matrices D^-1 for Vecchia approximation
		* \param[out] B_grad_cluster_i Derivatives of matrices A ( = derivative of matrix -B) for Vecchia approximation
		* \param[out] D_grad_cluster_i Derivatives of matrices D for Vecchia approximation
		* \param transf_scale If true, the derivatives are taken on the transformed scale otherwise on the original scale. Default = true
		* \param nugget_var Nugget effect variance parameter sigma^2 (used only if transf_scale = false to transform back)
		* \param calc_gradient_nugget If true, derivatives are also taken with respect to the nugget / noise variance
		*/
		void CalcCovFactorVecchia(int num_data_cluster_i,
			bool calc_gradient,
			const std::vector<std::shared_ptr<RECompBase<T_mat>>>& re_comps_cluster_i,
			const std::vector<std::vector<int>>& nearest_neighbors_cluster_i,
			const std::vector<den_mat_t>& dist_obs_neighbors_cluster_i,
			const std::vector<den_mat_t>& dist_between_neighbors_cluster_i,
			const std::vector<Triplet_t>& entries_init_B_cluster_i,
			const std::vector<Triplet_t>& entries_init_B_grad_cluster_i,
			const std::vector<std::vector<den_mat_t>>& z_outer_z_obs_neighbors_cluster_i,
			sp_mat_t& B_cluster_i,
			sp_mat_t& D_inv_cluster_i,
			std::vector<sp_mat_t>& B_grad_cluster_i,
			std::vector<sp_mat_t>& D_grad_cluster_i,
			bool transf_scale,
			double nugget_var,
			bool calc_gradient_nugget) {
			int num_par_comp = re_comps_cluster_i[ind_intercept_gp_]->num_cov_par_;
			int num_par_gp = num_par_comp * num_gp_total_ + calc_gradient_nugget;
			//Initialize matrices B = I - A and D^-1 as well as their derivatives (in order that the code below can be run in parallel)
			B_cluster_i = sp_mat_t(num_data_cluster_i, num_data_cluster_i);//B = I - A
			B_cluster_i.setFromTriplets(entries_init_B_cluster_i.begin(), entries_init_B_cluster_i.end());//Note: 1's are put on the diagonal
			D_inv_cluster_i = sp_mat_t(num_data_cluster_i, num_data_cluster_i);//D^-1. Note: we first calculate D, and then take the inverse below
			D_inv_cluster_i.setIdentity();//Put 1's on the diagonal for nugget effect (entries are not overriden but added below)
			if (!transf_scale && gauss_likelihood_) {
				D_inv_cluster_i.diagonal().array() = nugget_var;//nugget effect is not 1 if not on transformed scale
			}
			if (!gauss_likelihood_) {
				D_inv_cluster_i.diagonal().array() = 0.;
			}
			bool exclude_marg_var_grad = !gauss_likelihood_ && num_comps_total_ == 1;//gradient is not needed if there is only one GP for non-Gaussian likelihoods
			if (calc_gradient) {
				B_grad_cluster_i = std::vector<sp_mat_t>(num_par_gp);//derivative of B = derviateive of (-A)
				D_grad_cluster_i = std::vector<sp_mat_t>(num_par_gp);//derivative of D
				for (int ipar = 0; ipar < num_par_gp; ++ipar) {
					if (!(exclude_marg_var_grad && ipar == 0)) {
						B_grad_cluster_i[ipar] = sp_mat_t(num_data_cluster_i, num_data_cluster_i);
						B_grad_cluster_i[ipar].setFromTriplets(entries_init_B_grad_cluster_i.begin(), entries_init_B_grad_cluster_i.end());
						D_grad_cluster_i[ipar] = sp_mat_t(num_data_cluster_i, num_data_cluster_i);
						D_grad_cluster_i[ipar].setIdentity();//Put 0 on the diagonal
						D_grad_cluster_i[ipar].diagonal().array() = 0.;
					}
				}
			}//end initialization
#pragma omp parallel for schedule(static)
			for (int i = 0; i < num_data_cluster_i; ++i) {
				int num_nn = (int)nearest_neighbors_cluster_i[i].size();
				//calculate covariance matrices between observations and neighbors and among neighbors as well as their derivatives
				den_mat_t cov_mat_obs_neighbors(1, num_nn);
				den_mat_t cov_mat_between_neighbors(num_nn, num_nn);
				std::vector<den_mat_t> cov_grad_mats_obs_neighbors(num_par_gp);//covariance matrix plus derivative wrt to every parameter
				std::vector<den_mat_t> cov_grad_mats_between_neighbors(num_par_gp);
				if (i > 0) {
					for (int j = 0; j < num_gp_total_; ++j) {
						int ind_first_par = j * num_par_comp;//index of first parameter (variance) of component j in gradient vectors
						if (j == 0) {
							re_comps_cluster_i[ind_intercept_gp_ + j]->CalcSigmaAndSigmaGrad(dist_obs_neighbors_cluster_i[i],
								cov_mat_obs_neighbors, cov_grad_mats_obs_neighbors[ind_first_par], cov_grad_mats_obs_neighbors[ind_first_par + 1],
								calc_gradient, transf_scale, nugget_var, false);//write on matrices directly for first GP component
							re_comps_cluster_i[ind_intercept_gp_ + j]->CalcSigmaAndSigmaGrad(dist_between_neighbors_cluster_i[i],
								cov_mat_between_neighbors, cov_grad_mats_between_neighbors[ind_first_par], cov_grad_mats_between_neighbors[ind_first_par + 1],
								calc_gradient, transf_scale, nugget_var, true);
						}
						else {//random coefficient GPs
							den_mat_t cov_mat_obs_neighbors_j;
							den_mat_t cov_mat_between_neighbors_j;
							re_comps_cluster_i[ind_intercept_gp_ + j]->CalcSigmaAndSigmaGrad(dist_obs_neighbors_cluster_i[i],
								cov_mat_obs_neighbors_j, cov_grad_mats_obs_neighbors[ind_first_par], cov_grad_mats_obs_neighbors[ind_first_par + 1],
								calc_gradient, transf_scale, nugget_var, false);
							re_comps_cluster_i[ind_intercept_gp_ + j]->CalcSigmaAndSigmaGrad(dist_between_neighbors_cluster_i[i],
								cov_mat_between_neighbors_j, cov_grad_mats_between_neighbors[ind_first_par], cov_grad_mats_between_neighbors[ind_first_par + 1],
								calc_gradient, transf_scale, nugget_var, true);
							//multiply by coefficient matrix
							cov_mat_obs_neighbors_j.array() *= (z_outer_z_obs_neighbors_cluster_i[i][j - 1].block(0, 1, 1, num_nn)).array();//cov_mat_obs_neighbors_j.cwiseProduct()
							cov_mat_between_neighbors_j.array() *= (z_outer_z_obs_neighbors_cluster_i[i][j - 1].block(1, 1, num_nn, num_nn)).array();
							cov_mat_obs_neighbors += cov_mat_obs_neighbors_j;
							cov_mat_between_neighbors += cov_mat_between_neighbors_j;
							if (calc_gradient) {
								cov_grad_mats_obs_neighbors[ind_first_par].array() *= (z_outer_z_obs_neighbors_cluster_i[i][j - 1].block(0, 1, 1, num_nn)).array();
								cov_grad_mats_obs_neighbors[ind_first_par + 1].array() *= (z_outer_z_obs_neighbors_cluster_i[i][j - 1].block(0, 1, 1, num_nn)).array();
								cov_grad_mats_between_neighbors[ind_first_par].array() *= (z_outer_z_obs_neighbors_cluster_i[i][j - 1].block(1, 1, num_nn, num_nn)).array();
								cov_grad_mats_between_neighbors[ind_first_par + 1].array() *= (z_outer_z_obs_neighbors_cluster_i[i][j - 1].block(1, 1, num_nn, num_nn)).array();
							}
						}
					}//end loop over components j
				}//end if(i>1)
				//Calculate matrices B and D as well as their derivatives
				//1. add first summand of matrix D (ZCZ^T_{ii}) and its derivatives
				for (int j = 0; j < num_gp_total_; ++j) {
					double d_comp_j = re_comps_cluster_i[ind_intercept_gp_ + j]->cov_pars_[0];
					if (!transf_scale && gauss_likelihood_) {
						d_comp_j *= nugget_var;
					}
					if (j > 0) {//random coefficient
						d_comp_j *= z_outer_z_obs_neighbors_cluster_i[i][j - 1](0, 0);
					}
					D_inv_cluster_i.coeffRef(i, i) += d_comp_j;
					if (calc_gradient) {
						if (!(exclude_marg_var_grad && j == 0)) {
							if (transf_scale) {
								D_grad_cluster_i[j * num_par_comp].coeffRef(i, i) = d_comp_j;//derivative of the covariance function wrt the variance. derivative of the covariance function wrt to range is zero on the diagonal
							}
							else {
								if (j == 0) {
									D_grad_cluster_i[j * num_par_comp].coeffRef(i, i) = 1.;//1's on the diagonal on the orignal scale
								}
								else {
									D_grad_cluster_i[j * num_par_comp].coeffRef(i, i) = z_outer_z_obs_neighbors_cluster_i[i][j - 1](0, 0);
								}
							}
						}
					}
				}
				if (calc_gradient && calc_gradient_nugget) {
					D_grad_cluster_i[num_par_gp - 1].coeffRef(i, i) = 1.;
				}
				//2. remaining terms
				if (i > 0) {
					if (gauss_likelihood_) {
						if (transf_scale) {
							cov_mat_between_neighbors.diagonal().array() += 1.;//add nugget effect
						}
						else {
							cov_mat_between_neighbors.diagonal().array() += nugget_var;
						}
					}
					else {
						cov_mat_between_neighbors.diagonal().array() += EPSILON_ADD_COVARIANCE_STABLE;//Avoid numerical problems when there is no nugget effect
					}
					den_mat_t A_i(1, num_nn);
					den_mat_t A_i_grad_sigma2;
					Eigen::LLT<den_mat_t> chol_fact_between_neighbors = cov_mat_between_neighbors.llt();
					A_i = (chol_fact_between_neighbors.solve(cov_mat_obs_neighbors.transpose())).transpose();

					// Alternative version where cov_mat_between_neighbors_inv is first calculated and then multiplication with this is done
					// This can be faster (approx. 1.5-2 times) compared tp always using the Cholesky factor of cov_mat_between_neighbors to calculate cov_mat_between_neighbors_inv * (a matrix)
					// But it leads to numerical instabilities if locations / input features are close together (e.g., large num_data)
					//den_mat_t cov_mat_between_neighbors_inv;
					//if (calc_gradient) {
					//	den_mat_t I(num_nn, num_nn);
					//	I.setIdentity();
					//	cov_mat_between_neighbors_inv = cov_mat_between_neighbors.llt().solve(I);
					//	A_i = cov_mat_obs_neighbors * cov_mat_between_neighbors_inv;
					//	if (calc_gradient_nugget) {
					//		A_i_grad_sigma2 = -A_i * cov_mat_between_neighbors_inv;
					//	}
					//}
					//else {
					//	A_i = (cov_mat_between_neighbors.llt().solve(cov_mat_obs_neighbors.transpose())).transpose();
					//}

					for (int inn = 0; inn < num_nn; ++inn) {
						B_cluster_i.coeffRef(i, nearest_neighbors_cluster_i[i][inn]) = -A_i(0, inn);
					}
					D_inv_cluster_i.coeffRef(i, i) -= (A_i * cov_mat_obs_neighbors.transpose())(0, 0);
					if (calc_gradient) {
						if (calc_gradient_nugget) {
							A_i_grad_sigma2 = -(chol_fact_between_neighbors.solve(A_i.transpose())).transpose();
						}
						den_mat_t A_i_grad(1, num_nn);
						for (int j = 0; j < num_gp_total_; ++j) {
							int ind_first_par = j * num_par_comp;
							for (int ipar = 0; ipar < num_par_comp; ++ipar) {
								if (!(exclude_marg_var_grad && ipar == 0)) {
									A_i_grad = (chol_fact_between_neighbors.solve(cov_grad_mats_obs_neighbors[ind_first_par + ipar].transpose())).transpose() -
										A_i * ((chol_fact_between_neighbors.solve(cov_grad_mats_between_neighbors[ind_first_par + ipar])).transpose());

									// Alternative version where cov_mat_between_neighbors_inv is calculated first
									//A_i_grad = (cov_grad_mats_obs_neighbors[ind_first_par + ipar] * cov_mat_between_neighbors_inv) -
									//	(cov_mat_obs_neighbors * cov_mat_between_neighbors_inv *
									//		cov_grad_mats_between_neighbors[ind_first_par + ipar] * cov_mat_between_neighbors_inv);

									for (int inn = 0; inn < num_nn; ++inn) {
										B_grad_cluster_i[ind_first_par + ipar].coeffRef(i, nearest_neighbors_cluster_i[i][inn]) = -A_i_grad(0, inn);
									}
									if (ipar == 0) {
										D_grad_cluster_i[ind_first_par + ipar].coeffRef(i, i) -= ((A_i_grad * cov_mat_obs_neighbors.transpose())(0, 0) +
											(A_i * cov_grad_mats_obs_neighbors[ind_first_par + ipar].transpose())(0, 0));//add to derivative of diagonal elements for marginal variance 
									}
									else {
										D_grad_cluster_i[ind_first_par + ipar].coeffRef(i, i) = -((A_i_grad * cov_mat_obs_neighbors.transpose())(0, 0) +
											(A_i * cov_grad_mats_obs_neighbors[ind_first_par + ipar].transpose())(0, 0));//don't add to existing values since derivative of diagonal is zero for range
									}
								}
							}
						}
						if (calc_gradient_nugget) {
							for (int inn = 0; inn < num_nn; ++inn) {
								B_grad_cluster_i[num_par_gp - 1].coeffRef(i, nearest_neighbors_cluster_i[i][inn]) = -A_i_grad_sigma2(0, inn);
							}
							D_grad_cluster_i[num_par_gp - 1].coeffRef(i, i) -= (A_i_grad_sigma2 * cov_mat_obs_neighbors.transpose())(0, 0);
						}
					}//end calc_gradient
				}//end if i > 0
				D_inv_cluster_i.coeffRef(i, i) = 1. / D_inv_cluster_i.coeffRef(i, i);
			}//end loop over data i
			Eigen::Index minRow, minCol;
			double min_D_inv = D_inv_cluster_i.diagonal().minCoeff(&minRow, &minCol);
			if (min_D_inv <= 0.) {
				const char* min_D_inv_below_zero_msg = "The matrix D in the Vecchia approximation contains negative or zero values. "
					"This is a serious problem that likely results from numerical instabilities ";
				if (gauss_likelihood_) {
					Log::REWarning(min_D_inv_below_zero_msg);
				}
				else {
					Log::REFatal(min_D_inv_below_zero_msg);
				}
			}
		}//end CalcCovFactorVecchia

		void CalcCovFactorsPPFSA() {
			for (const auto& cluster_i : unique_clusters_) {
				// factorize matrix used in Woodbury identity
				std::shared_ptr<den_mat_t> cross_cov = re_comps_cross_cov_[cluster_i][0]->GetZSigmaZt();
				den_mat_t sigma_ip_stable = *(re_comps_ip_[cluster_i][0]->GetZSigmaZt());
				den_mat_t sigma_woodbury;// sigma_woodbury = sigma_ip + cross_cov^T * sigma_resid^-1 * cross_cov or for Preconditioner sigma_ip + cross_cov^T * D^-1 * cross_cov
				if (matrix_inversion_method_ == "iterative") {
					if (gp_approx_ == "FITC") {
						Log::REFatal("The iterative methods are not implemented for Predictive Processes. Please use Cholesky.");
					}
					else if (gp_approx_ == "full_scale_tapering") {
						std::shared_ptr<T_mat> sigma_resid = re_comps_resid_[cluster_i][0]->GetZSigmaZt();
						if (cg_preconditioner_type_ == "predictive_process_plus_diagonal") {
							diagonal_approx_preconditioner[cluster_i] = (*sigma_resid).diagonal();
							diagonal_approx_inv_preconditioner[cluster_i] = diagonal_approx_preconditioner[cluster_i].cwiseInverse();
							sigma_woodbury = (*cross_cov).transpose() * (diagonal_approx_inv_preconditioner[cluster_i].asDiagonal() * (*cross_cov));
							sigma_woodbury += *(re_comps_ip_[cluster_i][0]->GetZSigmaZt());

							chol_fact_woodbury_preconditioner[cluster_i].compute(sigma_woodbury);
						}
						else if (cg_preconditioner_type_ != "none") {
							Log::REFatal("Preconditioner type '%s' is not supported.", cg_preconditioner_type_.c_str());
						}

					}
				}
				else if (matrix_inversion_method_ == "cholesky") {
					if (gp_approx_ == "FITC") {
						den_mat_t sigma_ip_Ihalf_sigma_cross_covT;
						TriangularSolveGivenCholesky<chol_den_mat_t, den_mat_t, den_mat_t, den_mat_t>(chol_fact_sigma_ip_[cluster_i],
							(*cross_cov).transpose(), sigma_ip_Ihalf_sigma_cross_covT, false);
						if (gauss_likelihood_) {
							FITC_Diag_[cluster_i] = vec_t::Ones(num_data_per_cluster_[cluster_i]);//add nugget effect variance
						}
						else {
							FITC_Diag_[cluster_i] = vec_t::Zero(num_data_per_cluster_[cluster_i]);
						}
						FITC_Diag_[cluster_i] = FITC_Diag_[cluster_i].array() + sigma_ip_stable.coeffRef(0, 0);
#pragma omp parallel for schedule(static)
						for (int ii = 0; ii < num_data_per_cluster_[cluster_i]; ++ii) {
							FITC_Diag_[cluster_i][ii] -= sigma_ip_Ihalf_sigma_cross_covT.col(ii).array().square().sum();
						}
						sigma_woodbury = ((*cross_cov).transpose() * FITC_Diag_[cluster_i].cwiseInverse().asDiagonal()) * (*cross_cov);
					}
					else if (gp_approx_ == "full_scale_tapering") {
						// factorize residual covariance matrix
						std::shared_ptr<T_mat> sigma_resid = re_comps_resid_[cluster_i][0]->GetZSigmaZt();
						CalcCholFSAResid(*sigma_resid, cluster_i);
						den_mat_t sigma_resid_Ihalf_cross_cov;

						//ApplyPermutationCholeskyFactor<den_mat_t, T_chol>(chol_fact_resid_[cluster_i], *cross_cov, sigma_resid_Ihalf_cross_cov, false);//DELETE_SOLVEINPLACE
						//chol_fact_resid_[cluster_i].matrixL().solveInPlace(sigma_resid_Ihalf_cross_cov);

						TriangularSolveGivenCholesky<T_chol, T_mat, den_mat_t, den_mat_t>(chol_fact_resid_[cluster_i], *cross_cov, sigma_resid_Ihalf_cross_cov, false);

						sigma_woodbury = sigma_resid_Ihalf_cross_cov.transpose() * sigma_resid_Ihalf_cross_cov;
					}
					sigma_woodbury += sigma_ip_stable;
					chol_fact_sigma_woodbury_[cluster_i].compute(sigma_woodbury);
				}
				else {
					Log::REFatal("Matrix inversion method '%s' is not supported.", matrix_inversion_method_.c_str());
				}
			}
		}//end CalcCovFactorsPPFSA

		/*!
=======
>>>>>>> a0a64ba4
		* \brief Create the covariance matrix Psi and factorize it (either calculate a Cholesky factor or the inverse covariance matrix)
		*			Use only for Gaussian data
		* \param calc_gradient If true, the gradient is also calculated (only for Vecchia approximation)
		* \param transf_scale If true, the derivatives are taken on the transformed scale otherwise on the original scale. Default = true (only for Vecchia approximation)
		* \param nugget_var Nugget effect variance parameter sigma^2 (used only if gp_approx_ == "vecchia" and transf_scale == false to transform back, normally this is equal to one, since the variance paramter is modelled separately and factored out)
		* \param calc_gradient_nugget If true, derivatives are also taken with respect to the nugget / noise variance (only for Vecchia approximation)
		*/
		void CalcCovFactor(bool calc_gradient,
			bool transf_scale,
			double nugget_var,
			bool calc_gradient_nugget) {
			if (gp_approx_ == "vecchia") {
				for (const auto& cluster_i : unique_clusters_) {
					data_size_t num_re_cluster_i = re_comps_[cluster_i][ind_intercept_gp_]->GetNumUniqueREs();
					CalcCovFactorVecchia<T_mat>(num_re_cluster_i, calc_gradient, re_comps_[cluster_i], nearest_neighbors_[cluster_i],
						dist_obs_neighbors_[cluster_i], dist_between_neighbors_[cluster_i],
						entries_init_B_[cluster_i], entries_init_B_grad_[cluster_i], z_outer_z_obs_neighbors_[cluster_i],
						B_[cluster_i], D_inv_[cluster_i], B_grad_[cluster_i], D_grad_[cluster_i], transf_scale, nugget_var, 
						calc_gradient_nugget, num_gp_total_, ind_intercept_gp_, gauss_likelihood_);
				}
			}
			else {
				CalcSigmaComps();
				if (gp_approx_ == "FITC" || gp_approx_ == "full_scale_tapering") {
					CalcCovFactorsPPFSA();
				}
				else {
					for (const auto& cluster_i : unique_clusters_) {
						if (only_grouped_REs_use_woodbury_identity_) {//Use Woodburry matrix inversion formula: used only if there are only grouped REs
							if (num_re_group_total_ == 1 && num_comps_total_ == 1) {//only one random effect -> ZtZ_ is diagonal
								CalcSigmaIGroupedREsOnly(SigmaI_[cluster_i], cluster_i, true);
								sqrt_diag_SigmaI_plus_ZtZ_[cluster_i] = (SigmaI_[cluster_i].diagonal().array() + ZtZ_[cluster_i].diagonal().array()).sqrt().matrix();
							}
							else {
								sp_mat_t SigmaI;
								CalcSigmaIGroupedREsOnly(SigmaI, cluster_i, true);
								T_mat SigmaIplusZtZ = SigmaI + ZtZ_[cluster_i];
								CalcChol(SigmaIplusZtZ, cluster_i);
							}
						}//end only_grouped_REs_use_woodbury_identity_
						else {//not only_grouped_REs_use_woodbury_identity_
							T_mat psi;
							CalcZSigmaZt(psi, cluster_i);
							CalcChol(psi, cluster_i);
						}//end not only_grouped_REs_use_woodbury_identity_
					}
				}
			}
			covariance_matrix_has_been_factorized_ = true;
			num_ll_evaluations_++;
		}

		/*!
		* \brief Calculate Psi^-1*y (and save in y_aux_)
		* \param marg_variance The marginal variance. Default = 1.
		*/
		void CalcYAux(double marg_variance) {
			for (const auto& cluster_i : unique_clusters_) {
				if (y_.find(cluster_i) == y_.end()) {
					Log::REFatal("Response variable data (y_) for random effects model has not been set. Call 'SetY' first ");
				}
				if (!covariance_matrix_has_been_factorized_) {
					Log::REFatal("Factorisation of covariance matrix has not been done. Call 'CalcCovFactor' first ");
				}
				if (gp_approx_ == "vecchia") {
					y_aux_[cluster_i] = B_[cluster_i].transpose() * D_inv_[cluster_i] * B_[cluster_i] * y_[cluster_i];
				}
				else {//not gp_approx_ == "vecchia"
					if (gp_approx_ == "FITC" || gp_approx_ == "full_scale_tapering") {
						std::shared_ptr<den_mat_t> cross_cov = re_comps_cross_cov_[cluster_i][0]->GetZSigmaZt();
						if (matrix_inversion_method_ == "cholesky") {
							if (gp_approx_ == "FITC") {
								vec_t cross_covT_y = (*cross_cov).transpose() * (FITC_Diag_[cluster_i].cwiseInverse().asDiagonal() * y_[cluster_i]);
								vec_t sigma_woodbury_I_cross_covT_y = chol_fact_sigma_woodbury_[cluster_i].solve(cross_covT_y);
								cross_covT_y.resize(0);
								vec_t cross_cov_sigma_woodbury_I_cross_covT_y = FITC_Diag_[cluster_i].cwiseInverse().asDiagonal() * ((*cross_cov) * sigma_woodbury_I_cross_covT_y);
								sigma_woodbury_I_cross_covT_y.resize(0);
								y_aux_[cluster_i] = FITC_Diag_[cluster_i].cwiseInverse().asDiagonal() * y_[cluster_i] - cross_cov_sigma_woodbury_I_cross_covT_y;
							}
							else if (gp_approx_ == "full_scale_tapering") {
								vec_t sigma_resid_I_y = chol_fact_resid_[cluster_i].solve(y_[cluster_i]);
								vec_t cross_covT_sigma_resid_I_y = (*cross_cov).transpose() * sigma_resid_I_y;
								vec_t sigma_woodbury_I_cross_covT_sigma_resid_I_y = chol_fact_sigma_woodbury_[cluster_i].solve(cross_covT_sigma_resid_I_y);
								cross_covT_sigma_resid_I_y.resize(0);
								vec_t cross_cov_sigma_woodbury_I_cross_covT_sigma_resid_I_y = (*cross_cov) * sigma_woodbury_I_cross_covT_sigma_resid_I_y;
								sigma_woodbury_I_cross_covT_sigma_resid_I_y.resize(0);
								vec_t sigma_resid_I_cross_cov_sigma_woodbury_I_cross_covT_sigma_resid_I_y = chol_fact_resid_[cluster_i].solve(cross_cov_sigma_woodbury_I_cross_covT_sigma_resid_I_y);
								y_aux_[cluster_i] = sigma_resid_I_y - sigma_resid_I_cross_cov_sigma_woodbury_I_cross_covT_sigma_resid_I_y;
							}
						}
						else {
							std::shared_ptr<T_mat> sigma_resid = re_comps_resid_[cluster_i][0]->GetZSigmaZt();
							y_aux_[cluster_i] = vec_t::Zero(num_data_per_cluster_[cluster_i]);
							Log::REInfo("start CGFSA");//only for debugging
							std::chrono::steady_clock::time_point begin, end;//only for debugging
							double el_time;//only for debugging
							begin = std::chrono::steady_clock::now();//only for debugging
							CGFSA<T_mat>(*sigma_resid, (*cross_cov), chol_ip_cross_cov_[cluster_i], y_[cluster_i], y_aux_[cluster_i],
								NaN_found, cg_max_num_it_, cg_delta_conv_, THRESHOLD_ZERO_RHS_CG_, cg_preconditioner_type_,
								chol_fact_woodbury_preconditioner[cluster_i], diagonal_approx_inv_preconditioner[cluster_i]);
							end = std::chrono::steady_clock::now();//only for debugging
							el_time = (double)(std::chrono::duration_cast<std::chrono::microseconds>(end - begin).count()) / 1000000.;//only for debugging
							Log::REInfo(" time until = %g ", el_time);
							if (NaN_found) {
								Log::REFatal("There was Nan or Inf value generated in the Conjugate Gradient Method!");
							}

						}
					}
					else {
						if (only_grouped_REs_use_woodbury_identity_) {
							vec_t MInvZty;
							if (num_re_group_total_ == 1 && num_comps_total_ == 1) {//only one random effect -> ZtZ_ is diagonal
								MInvZty = (Zty_[cluster_i].array() / sqrt_diag_SigmaI_plus_ZtZ_[cluster_i].array().square()).matrix();
							}
							else {
								MInvZty = chol_facts_[cluster_i].solve(Zty_[cluster_i]);
							}
							y_aux_[cluster_i] = y_[cluster_i] - Zt_[cluster_i].transpose() * MInvZty;
						}
						else {
							y_aux_[cluster_i] = chol_facts_[cluster_i].solve(y_[cluster_i]);
						}
					}
				}//end non-Vecchia
				if (!TwoNumbersAreEqual<double>(marg_variance, 1.)) {
					y_aux_[cluster_i] /= marg_variance;
				}
			}
			y_aux_has_been_calculated_ = true;
		}

		/*!
		* \brief Calculate y_tilde = L^-1 * Z^T * y, L = chol(Sigma^-1 + Z^T * Z) (and save in y_tilde_)
		* \param also_calculate_ytilde2 If true, y_tilde2 = Z * L^-T * L^-1 * Z^T * y is also calculated
		*/
		void CalcYtilde(bool also_calculate_ytilde2) {
			for (const auto& cluster_i : unique_clusters_) {
				if (y_.find(cluster_i) == y_.end()) {
					Log::REFatal("Response variable data (y_) for random effects model has not been set. Call 'SetY' first ");
				}
				if (num_re_group_total_ == 1 && num_comps_total_ == 1) {//only one random effect -> ZtZ_ is diagonal
					y_tilde_[cluster_i] = (Zty_[cluster_i].array() / sqrt_diag_SigmaI_plus_ZtZ_[cluster_i].array()).matrix();
					if (also_calculate_ytilde2) {
						y_tilde2_[cluster_i] = Zt_[cluster_i].transpose() * ((y_tilde_[cluster_i].array() / sqrt_diag_SigmaI_plus_ZtZ_[cluster_i].array()).matrix());
					}
				}
				else {
					TriangularSolveGivenCholesky<T_chol, T_mat, vec_t, vec_t>(chol_facts_[cluster_i], Zty_[cluster_i], y_tilde_[cluster_i], false);
					if (also_calculate_ytilde2) {
						vec_t ytilde_aux;
						TriangularSolveGivenCholesky<T_chol, T_mat, vec_t, vec_t>(chol_facts_[cluster_i], y_tilde_[cluster_i], ytilde_aux, true);
						y_tilde2_[cluster_i] = Zt_[cluster_i].transpose() * ytilde_aux;
					}
				}
			}
		}//end CalcYtilde

		/*!
		* \brief Calculate y^T*Psi^-1*y
		* \param[out] yTPsiInvy y^T*Psi^-1*y
		* \param all_clusters If true, then y^T*Psi^-1*y is calculated for all clusters / data and cluster_ind is ignored
		* \param cluster_ind Cluster index
		* \param CalcYAux_already_done If true, it is assumed that y_aux_=Psi^-1y_ has already been calculated (only relevant for not only_grouped_REs_use_woodbury_identity_)
		* \param CalcYtilde_already_done If true, it is assumed that y_tilde = L^-1 * Z^T * y, L = chol(Sigma^-1 + Z^T * Z), has already been calculated (only relevant for only_grouped_REs_use_woodbury_identity_)
		*/
		void CalcYTPsiIInvY(double& yTPsiInvy,
			bool all_clusters,
			data_size_t cluster_ind,
			bool CalcYAux_already_done,
			bool CalcYtilde_already_done) {
			yTPsiInvy = 0;
			std::vector<data_size_t> clusters_iterate;
			if (all_clusters) {
				clusters_iterate = unique_clusters_;
			}
			else {
				clusters_iterate = std::vector<data_size_t>(1);
				clusters_iterate[0] = cluster_ind;
			}
			for (const auto& cluster_i : clusters_iterate) {
				if (y_.find(cluster_i) == y_.end()) {
					Log::REFatal("Response variable data (y_) for random effects model has not been set. Call 'SetY' first.");
				}
				if (!covariance_matrix_has_been_factorized_) {
					Log::REFatal("Factorisation of covariance matrix has not been done. Call 'CalcCovFactor' first.");
				}
				if (gp_approx_ == "vecchia") {
					if (CalcYAux_already_done) {
						yTPsiInvy += (y_[cluster_i].transpose() * y_aux_[cluster_i])(0, 0);
					}
					else {
						vec_t y_aux_sqrt = B_[cluster_i] * y_[cluster_i];
						yTPsiInvy += (y_aux_sqrt.transpose() * D_inv_[cluster_i] * y_aux_sqrt)(0, 0);
					}
				}//end gp_approx_ == "vecchia"
				else {//not gp_approx_ == "vecchia"
					if (gp_approx_ == "FITC" || gp_approx_ == "full_scale_tapering") {
						if (!CalcYAux_already_done) {
							CalcYAux(1.);//TODO Fabio (low prio): two tringular solves could be saved here, see CalcYAux()
						}
						yTPsiInvy += (y_[cluster_i].transpose() * y_aux_[cluster_i])(0, 0);
					}
					else {
						if (only_grouped_REs_use_woodbury_identity_) {
							if (!CalcYtilde_already_done) {
								CalcYtilde(false);//y_tilde = L^-1 * Z^T * y, L = chol(Sigma^-1 + Z^T * Z)
							}
							else if ((int)y_tilde_[cluster_i].size() != cum_num_rand_eff_[cluster_i][num_re_group_total_]) {
								Log::REFatal("y_tilde = L^-1 * Z^T * y has not the correct number of data points. Call 'CalcYtilde' first.");
							}
							yTPsiInvy += (y_[cluster_i].transpose() * y_[cluster_i])(0, 0) - (y_tilde_[cluster_i].transpose() * y_tilde_[cluster_i])(0, 0);
						}//end only_grouped_REs_use_woodbury_identity_
						else {//not only_grouped_REs_use_woodbury_identity_
							if (CalcYAux_already_done) {
								yTPsiInvy += (y_[cluster_i].transpose() * y_aux_[cluster_i])(0, 0);
							}
							else {
								vec_t y_aux_sqrt;
								TriangularSolveGivenCholesky<T_chol, T_mat, vec_t, vec_t>(chol_facts_[cluster_i], y_[cluster_i], y_aux_sqrt, false);
								yTPsiInvy += (y_aux_sqrt.transpose() * y_aux_sqrt)(0, 0);
							}
						}//end not only_grouped_REs_use_woodbury_identity_
					}
				}//end not gp_approx_ == "vecchia"
			}
		}//end CalcYTPsiIInvY

		/*!
		* \brief Update linear fixed-effect coefficients using generalized least squares (GLS)
		* \param X Covariate data for linear fixed-effect
		* \param[out] beta Linear regression coefficients
		*/
		void UpdateCoefGLS(den_mat_t& X,
			vec_t& beta) {
			vec_t y_aux(num_data_);
			GetYAux(y_aux);
			den_mat_t XT_psi_inv_X;
			CalcXTPsiInvX(X, XT_psi_inv_X);
			beta = XT_psi_inv_X.llt().solve(X.transpose() * y_aux);
		}

		/*!
		* \brief Calculate the Fisher information for covariance parameters. Note: you need to call CalcCovFactor first
		* \param cov_pars Covariance parameters
		* \param[out] FI Fisher information
		* \param transf_scale If true, the derivative is taken on the transformed scale (log-scale) otherwise on the original scale. Default = true
		* \param include_error_var If true, the error variance parameter (=nugget effect) is also included, otherwise not
		* \param use_saved_psi_inv If false, the inverse covariance matrix Psi^-1 is calculated, otherwise a saved version is used
		*/
		void CalcFisherInformation(const vec_t& cov_pars,
			den_mat_t& FI,
			bool transf_scale,
			bool include_error_var,
			bool use_saved_psi_inv) {
			CHECK(gauss_likelihood_);
			if (include_error_var) {
				FI = den_mat_t(num_cov_par_, num_cov_par_);
			}
			else {
				FI = den_mat_t(num_cov_par_ - 1, num_cov_par_ - 1);
			}
			FI.setZero();
			int start_cov_pars = include_error_var ? 1 : 0;

			for (const auto& cluster_i : unique_clusters_) {
				if (gp_approx_ == "vecchia") {
					//Note: if transf_scale==false, then all matrices and derivatives have been calculated on the original scale for the Vecchia approximation, that is why there is no adjustment here
					//Calculate auxiliary matrices for use below
					sp_mat_t Identity(num_data_per_cluster_[cluster_i], num_data_per_cluster_[cluster_i]);
					Identity.setIdentity();
					sp_mat_t B_inv;
					TriangularSolve<sp_mat_t, sp_mat_t, sp_mat_t>(B_[cluster_i], Identity, B_inv, false);//No noticeable difference in (n=500, nn=100/30) compared to using eigen_sp_Lower_sp_RHS_cs_solve()
					//eigen_sp_Lower_sp_RHS_cs_solve(B_[cluster_i], Identity, B_inv, true);
					sp_mat_t D(num_data_per_cluster_[cluster_i], num_data_per_cluster_[cluster_i]);
					D.setIdentity();
					D.diagonal().array() = D_inv_[cluster_i].diagonal().array().pow(-1);
					sp_mat_t D_inv_2 = sp_mat_t(num_data_per_cluster_[cluster_i], num_data_per_cluster_[cluster_i]);
					D_inv_2.setIdentity();
					D_inv_2.diagonal().array() = D_inv_[cluster_i].diagonal().array().pow(2);
					//Calculate derivative(B) * B^-1
					std::vector<sp_mat_t> B_grad_B_inv(num_cov_par_ - 1);
					for (int par_nb = 0; par_nb < num_cov_par_ - 1; ++par_nb) {
						B_grad_B_inv[par_nb] = B_grad_[cluster_i][par_nb] * B_inv;
					}
					//Calculate Fisher information
					sp_mat_t D_inv_B_grad_B_inv, B_grad_B_inv_D;
					if (include_error_var) {
						//First calculate terms for nugget effect / noise variance parameter
						if (transf_scale) {//Optimization is done on transformed scale (in particular, log-scale)
							//The derivative for the nugget variance on the log scale is the original covariance matrix Psi, i.e. psi_inv_grad_psi_sigma2 is the identity matrix.
							FI(0, 0) += num_data_per_cluster_[cluster_i] / 2.;
							for (int par_nb = 0; par_nb < num_cov_par_ - 1; ++par_nb) {
								FI(0, par_nb + 1) += (double)((D_inv_[cluster_i].diagonal().array() * D_grad_[cluster_i][par_nb].diagonal().array()).sum()) / 2.;
							}
						}
						else {//Original scale for asymptotic covariance matrix
							int ind_grad_nugget = num_cov_par_ - 1;
							D_inv_B_grad_B_inv = D_inv_[cluster_i] * B_grad_[cluster_i][ind_grad_nugget] * B_inv;
							B_grad_B_inv_D = B_grad_[cluster_i][ind_grad_nugget] * B_inv * D;
							double diag = (double)((D_inv_2.diagonal().array() * D_grad_[cluster_i][ind_grad_nugget].diagonal().array() * D_grad_[cluster_i][ind_grad_nugget].diagonal().array()).sum());
							FI(0, 0) += ((double)(B_grad_B_inv_D.cwiseProduct(D_inv_B_grad_B_inv)).sum() + diag / 2.);

							for (int par_nb = 0; par_nb < num_cov_par_ - 1; ++par_nb) {
								B_grad_B_inv_D = B_grad_B_inv[par_nb] * D;
								diag = (double)((D_inv_2.diagonal().array() * D_grad_[cluster_i][ind_grad_nugget].diagonal().array() * D_grad_[cluster_i][par_nb].diagonal().array()).sum());
								FI(0, par_nb + 1) += ((double)(B_grad_B_inv_D.cwiseProduct(D_inv_B_grad_B_inv)).sum() + diag / 2.);
							}
						}
					}
					//Remaining covariance parameters
					for (int par_nb = 0; par_nb < num_cov_par_ - 1; ++par_nb) {
						D_inv_B_grad_B_inv = D_inv_[cluster_i] * B_grad_B_inv[par_nb];
						for (int par_nb_cross = par_nb; par_nb_cross < num_cov_par_ - 1; ++par_nb_cross) {
							B_grad_B_inv_D = B_grad_B_inv[par_nb_cross] * D;
							double diag = (double)((D_inv_2.diagonal().array() * D_grad_[cluster_i][par_nb].diagonal().array() * D_grad_[cluster_i][par_nb_cross].diagonal().array()).sum());
							FI(par_nb + start_cov_pars, par_nb_cross + start_cov_pars) += ((double)(B_grad_B_inv_D.cwiseProduct(D_inv_B_grad_B_inv)).sum() + diag / 2.);
						}
					}
				}//end gp_approx_ == "vecchia"
				else {//not gp_approx_ == "vecchia"
					if (only_grouped_REs_use_woodbury_identity_) {
						//Notation used below: M = Sigma^-1 + ZtZ, Sigma = cov(b) b=latent random effects, L=chol(M) i.e. M=LLt, MInv = M^-1 = L^-TL^-1
						if (!use_saved_psi_inv) {
							LInvZtZj_[cluster_i] = std::vector<T_mat>(num_comps_total_);
							if (num_re_group_total_ == 1 && num_comps_total_ == 1) {//only one random effect -> ZtZ_ == ZtZj_ and L_inv are diagonal  
								LInvZtZj_[cluster_i][0] = ZtZ_[cluster_i];
								LInvZtZj_[cluster_i][0].diagonal().array() /= sqrt_diag_SigmaI_plus_ZtZ_[cluster_i].array();
							}
							else {
								for (int j = 0; j < num_comps_total_; ++j) {
									if (CholeskyHasPermutation<T_chol>(chol_facts_[cluster_i])) {
										TriangularSolve<T_mat, sp_mat_t, T_mat>(chol_facts_[cluster_i].CholFactMatrix(), P_ZtZj_[cluster_i][j], LInvZtZj_[cluster_i][j], false);
									}
									else {
										TriangularSolve<T_mat, sp_mat_t, T_mat>(chol_facts_[cluster_i].CholFactMatrix(), ZtZj_[cluster_i][j], LInvZtZj_[cluster_i][j], false);
									}
								}
							}
						}
						if (include_error_var) {
							if (transf_scale) {//Optimization is done on transformed scale (error variance factored out and log-scale)
								//The derivative for the nugget variance on the transformed scale is the original covariance matrix Psi, i.e. psi_inv_grad_psi_sigma2 is the identity matrix.
								FI(0, 0) += num_data_per_cluster_[cluster_i] / 2.;
								for (int j = 0; j < num_comps_total_; ++j) {
									double trace_PsiInvGradPsi = Zj_square_sum_[cluster_i][j] - LInvZtZj_[cluster_i][j].squaredNorm();
									FI(0, j + 1) += trace_PsiInvGradPsi * cov_pars[j + 1] / 2.;
								}
							}//end transf_scale
							else {//not transf_scale
								T_mat MInv_ZtZ;//=(Sigma_inv + ZtZ)^-1 * ZtZ
								if (num_re_group_total_ == 1 && num_comps_total_ == 1) {//only one random effect -> ZtZ_ == ZtZj_ and L_inv are diagonal 
									MInv_ZtZ = T_mat(ZtZ_[cluster_i].rows(), ZtZ_[cluster_i].cols());
									MInv_ZtZ.setIdentity();//initialize
									MInv_ZtZ.diagonal().array() = ZtZ_[cluster_i].diagonal().array() / (sqrt_diag_SigmaI_plus_ZtZ_[cluster_i].array().square());
								}
								else {
									SolveGivenCholesky<T_chol, T_mat, sp_mat_t, T_mat>(chol_facts_[cluster_i], ZtZ_[cluster_i], MInv_ZtZ);

								}
								T_mat MInv_ZtZ_t = MInv_ZtZ.transpose();
								FI(0, 0) += (num_data_per_cluster_[cluster_i] - 2. * MInv_ZtZ.diagonal().sum() + (double)(MInv_ZtZ.cwiseProduct(MInv_ZtZ_t)).sum()) / (cov_pars[0] * cov_pars[0] * 2.);
								for (int j = 0; j < num_comps_total_; ++j) {
									T_mat ZjZ_MInv_ZtZ_t = MInv_ZtZ_t * ZtZj_[cluster_i][j];
									double trace_PsiInvGradPsi;
									if (num_comps_total_ > 1) {
										T_mat MInv_ZtZj;
										SolveGivenCholesky<T_chol, T_mat, sp_mat_t, T_mat>(chol_facts_[cluster_i], ZtZj_[cluster_i][j], MInv_ZtZj);
										trace_PsiInvGradPsi = Zj_square_sum_[cluster_i][j] - 2. * (double)(LInvZtZj_[cluster_i][j].squaredNorm()) +
											(double)(ZjZ_MInv_ZtZ_t.cwiseProduct(MInv_ZtZj)).sum();
									}
									else {
										trace_PsiInvGradPsi = Zj_square_sum_[cluster_i][j] - 2. * (double)(LInvZtZj_[cluster_i][j].squaredNorm()) +
											(double)(ZjZ_MInv_ZtZ_t.cwiseProduct(MInv_ZtZ)).sum();
									}
									FI(0, j + 1) += trace_PsiInvGradPsi / (cov_pars[0] * cov_pars[0] * 2.);
								}
							}//end not transf_scale
						}//end include_error_var
						//Remaining covariance parameters
						for (int j = 0; j < num_comps_total_; ++j) {
							sp_mat_t* Z_j = re_comps_[cluster_i][j]->GetZ();
							for (int k = j; k < num_comps_total_; ++k) {
								sp_mat_t* Z_k = re_comps_[cluster_i][k]->GetZ();
								T_mat Zjt_Zk = T_mat((*Z_j).transpose() * (*Z_k));
								T_mat LInvZtZj_t_LInvZtZk = LInvZtZj_[cluster_i][j].transpose() * LInvZtZj_[cluster_i][k];
								double FI_jk = Zjt_Zk.squaredNorm() + LInvZtZj_t_LInvZtZk.squaredNorm() - 2. * (double)(Zjt_Zk.cwiseProduct(LInvZtZj_t_LInvZtZk)).sum();
								if (transf_scale) {
									FI_jk *= cov_pars[j + 1] * cov_pars[k + 1];
								}
								else {
									FI_jk /= cov_pars[0] * cov_pars[0];
								}
								FI(j + start_cov_pars, k + start_cov_pars) += FI_jk / 2.;
							}
						}
					}//end only_grouped_REs_use_woodbury_identity_
					else {//not only_grouped_REs_use_woodbury_identity_
						if (gp_approx_ == "FITC" || gp_approx_ == "full_scale_tapering") {
							// Hutchinson's Trace estimator
							// Sample Vectors
							cg_generator_ = RNG_t(seed_rand_vec_trace_);
							den_mat_t rand_vec(num_data_per_cluster_[cluster_i], num_rand_vec_trace_);
							GenRandVecDiag(cg_generator_, rand_vec);
							std::shared_ptr<T_mat> sigma_resid;
							den_mat_t sigma_inv_rand_vec_nugget;
							int deriv_par_nb = 0;
							for (int j = 0; j < num_comps_total_; ++j) {
								if (gp_approx_ == "full_scale_tapering") {
									sigma_resid = re_comps_resid_[cluster_i][j]->GetZSigmaZt();
								}
								std::shared_ptr<den_mat_t> cross_cov = re_comps_cross_cov_[cluster_i][j]->GetZSigmaZt();

								int num_par_comp = re_comps_ip_[cluster_i][j]->num_cov_par_;
								for (int jpar = 0; jpar < num_par_comp; ++jpar) {
									// Derivative of Components
									std::shared_ptr<den_mat_t> cross_cov_grad = re_comps_cross_cov_[cluster_i][j]->GetZSigmaZtGrad(jpar, transf_scale, cov_pars[0]);
									den_mat_t sigma_ip_stable_grad = *(re_comps_ip_[cluster_i][j]->GetZSigmaZtGrad(jpar, transf_scale, cov_pars[0]));
									den_mat_t sigma_ip_inv_sigma_cross_cov = chol_fact_sigma_ip_[cluster_i].solve((*cross_cov).transpose());
									den_mat_t sigma_ip_grad_inv_sigma_cross_cov = sigma_ip_stable_grad * sigma_ip_inv_sigma_cross_cov;
									if (gp_approx_ == "full_scale_tapering") {

										// Initialize Residual Process
										re_comps_resid_[cluster_i][j]->CalcSigma();
										std::shared_ptr<T_mat> sigma_resid_grad = re_comps_resid_[cluster_i][j]->GetZSigmaZtGrad(jpar, transf_scale, cov_pars[0]);

										// Subtract gradient of predictive process covariance
										SubtractProdFromMat<T_mat>(*sigma_resid_grad, -sigma_ip_inv_sigma_cross_cov, sigma_ip_grad_inv_sigma_cross_cov, true);
										SubtractProdFromMat<T_mat>(*sigma_resid_grad, (*cross_cov_grad).transpose(), sigma_ip_inv_sigma_cross_cov, false);
										SubtractProdFromMat<T_mat>(*sigma_resid_grad, sigma_ip_inv_sigma_cross_cov, (*cross_cov_grad).transpose(), false);

										// Apply taper
										re_comps_resid_[cluster_i][j]->ApplyTaper(*(re_comps_resid_[cluster_i][j]->dist_), *sigma_resid_grad);

										// Inverse times Gradient times Random vectors
										// Gradient times Random vectors
										den_mat_t sigma_resid_grad_rand_vec(num_data_per_cluster_[cluster_i], num_rand_vec_trace_);
										sigma_resid_grad_rand_vec.setZero();
#pragma omp parallel for schedule(static)   
										for (int i = 0; i < num_rand_vec_trace_; ++i) {
											sigma_resid_grad_rand_vec.col(i) += (*sigma_resid_grad) * rand_vec.col(i);
										}
										sigma_resid_grad_rand_vec += sigma_ip_inv_sigma_cross_cov.transpose() * ((*cross_cov_grad).transpose() * rand_vec)
											+ (*cross_cov_grad) * (sigma_ip_inv_sigma_cross_cov * rand_vec)
											- sigma_ip_inv_sigma_cross_cov.transpose() * (sigma_ip_grad_inv_sigma_cross_cov * rand_vec);
										// Inverse times Gradient times Random vectors
										den_mat_t Sigma_inv_cross_cov;
										den_mat_t sigma_inv_sigma_grad_rand_vec_interim(num_data_per_cluster_[cluster_i], num_rand_vec_trace_);
										if (matrix_inversion_method_ == "cholesky") {
											den_mat_t Sigma_inv_Grad_rand_vec = chol_fact_resid_[cluster_i].solve(sigma_resid_grad_rand_vec);
											Sigma_inv_cross_cov = chol_fact_resid_[cluster_i].solve(*cross_cov);
											sigma_inv_sigma_grad_rand_vec[deriv_par_nb] = Sigma_inv_Grad_rand_vec - Sigma_inv_cross_cov * (chol_fact_sigma_woodbury_[cluster_i].solve((*cross_cov).transpose() * Sigma_inv_Grad_rand_vec));
										}
										else if (matrix_inversion_method_ == "iterative") {
											CGFSA_MULTI_RHS<T_mat>(*sigma_resid, *cross_cov, chol_fact_sigma_ip_[cluster_i], sigma_resid_grad_rand_vec, sigma_inv_sigma_grad_rand_vec_interim, NaN_found,
												num_data_per_cluster_[cluster_i], num_rand_vec_trace_, cg_max_num_it_tridiag_, cg_delta_conv_pred_, cg_preconditioner_type_,
												chol_fact_woodbury_preconditioner[cluster_i], diagonal_approx_inv_preconditioner[cluster_i]);
											sigma_inv_sigma_grad_rand_vec[deriv_par_nb] = sigma_inv_sigma_grad_rand_vec_interim;
										}


										// Gradient times Inverse times Random vectors
										// Inverse times Random vectors
										den_mat_t sigma_inv_rand_vec(num_data_per_cluster_[cluster_i], num_rand_vec_trace_);
										if (matrix_inversion_method_ == "cholesky") {
											den_mat_t Sigma_inv_rand_vec = chol_fact_resid_[cluster_i].solve(rand_vec);
											sigma_inv_rand_vec = Sigma_inv_rand_vec - Sigma_inv_cross_cov * (chol_fact_sigma_woodbury_[cluster_i].solve((*cross_cov).transpose() * Sigma_inv_rand_vec));
											sigma_inv_rand_vec_nugget = sigma_inv_rand_vec;
										}
										else if (matrix_inversion_method_ == "iterative") {
											CGFSA_MULTI_RHS<T_mat>(*sigma_resid, *cross_cov, chol_fact_sigma_ip_[cluster_i], rand_vec, sigma_inv_rand_vec, NaN_found,
												num_data_per_cluster_[cluster_i], num_rand_vec_trace_, cg_max_num_it_tridiag_, cg_delta_conv_pred_, cg_preconditioner_type_,
												chol_fact_woodbury_preconditioner[cluster_i], diagonal_approx_inv_preconditioner[cluster_i]);
											sigma_inv_rand_vec_nugget = sigma_inv_rand_vec;
										}


										// Gradient times Inverse times Random vectors
										sigma_grad_sigma_inv_rand_vec[deriv_par_nb] = (*sigma_resid_grad) * sigma_inv_rand_vec;
										sigma_grad_sigma_inv_rand_vec[deriv_par_nb] += sigma_ip_inv_sigma_cross_cov.transpose() * ((*cross_cov_grad).transpose() * sigma_inv_rand_vec)
											+ (*cross_cov_grad) * (sigma_ip_inv_sigma_cross_cov * sigma_inv_rand_vec)
											- sigma_ip_inv_sigma_cross_cov.transpose() * (sigma_ip_grad_inv_sigma_cross_cov * sigma_inv_rand_vec);
									}
									else {
										den_mat_t sigma_ip_stable_grad_nugget = *(re_comps_ip_[cluster_i][j]->GetZSigmaZtGrad(jpar, transf_scale, 1.));
										vec_t FITC_Diag_grad = vec_t::Zero(num_data_per_cluster_[cluster_i]);
										FITC_Diag_grad = FITC_Diag_grad.array() + sigma_ip_stable_grad_nugget.coeffRef(0, 0);
#pragma omp parallel for schedule(static)
										for (int ii = 0; ii < num_data_per_cluster_[cluster_i]; ++ii) {
											FITC_Diag_grad[ii] -= 2 * sigma_ip_inv_sigma_cross_cov.col(ii).dot((*cross_cov_grad).transpose().col(ii))
												- sigma_ip_inv_sigma_cross_cov.col(ii).dot(sigma_ip_grad_inv_sigma_cross_cov.col(ii));
										}
										// Inverse times Gradient times Random vectors
										// Gradient times Random vectors
										den_mat_t sigma_resid_grad_rand_vec = FITC_Diag_grad.asDiagonal() * rand_vec;
										sigma_resid_grad_rand_vec += sigma_ip_inv_sigma_cross_cov.transpose() * ((*cross_cov_grad).transpose() * rand_vec)
											+ (*cross_cov_grad) * (sigma_ip_inv_sigma_cross_cov * rand_vec)
											- sigma_ip_inv_sigma_cross_cov.transpose() * (sigma_ip_grad_inv_sigma_cross_cov * rand_vec);
										// Inverse times Gradient times Random vectors
										den_mat_t FITC_Diag_inv_Grad_rand_vec = FITC_Diag_[cluster_i].cwiseInverse().asDiagonal() * sigma_resid_grad_rand_vec;
										den_mat_t FITC_Diag_inv_cross_cov = FITC_Diag_[cluster_i].cwiseInverse().asDiagonal() * (*cross_cov);
										sigma_inv_sigma_grad_rand_vec[deriv_par_nb] = FITC_Diag_inv_Grad_rand_vec - FITC_Diag_inv_cross_cov * (chol_fact_sigma_woodbury_[cluster_i].solve((*cross_cov).transpose() * FITC_Diag_inv_Grad_rand_vec));

										// Gradient times Inverse times Random vectors
										// Inverse times Random vectors
										den_mat_t FITC_Diag_inv_rand_vec = FITC_Diag_[cluster_i].cwiseInverse().asDiagonal() * rand_vec;
										den_mat_t sigma_inv_rand_vec = FITC_Diag_inv_rand_vec - FITC_Diag_inv_cross_cov * (chol_fact_sigma_woodbury_[cluster_i].solve((*cross_cov).transpose() * FITC_Diag_inv_rand_vec));
										sigma_inv_rand_vec_nugget = sigma_inv_rand_vec;
										// Gradient times Inverse times Random vectors
										sigma_grad_sigma_inv_rand_vec[deriv_par_nb] = FITC_Diag_grad.asDiagonal() * sigma_inv_rand_vec;
										sigma_grad_sigma_inv_rand_vec[deriv_par_nb] += sigma_ip_inv_sigma_cross_cov.transpose() * ((*cross_cov_grad).transpose() * sigma_inv_rand_vec)
											+ (*cross_cov_grad) * (sigma_ip_inv_sigma_cross_cov * sigma_inv_rand_vec)
											- sigma_ip_inv_sigma_cross_cov.transpose() * (sigma_ip_grad_inv_sigma_cross_cov * sigma_inv_rand_vec);
									}
									deriv_par_nb += 1;
								}
							}

							if (include_error_var) {
								//First calculate terms for nugget effect / noise variance parameter
								if (transf_scale) {//Optimization is done on transformed scale (error variance factored out and log-scale)
									//The derivative for the nugget variance on the transformed scale is the original covariance matrix Psi, i.e. psi_inv_grad_psi_sigma2 is the identity matrix.
									FI(0, 0) += num_data_per_cluster_[cluster_i] / 2.;
									for (int par_nb = 0; par_nb < num_cov_par_ - 1; ++par_nb) {
										FI(0, par_nb + 1) += (rand_vec).cwiseProduct(sigma_inv_sigma_grad_rand_vec[par_nb]).colwise().sum().mean() / 2.;
									}
								}
								else {//Original scale for asymptotic covariance matrix
									//The derivative for the nugget variance is the identity matrix, i.e. psi_inv_grad_psi_sigma2 = psi_inv.
									FI(0, 0) += (sigma_inv_rand_vec_nugget).cwiseProduct(sigma_inv_rand_vec_nugget).colwise().sum().mean() / 2.;
									for (int par_nb = 0; par_nb < num_cov_par_ - 1; ++par_nb) {

										FI(0, par_nb + 1) += (sigma_inv_rand_vec_nugget).cwiseProduct(sigma_inv_sigma_grad_rand_vec[par_nb]).colwise().sum().mean() / 2.;
									}
								}
							}
							//Remaining covariance parameters
							for (int par_nb = 0; par_nb < num_cov_par_ - 1; ++par_nb) {
								for (int par_nb_cross = par_nb; par_nb_cross < num_cov_par_ - 1; ++par_nb_cross) {
									FI(par_nb + start_cov_pars, par_nb_cross + start_cov_pars) += (sigma_grad_sigma_inv_rand_vec[par_nb]).cwiseProduct(sigma_inv_sigma_grad_rand_vec[par_nb_cross]).colwise().sum().mean() / 2.;
								}
							}
							if (!transf_scale) {
								FI /= (cov_pars[0] * cov_pars[0]);
							}
						}
						else {
							T_mat psi_inv;
							if (use_saved_psi_inv) {
								psi_inv = psi_inv_[cluster_i];
							}
							else {
								CalcPsiInv(psi_inv, cluster_i, false);
							}
							if (!transf_scale) {
								psi_inv /= cov_pars[0];//psi_inv has been calculated with a transformed parametrization, so we need to divide everything by cov_pars[0] to obtain the covariance matrix
							}
							//Calculate Psi^-1 * derivative(Psi)
							std::vector<T_mat> psi_inv_deriv_psi(num_cov_par_ - 1);
							int deriv_par_nb = 0;
							for (int j = 0; j < num_comps_total_; ++j) {//there is currently no possibility to loop over the parameters directly
								for (int jpar = 0; jpar < re_comps_[cluster_i][j]->num_cov_par_; ++jpar) {
									psi_inv_deriv_psi[deriv_par_nb] = psi_inv * *(re_comps_[cluster_i][j]->GetZSigmaZtGrad(jpar, transf_scale, cov_pars[0]));
									deriv_par_nb++;
								}
							}
							//Calculate Fisher information
							if (include_error_var) {
								//First calculate terms for nugget effect / noise variance parameter
								if (transf_scale) {//Optimization is done on transformed scale (error variance factored out and log-scale)
									//The derivative for the nugget variance on the transformed scale is the original covariance matrix Psi, i.e. psi_inv_grad_psi_sigma2 is the identity matrix.
									FI(0, 0) += num_data_per_cluster_[cluster_i] / 2.;
									for (int par_nb = 0; par_nb < num_cov_par_ - 1; ++par_nb) {
										FI(0, par_nb + 1) += psi_inv_deriv_psi[par_nb].diagonal().sum() / 2.;
									}
								}
								else {//Original scale for asymptotic covariance matrix
									//The derivative for the nugget variance is the identity matrix, i.e. psi_inv_grad_psi_sigma2 = psi_inv.
									FI(0, 0) += ((double)(psi_inv.cwiseProduct(psi_inv)).sum()) / 2.;
									for (int par_nb = 0; par_nb < num_cov_par_ - 1; ++par_nb) {
										FI(0, par_nb + 1) += ((double)(psi_inv.cwiseProduct(psi_inv_deriv_psi[par_nb])).sum()) / 2.;
									}
								}
							}
							//Remaining covariance parameters
							for (int par_nb = 0; par_nb < num_cov_par_ - 1; ++par_nb) {
								T_mat psi_inv_grad_psi_par_nb_T = psi_inv_deriv_psi[par_nb].transpose();
								FI(par_nb + start_cov_pars, par_nb + start_cov_pars) += ((double)(psi_inv_grad_psi_par_nb_T.cwiseProduct(psi_inv_deriv_psi[par_nb])).sum()) / 2.;
								for (int par_nb_cross = par_nb + 1; par_nb_cross < num_cov_par_ - 1; ++par_nb_cross) {
									FI(par_nb + start_cov_pars, par_nb_cross + start_cov_pars) += ((double)(psi_inv_grad_psi_par_nb_T.cwiseProduct(psi_inv_deriv_psi[par_nb_cross])).sum()) / 2.;
								}
								psi_inv_deriv_psi[par_nb].resize(0, 0);//not needed anymore
								psi_inv_grad_psi_par_nb_T.resize(0, 0);
							}
						}
					}//end not only_grouped_REs_use_woodbury_identity_
				}//end not gp_approx_ == "vecchia"
			}//end loop over clusters
			FI.triangularView<Eigen::StrictlyLower>() = FI.triangularView<Eigen::StrictlyUpper>().transpose();
			//for (int i = 0; i < std::min((int)FI.rows(),4); ++i) {//For debugging only
			//    for (int j = i; j < std::min((int)FI.cols(),4); ++j) {
			//	    Log::REInfo("FI(%d,%d) %g", i, j, FI(i, j));
			//    }
			//}
		}

		/*!
		* \brief Calculate the standard deviations for the MLE of the covariance parameters as the diagonal of the inverse Fisher information (on the orignal scale and not the transformed scale used in the optimization, for Gaussian data only)
		* \param cov_pars MLE of covariance parameters
		* \param[out] std_dev Standard deviations
		*/
		void CalcStdDevCovPar(const vec_t& cov_pars,
			vec_t& std_dev) {
			SetCovParsComps(cov_pars);
			CalcCovFactor(true, false, cov_pars[0], true);
			den_mat_t FI;
			CalcFisherInformation(cov_pars, FI, false, true, false);
			std_dev = FI.inverse().diagonal().array().sqrt().matrix();
		}

		/*!
		* \brief Calculate standard deviations for the MLE of the regression coefficients as the diagonal of the inverse Fisher information (for Gaussian data only)
		* \param cov_pars MLE of covariance parameters
		* \param X Covariate data for linear fixed-effect
		* \param[out] std_dev Standard deviations
		*/
		void CalcStdDevCoef(const vec_t& cov_pars,
			const den_mat_t& X,
			vec_t& std_dev) {
			if ((int)std_dev.size() >= num_data_) {
				Log::REWarning("Sample size too small to calculate standard deviations for coefficients");
				for (int i = 0; i < (int)std_dev.size(); ++i) {
					std_dev[i] = std::numeric_limits<double>::quiet_NaN();
				}
			}
			else {
				SetCovParsComps(cov_pars);
				CalcCovFactor(false, true, 1., false);
				den_mat_t FI((int)X.cols(), (int)X.cols());
				CalcXTPsiInvX(X, FI);
				FI /= cov_pars[0];
				std_dev = FI.inverse().diagonal().array().sqrt().matrix();
			}
		}

		/*!
		* \brief Calculate standard deviations for the MLE of the regression coefficients as the square root of diagonal of a numerically approximated inverse Hessian
		* \param num_covariates Number of covariates / coefficients
		* \param beta Regression coefficients
		* \param cov_pars Covariance parameters
		* \param fixed_effects Externally provided fixed effects component of location parameter
		* \param[out] std_dev_beta Standard deviations
		*/
		void CalcStdDevCoefNonGaussian(int num_covariates,
			const vec_t& beta,
			const vec_t& cov_pars,
			const double* fixed_effects,
			vec_t& std_dev_beta) {
			den_mat_t H(num_covariates, num_covariates);// Aproximate Hessian calculated as the Jacobian of the gradient
			const double mach_eps = std::numeric_limits<double>::epsilon();
			vec_t delta_step = beta * std::pow(mach_eps, 1.0 / 3.0);// based on https://math.stackexchange.com/questions/1039428/finite-difference-method
			vec_t fixed_effects_vec, beta_change1, beta_change2, grad_beta_change1, grad_beta_change2;
			for (int i = 0; i < num_covariates; ++i) {
				// Beta plus / minus delta
				beta_change1 = beta;
				beta_change2 = beta;
				beta_change1[i] += delta_step[i];
				beta_change2[i] -= delta_step[i];
				// Gradient vector at beta plus / minus delta
				UpdateFixedEffects(beta_change1, fixed_effects, fixed_effects_vec);
				CalcCovFactorOrModeAndNegLL(cov_pars, fixed_effects_vec.data());
				CalcGradLinCoef(1., beta_change1, grad_beta_change1, fixed_effects_vec.data());
				UpdateFixedEffects(beta_change2, fixed_effects, fixed_effects_vec);
				CalcCovFactorOrModeAndNegLL(cov_pars, fixed_effects_vec.data());
				CalcGradLinCoef(1., beta_change2, grad_beta_change2, fixed_effects_vec.data());
				// Approximate gradient of gradient
				H.row(i) = (grad_beta_change1 - grad_beta_change2) / (2. * delta_step[i]);
			}
			den_mat_t Hsym = (H + H.transpose()) / 2.;
			// (Very) approximate standard deviations as square root of diagonal of inverse Hessian
			std_dev_beta = Hsym.inverse().diagonal().array().sqrt().matrix();
		}

		/*!
		 * \brief Prepare for prediction: set respone variable data, factorize covariance matrix and calculate Psi^{-1}y_obs or calculate Laplace approximation (if required)
		* \param cov_pars Covariance parameters of components
		* \param coef Coefficients for linear covariates
		* \param y_obs Response variable for observed data
		* \param calc_cov_factor If true, the covariance matrix of the observed data is factorized otherwise a previously done factorization is used
		* \param fixed_effects Fixed effects component of location parameter for observed data (only used for non-Gaussian likelihoods)
		* \param predict_training_data_random_effects If true, the goal is to predict training data random effects
		 */
		void SetYCalcCovCalcYAuxForPred(const vec_t& cov_pars,
			const vec_t& coef,
			const double* y_obs,
			bool calc_cov_factor,
			const double* fixed_effects,
			bool predict_training_data_random_effects) {
			const double* fixed_effects_ptr = fixed_effects;
			vec_t fixed_effects_vec;
			// Set response data and fixed effects
			if (gauss_likelihood_) {
				if (has_covariates_ || fixed_effects != nullptr) {
					vec_t resid;
					if (y_obs != nullptr) {
						resid = Eigen::Map<const vec_t>(y_obs, num_data_);
					}
					else {
						resid = y_vec_;
					}
					if (has_covariates_) {
						resid -= X_ * coef;
					}
					//add external fixed effects to linear predictor
					if (fixed_effects != nullptr) {
#pragma omp parallel for schedule(static)
						for (int i = 0; i < num_data_; ++i) {
							resid[i] -= fixed_effects[i];
						}
					}
					SetY(resid.data());
				}//end if has_covariates_
				else {//no covariates
					if (y_obs != nullptr) {
						SetY(y_obs);
					}
				}//end no covariates
			}//end if gauss_likelihood_
			else {//if not gauss_likelihood_
				if (has_covariates_) {
					fixed_effects_vec = X_ * coef;
					//add external fixed effects to linear predictor
					if (fixed_effects != nullptr) {
#pragma omp parallel for schedule(static)
						for (int i = 0; i < num_data_; ++i) {
							fixed_effects_vec[i] += fixed_effects[i];
						}
					}
					fixed_effects_ptr = fixed_effects_vec.data();
				}
				if (y_obs != nullptr) {
					SetY(y_obs);
				}
			}//end if not gauss_likelihood_
			//TODO (low prio): the factorization needs to be done only for the GP realizations / clusters for which predictions are made (currently it is done for all)
			SetCovParsComps(cov_pars);
			if (!(gp_approx_ == "vecchia" && gauss_likelihood_) || predict_training_data_random_effects) {
				// no need to call CalcCovFactor here for the Vecchia approximation for Gaussian data, this is done in the prediction steps below, 
				//	but when predicting training data random effects, this is required
				if (calc_cov_factor) {
					if (gauss_likelihood_) {
						CalcCovFactor(false, true, 1., false);// Create covariance matrix and factorize it
					}
					else {//not gauss_likelihood_
						//We reset the initial modes to 0. This is done to avoid that different calls to the prediction function lead to (very small) differences
						//	as the mode is calculated from different starting values.
						//	If one is willing to accept these (very) small differences, one could disable this with the advantage of having faster predictions
						//	as the mode does not need to be found anew.
						for (const auto& cluster_i : unique_clusters_) {
							likelihood_[cluster_i]->InitializeModeAvec();
						}
						if (gp_approx_ == "vecchia") {
							CalcCovFactor(false, true, 1., false);
						}
						else {
							CalcSigmaComps();
							CalcCovMatrixNonGauss();
						}
						CalcModePostRandEffCalcMLL(fixed_effects_ptr, false);
					}//end not gauss_likelihood_
				}//end if calc_cov_factor
				if (gauss_likelihood_) {
					CalcYAux(1.);//note: in some cases a call to CalcYAux() could be avoided (e.g. no covariates and not GPBoost algorithm)...
				}
			}//end not (gp_approx_ == "vecchia" && gauss_likelihood_)
		}// end SetYCalcCovCalcYAuxForPred

		/*!
		 * \brief Calculate predictions (conditional mean and covariance matrix) for one cluster
		 * \param cluster_i Cluster index for which prediction are made
		 * \param num_data_pred Total number of prediction locations (over all clusters)
		 * \param num_data_per_cluster_pred Keys: Labels of independent realizations of REs/GPs, values: number of prediction locations per independent realization
		 * \param data_indices_per_cluster_pred Keys: labels of independent clusters, values: vectors with indices for data points that belong to the every cluster
		 * \param re_group_levels_pred Group levels for the grouped random effects (re_group_levels_pred[j] contains the levels for RE number j)
		 * \param re_group_rand_coef_data_pred Random coefficient data for grouped REs
		 * \param gp_coords_mat_pred Coordinates for prediction locations
		 * \param gp_rand_coef_data_pred Random coefficient data for GPs
		 * \param predict_cov_mat If true, the predictive/conditional covariance matrix is calculated (default=false) (predict_var and predict_cov_mat cannot be both true)
		 * \param predict_var If true, the predictive/conditional variances are calculated (default=false) (predict_var and predict_cov_mat cannot be both true)
		 * \param predict_response If true, the response variable (label) is predicted, otherwise the latent random effects
		 * \param[out] mean_pred_id Predictive mean
		 * \param[out] cov_mat_pred_id Predictive covariance matrix
		 * \param[out] var_pred_id Predictive variances
		 */
		void CalcPred(data_size_t cluster_i,
			int num_data_pred,
			std::map<data_size_t, int>& num_data_per_cluster_pred,
			std::map<data_size_t, std::vector<int>>& data_indices_per_cluster_pred,
			const std::vector<std::vector<re_group_t>>& re_group_levels_pred,
			const double* re_group_rand_coef_data_pred,
			const den_mat_t& gp_coords_mat_pred,
			const double* gp_rand_coef_data_pred,
			bool predict_cov_mat,
			bool predict_var,
			bool predict_response,
			vec_t& mean_pred_id,
			T_mat& cov_mat_pred_id,
			vec_t& var_pred_id) {
			int num_REs_obs, num_REs_pred;
			if (only_one_grouped_RE_calculations_on_RE_scale_ || only_one_grouped_RE_calculations_on_RE_scale_for_prediction_) {
				num_REs_pred = (int)re_group_levels_pred[0].size();
				num_REs_obs = re_comps_[cluster_i][0]->GetNumUniqueREs();
			}
			else if (only_one_GP_calculations_on_RE_scale_) {
				num_REs_pred = (int)gp_coords_mat_pred.rows();
				num_REs_obs = re_comps_[cluster_i][0]->GetNumUniqueREs();
			}
			else {
				num_REs_pred = num_data_per_cluster_pred[cluster_i];
				num_REs_obs = num_data_per_cluster_[cluster_i];
			}
			if (predict_var) {
				if (gauss_likelihood_ && predict_response) {
					var_pred_id = vec_t::Ones(num_REs_pred);//nugget effect
				}
				else {
					var_pred_id = vec_t::Zero(num_REs_pred);
				}
			}
			if (predict_cov_mat) {
				cov_mat_pred_id = T_mat(num_REs_pred, num_REs_pred);
				if (gauss_likelihood_ && predict_response) {
					cov_mat_pred_id.setIdentity();//nugget effect
				}
				else {
					cov_mat_pred_id.setZero();
				}
			}
			T_mat cross_cov;//Cross-covariance between prediction and observation points
			sp_mat_t Ztilde;//Matrix which relates existing random effects to prediction samples (used only if only_grouped_REs_use_woodbury_identity_ and not only_one_grouped_RE_calculations_on_RE_scale_)
			sp_mat_t Sigma;//Covariance matrix of random effects (used only if only_grouped_REs_use_woodbury_identity_ and not only_one_grouped_RE_calculations_on_RE_scale_)
			//Calculate (cross-)covariance matrix
			int cn = 0;//component number counter
			bool dont_add_but_overwrite = true;
			if (only_one_grouped_RE_calculations_on_RE_scale_ || only_one_grouped_RE_calculations_on_RE_scale_for_prediction_) {
				std::shared_ptr<RECompGroup<T_mat>> re_comp = std::dynamic_pointer_cast<RECompGroup<T_mat>>(re_comps_[cluster_i][0]);
				re_comp->AddPredCovMatrices(re_group_levels_pred[0], cross_cov, cov_mat_pred_id,
					true, predict_cov_mat, true, true, nullptr);
				if (predict_var) {
					re_comp->AddPredUncondVar(var_pred_id.data(), num_REs_pred, nullptr);
				}
			}
			else if (only_grouped_REs_use_woodbury_identity_) {
				Ztilde = sp_mat_t(num_data_per_cluster_pred[cluster_i], cum_num_rand_eff_[cluster_i][num_re_group_total_]);
				bool has_ztilde = false;
				std::vector<Triplet_t> triplets(num_data_per_cluster_pred[cluster_i] * num_re_group_total_);
				for (int j = 0; j < num_group_variables_; ++j) {
					if (!drop_intercept_group_rand_effect_[j]) {
						std::shared_ptr<RECompGroup<T_mat>> re_comp = std::dynamic_pointer_cast<RECompGroup<T_mat>>(re_comps_[cluster_i][cn]);
						std::vector<re_group_t> group_data;
						for (const auto& id : data_indices_per_cluster_pred[cluster_i]) {
							group_data.push_back(re_group_levels_pred[j][id]);
						}
						re_comp->CalcInsertZtilde(group_data, nullptr, cum_num_rand_eff_[cluster_i][cn], cn, triplets, has_ztilde);
						if (predict_cov_mat) {
							re_comp->AddPredCovMatrices(group_data, cross_cov, cov_mat_pred_id,
								false, true, dont_add_but_overwrite, false, nullptr);
							dont_add_but_overwrite = false;
						}
						if (predict_var) {
							re_comp->AddPredUncondVar(var_pred_id.data(), num_REs_pred, nullptr);
						}
						cn += 1;
					}
				}
				if (num_re_group_rand_coef_ > 0) {//Random coefficient grouped random effects
					for (int j = 0; j < num_re_group_rand_coef_; ++j) {
						std::shared_ptr<RECompGroup<T_mat>> re_comp = std::dynamic_pointer_cast<RECompGroup<T_mat>>(re_comps_[cluster_i][cn]);
						std::vector<re_group_t> group_data;
						std::vector<double> rand_coef_data;
						for (const auto& id : data_indices_per_cluster_pred[cluster_i]) {
							rand_coef_data.push_back(re_group_rand_coef_data_pred[j * num_data_pred + id]);
							group_data.push_back(re_group_levels_pred[ind_effect_group_rand_coef_[j] - 1][id]);//subtract 1 since counting starts at one for this index
						}
						re_comp->CalcInsertZtilde(group_data, rand_coef_data.data(), cum_num_rand_eff_[cluster_i][cn], cn, triplets, has_ztilde);
						if (predict_cov_mat) {
							re_comp->AddPredCovMatrices(group_data, cross_cov, cov_mat_pred_id,
								false, true, dont_add_but_overwrite, false, rand_coef_data.data());
							dont_add_but_overwrite = false;
						}
						if (predict_var) {
							re_comp->AddPredUncondVar(var_pred_id.data(), num_REs_pred, rand_coef_data.data());
						}
						cn += 1;
					}
				}
				if (has_ztilde) {
					Ztilde.setFromTriplets(triplets.begin(), triplets.end());
				}
				CalcSigmaIGroupedREsOnly(Sigma, cluster_i, false);
			}//end only_grouped_REs_use_woodbury_identity_
			else {
				if (num_re_group_ > 0) {//Grouped random effects
					for (int j = 0; j < num_group_variables_; ++j) {
						if (!drop_intercept_group_rand_effect_[j]) {
							std::shared_ptr<RECompGroup<T_mat>> re_comp = std::dynamic_pointer_cast<RECompGroup<T_mat>>(re_comps_[cluster_i][cn]);
							std::vector<re_group_t> group_data;
							for (const auto& id : data_indices_per_cluster_pred[cluster_i]) {
								group_data.push_back(re_group_levels_pred[j][id]);
							}
							re_comp->AddPredCovMatrices(group_data, cross_cov, cov_mat_pred_id,
								true, predict_cov_mat, dont_add_but_overwrite, false, nullptr);
							dont_add_but_overwrite = false;
							if (predict_var) {
								re_comp->AddPredUncondVar(var_pred_id.data(), num_REs_pred, nullptr);
							}
							cn += 1;
						}
					}
				}//end grouped random effects
				if (num_re_group_rand_coef_ > 0) { //Random coefficient grouped random effects
					for (int j = 0; j < num_re_group_rand_coef_; ++j) {
						std::shared_ptr<RECompGroup<T_mat>> re_comp = std::dynamic_pointer_cast<RECompGroup<T_mat>>(re_comps_[cluster_i][cn]);
						std::vector<re_group_t> group_data;
						std::vector<double> rand_coef_data;
						for (const auto& id : data_indices_per_cluster_pred[cluster_i]) {
							rand_coef_data.push_back(re_group_rand_coef_data_pred[j * num_data_pred + id]);
							group_data.push_back(re_group_levels_pred[ind_effect_group_rand_coef_[j] - 1][id]);//subtract 1 since counting starts at one for this index
						}
						re_comp->AddPredCovMatrices(group_data, cross_cov, cov_mat_pred_id,
							true, predict_cov_mat, false, false, rand_coef_data.data());
						if (predict_var) {
							re_comp->AddPredUncondVar(var_pred_id.data(), num_REs_pred, rand_coef_data.data());
						}
						cn += 1;
					}
				}//end random coefficient grouped random effects
				//Gaussian process
				if (num_gp_ > 0) {
					std::shared_ptr<RECompGP<T_mat>> re_comp_base = std::dynamic_pointer_cast<RECompGP<T_mat>>(re_comps_[cluster_i][cn]);
					T_mat cross_dist; // unused dummy variable
					re_comp_base->AddPredCovMatrices(re_comp_base->coords_, gp_coords_mat_pred, cross_cov,
						cov_mat_pred_id, true, predict_cov_mat, dont_add_but_overwrite, nullptr,
						false, cross_dist);
					dont_add_but_overwrite = false;
					if (predict_var) {
						re_comp_base->AddPredUncondVar(var_pred_id.data(), num_REs_pred, nullptr);
					}
					cn += 1;
					if (num_gp_rand_coef_ > 0) {
						std::shared_ptr<RECompGP<T_mat>> re_comp;
						//Random coefficient Gaussian processes
						for (int j = 0; j < num_gp_rand_coef_; ++j) {
							re_comp = std::dynamic_pointer_cast<RECompGP<T_mat>>(re_comps_[cluster_i][cn]);
							std::vector<double> rand_coef_data;
							for (const auto& id : data_indices_per_cluster_pred[cluster_i]) {
								rand_coef_data.push_back(gp_rand_coef_data_pred[j * num_data_pred + id]);
							}
							re_comp->AddPredCovMatrices(re_comp_base->coords_, gp_coords_mat_pred, cross_cov,
								cov_mat_pred_id, true, predict_cov_mat, false, rand_coef_data.data(),
								false, cross_dist);
							if (predict_var) {
								re_comp->AddPredUncondVar(var_pred_id.data(), num_REs_pred, rand_coef_data.data());
							}
							cn += 1;
						}
					}
				}// end Gaussian process
			}//end calculate cross-covariances

			// Calculate predictive means and covariances
			if (gauss_likelihood_) {//Gaussian data
				if (only_one_grouped_RE_calculations_on_RE_scale_for_prediction_) {
					vec_t Zt_y_aux;
					CalcZtVGivenIndices(num_data_per_cluster_[cluster_i], num_REs_obs,
						re_comps_[cluster_i][cn]->random_effects_indices_of_data_.data(), y_aux_[cluster_i], Zt_y_aux, true);
					mean_pred_id = cross_cov * Zt_y_aux;
				}//end only_one_grouped_RE_calculations_on_RE_scale_for_prediction_
				else if (only_grouped_REs_use_woodbury_identity_) {
					vec_t v_aux = Zt_[cluster_i] * y_aux_[cluster_i];
					vec_t v_aux2 = Sigma * v_aux;
					mean_pred_id = Ztilde * v_aux2;
				}//end only_grouped_REs_use_woodbury_identity_
				else {
					mean_pred_id = cross_cov * y_aux_[cluster_i];
				}
				if ((predict_cov_mat || predict_var) && only_one_grouped_RE_calculations_on_RE_scale_for_prediction_) {
					sp_mat_t* Z = re_comps_[cluster_i][0]->GetZ();
					T_mat cross_cov_temp = cross_cov;
					cross_cov = cross_cov_temp * (*Z).transpose();
					cross_cov_temp.resize(0, 0);
					//TODO (low-prio): things could be done more efficiently (using random_effects_indices_of_data_) as ZtZ_ is diagonal
				}
				if (predict_cov_mat) {
					if (only_grouped_REs_use_woodbury_identity_) {
						if (num_re_group_total_ == 1 && num_comps_total_ == 1) {//only one random effect -> ZtZ_ is diagonal
							T_mat ZtM_aux = (T_mat)(Zt_[cluster_i] * cross_cov.transpose());
							ZtM_aux = sqrt_diag_SigmaI_plus_ZtZ_[cluster_i].array().inverse().matrix().asDiagonal() * ZtM_aux;
							cov_mat_pred_id -= (T_mat)(cross_cov * cross_cov.transpose());
							cov_mat_pred_id += (T_mat)(ZtM_aux.transpose() * ZtM_aux);
						}
						else {
							T_mat M_aux;
							TriangularSolveGivenCholesky<T_chol, T_mat, sp_mat_t, T_mat>(chol_facts_[cluster_i], ZtZ_[cluster_i], M_aux, false);
							sp_mat_t ZtildeSigma = Ztilde * Sigma;
							T_mat M_aux2 = M_aux * ZtildeSigma.transpose();
							M_aux.resize(0, 0);
							cov_mat_pred_id -= (T_mat)(ZtildeSigma * ZtZ_[cluster_i] * ZtildeSigma.transpose());
							cov_mat_pred_id += (T_mat)(M_aux2.transpose() * M_aux2);
						}
					}
					else {
						T_mat M_aux;
						TriangularSolveGivenCholesky<T_chol, T_mat, T_mat, T_mat>(chol_facts_[cluster_i], cross_cov.transpose(), M_aux, false);
						cov_mat_pred_id -= (T_mat)(M_aux.transpose() * M_aux);
					}
				}//end predict_cov_mat
				if (predict_var) {
					if (only_grouped_REs_use_woodbury_identity_) {
						if (num_re_group_total_ == 1 && num_comps_total_ == 1) {//only one random effect -> ZtZ_ is diagonal
							T_mat ZtM_aux = T_mat(Zt_[cluster_i] * cross_cov.transpose());
							T_mat M_aux2 = sqrt_diag_SigmaI_plus_ZtZ_[cluster_i].array().inverse().matrix().asDiagonal() * ZtM_aux;
							M_aux2 = M_aux2.cwiseProduct(M_aux2);
							cross_cov = cross_cov.cwiseProduct(cross_cov);
#pragma omp parallel for schedule(static)
							for (int i = 0; i < num_REs_pred; ++i) {
								var_pred_id[i] -= cross_cov.row(i).sum() - M_aux2.col(i).sum();
							}
						}
						else {//more than one grouped RE component
							T_mat M_aux;
							TriangularSolveGivenCholesky<T_chol, T_mat, sp_mat_t, T_mat>(chol_facts_[cluster_i], ZtZ_[cluster_i], M_aux, false);
							sp_mat_t ZtildeSigma = Ztilde * Sigma;
							T_mat M_aux2 = M_aux * ZtildeSigma.transpose();
							M_aux.resize(0, 0);
							sp_mat_t SigmaZtilde_ZtZ = ZtildeSigma * ZtZ_[cluster_i];
							sp_mat_t M_aux3 = ZtildeSigma.cwiseProduct(SigmaZtilde_ZtZ);
							M_aux2 = M_aux2.cwiseProduct(M_aux2);
#pragma omp parallel for schedule(static)
							for (int i = 0; i < num_REs_pred; ++i) {
								var_pred_id[i] -= M_aux3.row(i).sum() - M_aux2.col(i).sum();
							}
						}
					}//end only_grouped_REs_use_woodbury_identity_
					else {//not only_grouped_REs_use_woodbury_identity_
						T_mat M_aux2;
						TriangularSolveGivenCholesky<T_chol, T_mat, T_mat, T_mat>(chol_facts_[cluster_i], cross_cov.transpose(), M_aux2, false);
						M_aux2 = M_aux2.cwiseProduct(M_aux2);
#pragma omp parallel for schedule(static)
						for (int i = 0; i < num_REs_pred; ++i) {
							var_pred_id[i] -= M_aux2.col(i).sum();
						}
					}//end not only_grouped_REs_use_woodbury_identity_
				}//end predict_var
			}//end gauss_likelihood_
			if (!gauss_likelihood_) {//not gauss_likelihood_
				const double* fixed_effects_cluster_i_ptr = nullptr;
				// Note that fixed_effects_cluster_i_ptr is not used since calc_mode == false
				// The mode has been calculated already before in the Predict() function above
				if (only_grouped_REs_use_woodbury_identity_ && !only_one_grouped_RE_calculations_on_RE_scale_) {
					likelihood_[cluster_i]->PredictLaplaceApproxGroupedRE(y_[cluster_i].data(),
						y_int_[cluster_i].data(),
						fixed_effects_cluster_i_ptr,
						num_data_per_cluster_[cluster_i],
						SigmaI_[cluster_i],
						Zt_[cluster_i],
						Ztilde,
						Sigma,
						mean_pred_id,
						cov_mat_pred_id,
						var_pred_id,
						predict_cov_mat,
						predict_var,
						false);
				}
				else if (only_one_grouped_RE_calculations_on_RE_scale_) {
					likelihood_[cluster_i]->PredictLaplaceApproxOnlyOneGroupedRECalculationsOnREScale(y_[cluster_i].data(),
						y_int_[cluster_i].data(),
						fixed_effects_cluster_i_ptr,
						num_data_per_cluster_[cluster_i],
						re_comps_[cluster_i][0]->cov_pars_[0],
						re_comps_[cluster_i][0]->random_effects_indices_of_data_.data(),
						cross_cov,
						mean_pred_id,
						cov_mat_pred_id,
						var_pred_id,
						predict_cov_mat,
						predict_var,
						false);
				}
				else {
					likelihood_[cluster_i]->PredictLaplaceApproxStable(y_[cluster_i].data(),
						y_int_[cluster_i].data(),
						fixed_effects_cluster_i_ptr,
						ZSigmaZt_[cluster_i],
						cross_cov,
						mean_pred_id,
						cov_mat_pred_id,
						var_pred_id,
						predict_cov_mat,
						predict_var,
						false);
				}
			}//end not gauss_likelihood_
		}//end CalcPred

		void SetVecchiaPredType(const char* vecchia_pred_type) {
			vecchia_pred_type_ = std::string(vecchia_pred_type);
			if (gauss_likelihood_) {
				if (SUPPORTED_VECCHIA_PRED_TYPES_GAUSS_.find(vecchia_pred_type_) == SUPPORTED_VECCHIA_PRED_TYPES_GAUSS_.end()) {
					Log::REFatal("Prediction type '%s' is not supported for the Veccia approximation ", vecchia_pred_type_.c_str());
				}
			}
			else {
				if (SUPPORTED_VECCHIA_PRED_TYPES_NONGAUSS_.find(vecchia_pred_type_) == SUPPORTED_VECCHIA_PRED_TYPES_NONGAUSS_.end()) {
					Log::REFatal("Prediction type '%s' is not supported for the Veccia approximation for non-Gaussian likelihoods ", vecchia_pred_type_.c_str());
				}
				if (vecchia_pred_type_ == "order_obs_first_cond_obs_only") {
					vecchia_pred_type_ = "latent_order_obs_first_cond_obs_only";
				}
				if (vecchia_pred_type_ == "order_obs_first_cond_all") {
					vecchia_pred_type_ = "latent_order_obs_first_cond_all";
				}
			}
			vecchia_pred_type_has_been_set_ = true;
		}

		/*!
		* \brief Calculate predictions (conditional mean and covariance matrix) using the PP/FSA approximation
		* \param cluster_i Cluster index for which prediction are made
		* \param num_data_per_cluster_pred Keys: Labels of independent realizations of REs/GPs, values: number of prediction locations per independent realization
		* \param num_data_per_cluster Keys: Labels of independent realizations of REs/GPs, values: number of observed locations per independent realization
		* \param gp_coords_mat_ob^s Coordinates for observed locations
		* \param gp_coords_mat_pred Coordinates for prediction locations
		* \param gp_coords_mat_ip Coordinates for inducing point locations
		* \param cov_pars Covariance Parameters
		* \param calc_pred_cov If true, the covariance matrix is also calculated
		* \param calc_pred_var If true, predictive variances are also calculated
		* \param[out] pred_mean Predictive mean (only for Gaussian likelihoods)
		* \param[out] pred_cov Predictive covariance matrix (only for Gaussian likelihoods)
		* \param[out] pred_var Predictive variances (only for Gaussian likelihoods)
		* \param nsim_var_pred Number of random vectors
		* \param cg_delta_conv_pred Tolerance level for L2 norm of residuals for checking convergence in conjugate gradient algorithm when being used for prediction
		*/
		void CalcPredPPFSA(data_size_t cluster_i,
			std::map<data_size_t, int>& num_data_per_cluster_pred,
			std::map<data_size_t, int>& num_data_per_cluster,
			const den_mat_t& gp_coords_mat_obs,
			const den_mat_t& gp_coords_mat_pred,
			const den_mat_t& gp_coords_ip_mat,
			const vec_t& cov_pars,
			bool calc_pred_cov,
			bool calc_pred_var,
			vec_t& pred_mean,
			T_mat& pred_cov,
			vec_t& pred_var,
			int nsim_var_pred,
			const double cg_delta_conv_pred) {

			int num_data_cli = num_data_per_cluster[cluster_i];
			int num_data_pred_cli = num_data_per_cluster_pred[cluster_i];

			// Initialization of Components C_pm & C_pn & C_pp
			den_mat_t cross_cov_pred_ip;
			den_mat_t cov_mat_pred_id; // unused dummy variable
			den_mat_t cross_dist; // unused dummy variable
			T_mat sigma_resid_pred_obs;
			T_mat cov_mat_pred_obs; // unused dummy variable
			T_mat cross_dist_resid;
			T_mat sigma_resid_pred;
			T_mat cov_mat_pred; // unused dummy variable
			T_mat cross_dist_resid_pred;

			for (int j = 0; j < num_comps_total_; ++j) {
				// Construct components
				std::shared_ptr<den_mat_t> cross_cov = re_comps_cross_cov_[cluster_i][j]->GetZSigmaZt();
				den_mat_t sigma_ip_stable = *(re_comps_ip_[cluster_i][j]->GetZSigmaZt());
				// Cross-covariance between predictions and inducing points C_pm
				std::shared_ptr<RECompGP<den_mat_t>> re_comp_cross_cov_cluster_i_pred_ip = std::dynamic_pointer_cast<RECompGP<den_mat_t>>(re_comps_cross_cov_[cluster_i][j]);
				re_comp_cross_cov_cluster_i_pred_ip->AddPredCovMatrices(re_comp_cross_cov_cluster_i_pred_ip->coords_ind_point_, gp_coords_mat_pred, cross_cov_pred_ip,
					cov_mat_pred_id, true, false, true, nullptr, false, cross_dist);
				// Calculating predictive mean
				pred_mean = cross_cov_pred_ip * chol_fact_sigma_ip_[cluster_i].solve((*cross_cov).transpose() * y_aux_[cluster_i]);
				den_mat_t chol_ip_cross_cov_ip_pred;
				std::shared_ptr<T_mat> sigma_resid;
				if (gp_approx_ == "full_scale_tapering") {
					// Residual matrix
					sigma_resid = re_comps_resid_[cluster_i][j]->GetZSigmaZt();
					// Cross-covariance between predictions and observations C_pn (tapered)
					std::shared_ptr<RECompGP<T_mat>> re_comps_resid_po_cluster_i = std::dynamic_pointer_cast<RECompGP<T_mat>>(re_comps_resid_[cluster_i][j]);
					re_comps_resid_po_cluster_i->AddPredCovMatrices(re_comps_resid_po_cluster_i->coords_, gp_coords_mat_pred, sigma_resid_pred_obs,
						cov_mat_pred_obs, true, false, true, nullptr, true, cross_dist_resid);
					// Calculate Cm_inv * C_mn part of predictive process
					den_mat_t sigma_ip_inv_cross_cov_ip_ob = chol_fact_sigma_ip_[cluster_i].solve((*cross_cov).transpose());
					// Residual part
					// Subtract predictive process (prediction) covariance
					SubtractProdFromNonSqMat<T_mat>(sigma_resid_pred_obs, cross_cov_pred_ip.transpose(), sigma_ip_inv_cross_cov_ip_ob);
					// Apply taper
					re_comps_resid_po_cluster_i->ApplyTaper(cross_dist_resid, sigma_resid_pred_obs);

					pred_mean += sigma_resid_pred_obs * y_aux_[cluster_i];
				}
				// Calculating predicitve covariance and variance
				if (calc_pred_cov || calc_pred_var) {
					// Add nugget and autocovariance of predictions 
					if (calc_pred_var) {
						if (gauss_likelihood_) {
							pred_var = vec_t::Ones(num_data_pred_cli);
						}
						else {
							pred_var = vec_t::Zero(num_data_pred_cli);
						}
						re_comp_cross_cov_cluster_i_pred_ip->AddPredUncondVar(pred_var.data(), num_data_pred_cli, nullptr);
					}
					T_mat PP_Part;
					// Add prediction matrix to predictive Covariance
					if (calc_pred_cov) {
						Log::REInfo("The computational complexity and the storage of the predictive covariance heavily depend on the number of prediction location. Therefore, if this number is large we recommend only computing the predictive variances.");
						pred_cov = T_mat(num_data_pred_cli, num_data_pred_cli);
						if (gauss_likelihood_) {
							pred_cov.setIdentity();
						}
						else {
							pred_cov.setZero();
						}
						TriangularSolveGivenCholesky<chol_den_mat_t, den_mat_t, den_mat_t, den_mat_t>(chol_fact_sigma_ip_[cluster_i], cross_cov_pred_ip.transpose(), chol_ip_cross_cov_ip_pred, false);
						ConvertTo_T_mat_FromDense<T_mat>(chol_ip_cross_cov_ip_pred.transpose() * chol_ip_cross_cov_ip_pred, PP_Part);

						pred_cov += PP_Part;

						if (gp_approx_ == "full_scale_tapering") {
							std::shared_ptr<RECompGP<T_mat>> re_comps_resid_pp_cluster_i = std::dynamic_pointer_cast<RECompGP<T_mat>>(re_comps_resid_[cluster_i][j]);
							re_comps_resid_pp_cluster_i->AddPredCovMatrices(gp_coords_mat_pred, gp_coords_mat_pred, sigma_resid_pred,
								cov_mat_pred, true, false, true, nullptr, true, cross_dist_resid_pred);
							// Subtract predictive process (predict) 
							SubtractInnerProdFromMat<T_mat>(sigma_resid_pred, chol_ip_cross_cov_ip_pred, false);
							// Apply taper
							re_comps_resid_pp_cluster_i->ApplyTaper(cross_dist_resid_pred, sigma_resid_pred);
							pred_cov += sigma_resid_pred;
						}
						else if (gp_approx_ == "FITC") {
							vec_t diagonal_resid(num_data_pred_cli);
							diagonal_resid.setZero();
							diagonal_resid = diagonal_resid.array() + sigma_ip_stable.coeffRef(0, 0);
#pragma omp parallel for schedule(static)
							for (int ii = 0; ii < num_data_pred_cli; ++ii) {
								diagonal_resid[ii] -= chol_ip_cross_cov_ip_pred.col(ii).array().square().sum();
							}
							pred_cov += diagonal_resid.asDiagonal();
						}
					}
					// Calculate remaining part of predictive covariance
					T_mat woodbury_Part;
					T_mat cross_cov_part;
					if (calc_pred_cov) {
						if (gp_approx_ == "full_scale_tapering") {
							// Whole cross-covariance as dense matrix 
							den_mat_t sigma_obs_pred_dense = (*cross_cov) * chol_fact_sigma_ip_[cluster_i].solve(cross_cov_pred_ip.transpose());
							sigma_obs_pred_dense += sigma_resid_pred_obs.transpose();
							if (gp_approx_ == "iterative") {
								den_mat_t sigma_inv_sigma_obs_pred;
								CGFSA_MULTI_RHS<T_mat>(*sigma_resid, *cross_cov, chol_fact_sigma_ip_[cluster_i], sigma_obs_pred_dense, sigma_inv_sigma_obs_pred, NaN_found,
									num_data_cli, num_data_pred_cli, cg_max_num_it_tridiag_, cg_delta_conv_pred_, cg_preconditioner_type_,
									chol_fact_woodbury_preconditioner[cluster_i], diagonal_approx_inv_preconditioner[cluster_i]);
								ConvertTo_T_mat_FromDense<T_mat>(sigma_obs_pred_dense.transpose() * sigma_inv_sigma_obs_pred, cross_cov_part);
								pred_cov -= cross_cov_part;
							}
							else if (gp_approx_ == "cholesky") {
								den_mat_t sigma_resid_inv_sigma_obs_pred = chol_fact_resid_[cluster_i].solve(sigma_obs_pred_dense);
								den_mat_t sigma_resid_inv_sigma_obs_pred_cross_cov_pred_ip = sigma_resid_inv_sigma_obs_pred * cross_cov_pred_ip;
								ConvertTo_T_mat_FromDense<T_mat>(sigma_obs_pred_dense.transpose() * sigma_resid_inv_sigma_obs_pred, cross_cov_part);
								pred_cov -= cross_cov_part;
								ConvertTo_T_mat_FromDense<T_mat>(sigma_resid_inv_sigma_obs_pred_cross_cov_pred_ip * chol_fact_sigma_woodbury_[cluster_i].solve(sigma_resid_inv_sigma_obs_pred_cross_cov_pred_ip.transpose()), woodbury_Part);
								pred_cov += woodbury_Part;
							}
						}
						else if (gp_approx_ == "FITC") {
							ConvertTo_T_mat_FromDense<T_mat>(cross_cov_pred_ip * chol_fact_sigma_ip_[cluster_i].solve(cross_cov_pred_ip.transpose()), cross_cov_part);
							pred_cov -= cross_cov_part;
							ConvertTo_T_mat_FromDense<T_mat>(cross_cov_pred_ip * chol_fact_sigma_woodbury_[cluster_i].solve(cross_cov_pred_ip.transpose()), woodbury_Part);
							pred_cov += woodbury_Part;
						}
					} // end calc_pred_cov 
					// Calculate remaining part of predictive variances
					if (calc_pred_var) {
						if (gp_approx_ == "full_scale_tapering") {
							if (matrix_inversion_method_ == "iterative") {
								// Stochastic Diagonal
								// Sample vectors
								cg_generator_ = RNG_t(seed_rand_vec_trace_);
								den_mat_t rand_vec_probe(num_data_pred_cli, nsim_var_pred);
								GenRandVecDiag(cg_generator_, rand_vec_probe);
								den_mat_t rand_vec_probe_pred(num_data_cli, nsim_var_pred);
								rand_vec_probe_pred.setZero();
								// sigma_resid_pred^T * rand_vec_probe
#pragma omp parallel for schedule(static)   
								for (int i = 0; i < rand_vec_probe_pred.cols(); ++i) {
									rand_vec_probe_pred.col(i) += sigma_resid_pred_obs.transpose() * rand_vec_probe.col(i);
								}
								// sigma_resid^-1 * rand_vec_probe_pred
								den_mat_t sigma_resid_inv_pv(num_data_cli, rand_vec_probe_pred.cols());
								CGFSA_RESID<T_mat>(*sigma_resid, rand_vec_probe_pred, sigma_resid_inv_pv, NaN_found, num_data_cli, rand_vec_probe_pred.cols(),
									cg_max_num_it_tridiag_, cg_delta_conv_pred_,
									cg_preconditioner_type_, diagonal_approx_inv_preconditioner[cluster_i]);
								// sigma_resid_pred * sigma_resid_inv_pv
								den_mat_t rand_vec_probe_final(num_data_pred_cli, sigma_resid_inv_pv.cols());
								rand_vec_probe_final.setZero();
#pragma omp parallel for schedule(static)   
								for (int i = 0; i < rand_vec_probe_final.cols(); ++i) {
									rand_vec_probe_final.col(i) += sigma_resid_pred_obs * sigma_resid_inv_pv.col(i);
								}
								den_mat_t sample_sigma = rand_vec_probe_final.cwiseProduct(rand_vec_probe);
								vec_t stoch_diag = sample_sigma.rowwise().mean();

								// Exact Diagonal (Preconditioner)
								vec_t diag_P(num_data_pred_cli);
								T_mat sigma_resid_pred_obs_pred_var = sigma_resid_pred_obs * (diagonal_approx_inv_preconditioner[cluster_i].cwiseSqrt()).asDiagonal();
								T_mat* R_ptr_2 = &sigma_resid_pred_obs_pred_var;
#pragma omp parallel for schedule(static)   
								for (int i = 0; i < num_data_pred_cli; ++i) {
									diag_P[i] = ((vec_t)(R_ptr_2->row(i))).array().square().sum();
								}

								// Stochastic Diagonal (Preconditioner)
								den_mat_t rand_vec_probe_cv(num_data_pred_cli, rand_vec_probe.cols());
								rand_vec_probe_cv.setZero();
								den_mat_t preconditioner_rand_vec_probe = diagonal_approx_inv_preconditioner[cluster_i].asDiagonal() * rand_vec_probe_pred;
#pragma omp parallel for schedule(static)   
								for (int i = 0; i < preconditioner_rand_vec_probe.cols(); ++i) {
									rand_vec_probe_cv.col(i) += sigma_resid_pred_obs * preconditioner_rand_vec_probe.col(i);
								}
								den_mat_t sample_P = rand_vec_probe_cv.cwiseProduct(rand_vec_probe);
								vec_t diag_P_stoch = sample_P.rowwise().mean();

								// Variance Reduction
								// Optimal c
								vec_t c_opt;
								CalcOptimalCVectorized(sample_sigma, sample_P, stoch_diag, diag_P, c_opt);
								stoch_diag += c_opt.cwiseProduct(diag_P - diag_P_stoch);
								pred_var -= stoch_diag;
								// CG: sigma_resid^-1 * cross_cov
								den_mat_t sigma_resid_inv_cross_cov(num_data_cli, (*cross_cov).cols());
								CGFSA_RESID<T_mat>(*sigma_resid, *cross_cov, sigma_resid_inv_cross_cov, NaN_found, num_data_cli, (*cross_cov).cols(),
									cg_max_num_it_tridiag_, cg_delta_conv_pred_,
									cg_preconditioner_type_, diagonal_approx_inv_preconditioner[cluster_i]);
								// CG: sigma^-1 * cross_cov
								den_mat_t sigma_inv_cross_cov(num_data_cli, (*cross_cov).cols());
								CGFSA_MULTI_RHS<T_mat>(*sigma_resid, *cross_cov, chol_fact_sigma_ip_[cluster_i], *cross_cov, sigma_inv_cross_cov, NaN_found,
									num_data_cli, (*cross_cov).cols(), cg_max_num_it_tridiag_, cg_delta_conv_pred_, cg_preconditioner_type_,
									chol_fact_woodbury_preconditioner[cluster_i], diagonal_approx_inv_preconditioner[cluster_i]);
								// sigma_ip^-1 * cross_cov_pred
								den_mat_t sigma_ip_inv_cross_cov_pred = chol_fact_sigma_ip_[cluster_i].solve(cross_cov_pred_ip.transpose());
								// cross_cov^T * sigma^-1 * cross_cov
								den_mat_t auto_cross_cov = (*cross_cov).transpose() * sigma_inv_cross_cov;
								// cross_cov^T * sigma^-1 * cross_cov * sigma_ip^-1 * cross_cov_pred
								den_mat_t auto_cross_cov_sigma_ip_inv_cross_cov_pred = auto_cross_cov * sigma_ip_inv_cross_cov_pred;
								// sigma_resid_pred * sigma^-1 * cross_cov
								den_mat_t sigma_resid_pred_obs_sigma_inv_cross_cov(num_data_pred_cli, (*cross_cov).cols());
#pragma omp parallel for schedule(static)   
								for (int i = 0; i < sigma_resid_pred_obs_sigma_inv_cross_cov.cols(); ++i) {
									sigma_resid_pred_obs_sigma_inv_cross_cov.col(i) = sigma_resid_pred_obs * sigma_inv_cross_cov.col(i);
								}
								// sigma_ip
								den_mat_t sigma_ip_stable = *(re_comps_ip_[cluster_i][j]->GetZSigmaZt());
								// cross_cov^T * sigma_resid^-1 * cross_cov
								den_mat_t cross_cov_sigma_resid_inv_cross_cov = (*cross_cov).transpose() * sigma_resid_inv_cross_cov;
								// Ensure symmetry
								cross_cov_sigma_resid_inv_cross_cov = (cross_cov_sigma_resid_inv_cross_cov + cross_cov_sigma_resid_inv_cross_cov.transpose()) / 2;
								// Woodburry factor
								chol_den_mat_t Woodburry_fact_chol;
								Woodburry_fact_chol.compute(sigma_ip_stable + cross_cov_sigma_resid_inv_cross_cov);
								den_mat_t Woodburry_fact;
								TriangularSolveGivenCholesky<chol_den_mat_t, den_mat_t, den_mat_t, den_mat_t>(Woodburry_fact_chol, sigma_resid_inv_cross_cov.transpose(), Woodburry_fact, false);
								den_mat_t sigma_resid_pred_obs_WF(num_data_pred_cli, (*cross_cov).cols());
#pragma omp parallel for schedule(static)   
								for (int i = 0; i < sigma_resid_pred_obs_WF.cols(); ++i) {
									sigma_resid_pred_obs_WF.col(i) = sigma_resid_pred_obs * Woodburry_fact.transpose().col(i);
								}
#pragma omp parallel for schedule(static)
								for (int i = 0; i < num_data_pred_cli; ++i) {
									pred_var[i] -= sigma_ip_inv_cross_cov_pred.col(i).dot(auto_cross_cov_sigma_ip_inv_cross_cov_pred.col(i))
										+ 2 * sigma_ip_inv_cross_cov_pred.col(i).dot(sigma_resid_pred_obs_sigma_inv_cross_cov.transpose().col(i))
										- sigma_resid_pred_obs_WF.transpose().col(i).array().square().sum();
								}
								if ((pred_var.array() < 0.0).any()) {
									Log::REWarning("There are negative estimates for variances. Use more sample vectors to reduce the variability of the stochastic estimate.");
								}
							}
							else {
								// sigma_resid^-1 * cross_cov
								den_mat_t sigma_resid_inv_cross_cov = chol_fact_resid_[cluster_i].solve((*cross_cov));
								// sigma_ip^-1 * cross_cov_pred^T
								den_mat_t sigma_ip_inv_cross_cov_pred = chol_fact_sigma_ip_[cluster_i].solve(cross_cov_pred_ip.transpose());
								// cross_cov^T * sigma_resid^-1 * cross_cov * sigma_ip^-1 * cross_cov_pred
								den_mat_t auto_cross_cov = ((*cross_cov).transpose() * sigma_resid_inv_cross_cov) * sigma_ip_inv_cross_cov_pred;
								// Sigma_resid_pred * sigma_resid^-1 * cross_cov
								den_mat_t sigma_resid_pred_obs_sigma_resid_inv_cross_cov(num_data_pred_cli, (*cross_cov).cols());
#pragma omp parallel for schedule(static)   
								for (int i = 0; i < sigma_resid_pred_obs_sigma_resid_inv_cross_cov.cols(); ++i) {
									sigma_resid_pred_obs_sigma_resid_inv_cross_cov.col(i) = sigma_resid_pred_obs * sigma_resid_inv_cross_cov.col(i);
								}
#pragma omp parallel for schedule(static)
								for (int i = 0; i < num_data_pred_cli; ++i) {
									pred_var[i] -= 2 * sigma_ip_inv_cross_cov_pred.col(i).dot(sigma_resid_pred_obs_sigma_resid_inv_cross_cov.transpose().col(i))
										+ auto_cross_cov.col(i).dot(sigma_ip_inv_cross_cov_pred.col(i));
								}
								vec_t sigma_resid_inv_sigma_resid_pred_col;
								T_mat* R_ptr = &sigma_resid_pred_obs;
								for (int i = 0; i < num_data_pred_cli; ++i) {
									TriangularSolveGivenCholesky<T_chol, T_mat, vec_t, vec_t>(chol_fact_resid_[cluster_i], ((vec_t)(R_ptr->row(i))).transpose(), sigma_resid_inv_sigma_resid_pred_col, false);
									pred_var[i] -= sigma_resid_inv_sigma_resid_pred_col.array().square().sum();
								}
								// Woodburry matrix part
								den_mat_t Woodburry_fact_sigma_resid_inv_cross_cov;
								TriangularSolveGivenCholesky<chol_den_mat_t, den_mat_t, den_mat_t, den_mat_t>(chol_fact_sigma_woodbury_[cluster_i], sigma_resid_inv_cross_cov.transpose(), Woodburry_fact_sigma_resid_inv_cross_cov, false);
								den_mat_t auto_cross_cov_pred = (Woodburry_fact_sigma_resid_inv_cross_cov * (*cross_cov)) * sigma_ip_inv_cross_cov_pred;
								den_mat_t sigma_resid_pred_obs_Woodburry_fact(num_data_pred_cli, (*cross_cov).cols());
#pragma omp parallel for schedule(static)   
								for (int i = 0; i < sigma_resid_pred_obs_Woodburry_fact.cols(); ++i) {
									sigma_resid_pred_obs_Woodburry_fact.col(i) = sigma_resid_pred_obs * Woodburry_fact_sigma_resid_inv_cross_cov.transpose().col(i);
								}
#pragma omp parallel for schedule(static)
								for (int i = 0; i < num_data_pred_cli; ++i) {
									pred_var[i] += 2 * auto_cross_cov_pred.col(i).dot(sigma_resid_pred_obs_Woodburry_fact.transpose().col(i))
										+ auto_cross_cov_pred.col(i).array().square().sum()
										+ sigma_resid_pred_obs_Woodburry_fact.transpose().col(i).array().square().sum();
								}
							}
						}//end FSA 
						else if (gp_approx_ == "FITC") { // Predictive Process
							den_mat_t sigma_ip_inv_cross_cov_pred = chol_fact_sigma_ip_[cluster_i].solve(cross_cov_pred_ip.transpose());
							den_mat_t Fact_FITC_R = (((*cross_cov).transpose() * FITC_Diag_[cluster_i].cwiseInverse().asDiagonal()) * (*cross_cov)) * sigma_ip_inv_cross_cov_pred;
							den_mat_t Woodburry_fact;
							TriangularSolveGivenCholesky<chol_den_mat_t, den_mat_t, den_mat_t, den_mat_t>(chol_fact_sigma_woodbury_[cluster_i], Fact_FITC_R, Woodburry_fact, false);
#pragma omp parallel for schedule(static)
							for (int i = 0; i < num_data_pred_cli; ++i) {
								pred_var[i] -= Fact_FITC_R.col(i).dot(sigma_ip_inv_cross_cov_pred.col(i))
									- Woodburry_fact.col(i).array().square().sum();
							}
						}//end predictive_process
					}//end calc_pred_var
				}//end calc_pred_cov || calc_pred_var
			}
		}//end CalcPredPPFSA

		friend class REModel;

	};

}  // end namespace GPBoost

#endif   // GPB_RE_MODEL_TEMPLATE_H_<|MERGE_RESOLUTION|>--- conflicted
+++ resolved
@@ -18,11 +18,7 @@
 #include <GPBoost/GP_utils.h>
 #include <GPBoost/likelihoods.h>
 #include <GPBoost/utils.h>
-<<<<<<< HEAD
-#include <GPBoost/CG_utils.h>
-=======
 #include <GPBoost/OptimLib_utils.h>
->>>>>>> a0a64ba4
 //#include <Eigen/src/misc/lapack.h>
 
 #define OPTIM_ENABLE_EIGEN_WRAPPERS
@@ -229,17 +225,10 @@
 			//Create RE/GP component models
 			for (const auto& cluster_i : unique_clusters_) {
 				if (gp_approx_ == "vecchia") {
-<<<<<<< HEAD
-					std::vector<std::shared_ptr<RECompBase<T_mat>>> re_comps_cluster_i;
-					std::vector<std::vector<int>> nearest_neighbors_cluster_i(num_data_per_cluster_[cluster_i]);
-					std::vector<den_mat_t> dist_obs_neighbors_cluster_i(num_data_per_cluster_[cluster_i]);
-					std::vector<den_mat_t> dist_between_neighbors_cluster_i(num_data_per_cluster_[cluster_i]);
-=======
-					std::vector<std::vector<int>> nearest_neighbors_cluster_i;
+          std::vector<std::vector<int>> nearest_neighbors_cluster_i;
 					std::vector<den_mat_t> dist_obs_neighbors_cluster_i;
 					std::vector<den_mat_t> dist_between_neighbors_cluster_i;
->>>>>>> a0a64ba4
-					std::vector<Triplet_t> entries_init_B_cluster_i;
+          std::vector<Triplet_t> entries_init_B_cluster_i;
 					std::vector<Triplet_t> entries_init_B_grad_cluster_i;
 					std::vector<std::vector<den_mat_t>> z_outer_z_obs_neighbors_cluster_i;
 					CreateREComponentsVecchia<T_mat>(num_data_, dim_gp_coords_, data_indices_per_cluster_, cluster_i,
@@ -4307,29 +4296,18 @@
 			if (only_one_GP_calculations_on_RE_scale_ && only_one_grouped_RE_calculations_on_RE_scale_) {
 				Log::REFatal("Cannot set both 'only_one_GP_calculations_on_RE_scale_' and 'only_one_grouped_RE_calculations_on_RE_scale_' to 'true'");
 			}
-<<<<<<< HEAD
-			if (gp_approx_ == "vecchia" || gp_approx_ == "FITC" || gp_approx_ == "full_scale_tapering") {
-				if (num_re_group_total_ > 0) {
-					Log::REFatal("Approximation '%s' can currently not be used when there are grouped random effects ", gp_approx_.c_str());
-=======
-			if (gp_approx_ != "none") {
+      if (gp_approx_ != "none") {
 				if (num_re_group_total_ > 0) {
 					Log::REFatal("The approximation '%s' can currently not be used when there are grouped random effects ", gp_approx_.c_str());
->>>>>>> a0a64ba4
 				}
 			}
 			if (only_one_GP_calculations_on_RE_scale_) {//only_one_GP_calculations_on_RE_scale_
 				if (gauss_likelihood_) {
 					Log::REFatal("Option 'only_one_GP_calculations_on_RE_scale_' is currently not implemented for Gaussian data");
 				}
-<<<<<<< HEAD
-				if (gp_approx_ == "vecchia" || gp_approx_ == "FITC" || gp_approx_ == "full_scale_tapering") {
-					Log::REFatal("Option 'only_one_GP_calculations_on_RE_scale_' is currently not implemented for approximation '%s' ", gp_approx_.c_str());
-=======
-				if (gp_approx_ != "vecchia" && gp_approx_ != "none") {
+        if (gp_approx_ != "vecchia" && gp_approx_ != "none") {
 					Log::REFatal("Option 'only_one_GP_calculations_on_RE_scale_' is currently not implemented for the approximation '%s' ", gp_approx_.c_str());
->>>>>>> a0a64ba4
-				}
+        }
 				CHECK(num_gp_total_ == 1);
 				CHECK(num_comps_total_ == 1);
 				CHECK(num_re_group_total_ == 0);
@@ -4338,21 +4316,13 @@
 				if (gauss_likelihood_) {
 					Log::REFatal("Option 'only_one_grouped_RE_calculations_on_RE_scale_' is currently not implemented for Gaussian data");
 				}
-<<<<<<< HEAD
-				CHECK(gp_approx_ != "vecchia" && gp_approx_ != "FITC" && gp_approx_ != "full_scale_tapering");
-=======
-				CHECK(gp_approx_ == "none");
->>>>>>> a0a64ba4
+        CHECK(gp_approx_ == "none");
 				CHECK(num_gp_total_ == 0);
 				CHECK(num_comps_total_ == 1);
 				CHECK(num_re_group_total_ == 1);
 			}
 			if (only_one_grouped_RE_calculations_on_RE_scale_for_prediction_) {//only_one_grouped_RE_calculations_on_RE_scale_for_prediction_
-<<<<<<< HEAD
-				CHECK(gp_approx_ != "vecchia" && gp_approx_ != "FITC" && gp_approx_ != "full_scale_tapering");
-=======
-				CHECK(gp_approx_ == "none");
->>>>>>> a0a64ba4
+        CHECK(gp_approx_ == "none");
 				CHECK(num_gp_total_ == 0);
 				CHECK(num_comps_total_ == 1);
 				CHECK(num_re_group_total_ == 1);
@@ -4511,202 +4481,6 @@
 		}//end CreateREComponents
 
 		/*!
-<<<<<<< HEAD
-		* \brief Initialize individual component models and collect them in a containter when the Vecchia approximation is used
-		* \param num_data Number of data points
-		* \param data_indices_per_cluster Keys: Labels of independent realizations of REs/GPs, values: vectors with indices for data points
-		* \param cluster_i Index / label of the realization of the Gaussian process for which the components should be constructed
-		* \param num_data_per_cluster Keys: Labels of independent realizations of REs/GPs, values: number of data points per independent realization
-		* \param gp_coords_data Coordinates (features) for Gaussian process
-		* \param gp_rand_coef_data Covariate data for Gaussian process random coefficients
-		* \param[out] re_comps_cluster_i Container that collects the individual component models
-		* \param[out] nearest_neighbors_cluster_i Collects indices of nearest neighbors
-		* \param[out] dist_obs_neighbors_cluster_i Distances between locations and their nearest neighbors
-		* \param[out] dist_between_neighbors_cluster_i Distances between nearest neighbors for all locations
-		* \param[out] entries_init_B_cluster_i Triplets for initializing the matrices B
-		* \param[out] entries_init_B_grad_cluster_i Triplets for initializing the matrices B_grad
-		* \param[out] z_outer_z_obs_neighbors_cluster_i Outer product of covariate vector at observations and neighbors with itself for random coefficients. First index = data point i, second index = GP number j
-		* \param vecchia_ordering Ordering used in the Vecchia approximation. "none" = no ordering, "random" = random ordering
-		* \param num_neighbors The number of neighbors used in the Vecchia approximation
-		*/
-		void CreateREComponentsVecchia(data_size_t num_data,
-			std::map<data_size_t, std::vector<int>>& data_indices_per_cluster,
-			data_size_t cluster_i,
-			std::map<data_size_t, int>& num_data_per_cluster,
-			const double* gp_coords_data,
-			const double* gp_rand_coef_data,
-			std::vector<std::shared_ptr<RECompBase<T_mat>>>& re_comps_cluster_i,
-			std::vector<std::vector<int>>& nearest_neighbors_cluster_i,
-			std::vector<den_mat_t>& dist_obs_neighbors_cluster_i,
-			std::vector<den_mat_t>& dist_between_neighbors_cluster_i,
-			std::vector<Triplet_t>& entries_init_B_cluster_i,
-			std::vector<Triplet_t>& entries_init_B_grad_cluster_i,
-			std::vector<std::vector<den_mat_t>>& z_outer_z_obs_neighbors_cluster_i,
-			string_t vecchia_ordering,
-			int num_neighbors,
-			bool check_has_duplicates) {
-			int ind_intercept_gp = (int)re_comps_cluster_i.size();
-			if (vecchia_ordering == "random") {
-				std::shuffle(data_indices_per_cluster[cluster_i].begin(), data_indices_per_cluster[cluster_i].end(), rng_);
-			}
-			std::vector<double> gp_coords;
-			for (int j = 0; j < dim_gp_coords_; ++j) {
-				for (const auto& id : data_indices_per_cluster[cluster_i]) {
-					gp_coords.push_back(gp_coords_data[j * num_data + id]);
-				}
-			}
-			den_mat_t gp_coords_mat = Eigen::Map<den_mat_t>(gp_coords.data(), num_data_per_cluster[cluster_i], dim_gp_coords_);
-			re_comps_cluster_i.push_back(std::shared_ptr<RECompGP<T_mat>>(new RECompGP<T_mat>(
-				gp_coords_mat,
-				cov_fct_,
-				cov_fct_shape_,
-				cov_fct_taper_range_,
-				cov_fct_taper_shape_,
-				gp_approx_ == "tapering",
-				false,
-				false,
-				false,
-				false)));
-			bool has_duplicates = check_has_duplicates;
-			find_nearest_neighbors_Vecchia_fast(gp_coords_mat, num_data_per_cluster[cluster_i], num_neighbors,
-				nearest_neighbors_cluster_i, dist_obs_neighbors_cluster_i, dist_between_neighbors_cluster_i, 0, -1, has_duplicates,
-				vecchia_neighbor_selection_, rng_);
-			if (check_has_duplicates) {
-				has_duplicates_coords_ = has_duplicates_coords_ || has_duplicates;
-				if (!gauss_likelihood_ && has_duplicates_coords_) {
-					Log::REFatal(DUPLICATES_COORDS_VECCHIA_NONGAUSS_);
-				}
-			}
-			for (int i = 0; i < num_data_per_cluster[cluster_i]; ++i) {
-				for (int j = 0; j < (int)nearest_neighbors_cluster_i[i].size(); ++j) {
-					entries_init_B_cluster_i.push_back(Triplet_t(i, nearest_neighbors_cluster_i[i][j], 0.));
-					entries_init_B_grad_cluster_i.push_back(Triplet_t(i, nearest_neighbors_cluster_i[i][j], 0.));
-				}
-				entries_init_B_cluster_i.push_back(Triplet_t(i, i, 1.));//Put 1's on the diagonal since B = I - A
-			}
-			//Random coefficients
-			if (num_gp_rand_coef_ > 0) {
-				std::shared_ptr<RECompGP<T_mat>> re_comp = std::dynamic_pointer_cast<RECompGP<T_mat>>(re_comps_cluster_i[ind_intercept_gp]);
-				for (int j = 0; j < num_gp_rand_coef_; ++j) {
-					std::vector<double> rand_coef_data;
-					for (const auto& id : data_indices_per_cluster[cluster_i]) {
-						rand_coef_data.push_back(gp_rand_coef_data[j * num_data + id]);
-					}
-					re_comps_cluster_i.push_back(std::shared_ptr<RECompGP<T_mat>>(new RECompGP<T_mat>(
-						rand_coef_data,
-						cov_fct_,
-						cov_fct_shape_,
-						cov_fct_taper_range_,
-						cov_fct_taper_shape_,
-						re_comp->GetTaperMu(),
-						gp_approx_ == "tapering",
-						false)));
-					//save random coefficient data in the form ot outer product matrices
-#pragma omp for schedule(static)
-					for (int i = 0; i < num_data_per_cluster[cluster_i]; ++i) {
-						if (j == 0) {
-							z_outer_z_obs_neighbors_cluster_i[i] = std::vector<den_mat_t>(num_gp_rand_coef_);
-						}
-						int dim_z = (i == 0) ? 1 : ((int)nearest_neighbors_cluster_i[i].size() + 1);
-						vec_t coef_vec(dim_z);
-						coef_vec(0) = rand_coef_data[i];
-						if (i > 0) {
-							for (int ii = 1; ii < dim_z; ++ii) {
-								coef_vec(ii) = rand_coef_data[nearest_neighbors_cluster_i[i][ii - 1]];
-							}
-						}
-						z_outer_z_obs_neighbors_cluster_i[i][j] = coef_vec * coef_vec.transpose();
-					}
-				}
-			}// end random coefficients
-		}
-
-		/*!
-		* \brief Initialize individual component models and collect them in a containter
-		* \param num_data Number of data points
-		* \param data_indices_per_cluster Keys: Labels of independent realizations of REs/GPs, values: vectors with indices for data points
-		* \param cluster_i Index / label of the realization of the Gaussian process for which the components should be constructed
-		* \param gp_coords_data Coordinates (features) for Gaussian process
-		* \param gp_rand_coef_data Covariate data for Gaussian process random coefficients
-		* \param[out] re_comps_ip_cluster_i Inducing point GP for predictive process
-		* \param[out] re_comps_cross_cov_cluster_i Cross-covariance GP for predictive process
-		* \param[out] re_comps_resid_cluster_i Residual GP component for full scale approximation
-		*/
-		void CreateREComponentsPPFSA(data_size_t num_data,
-			std::map<data_size_t, std::vector<int>>& data_indices_per_cluster,
-			data_size_t cluster_i,
-			const double* gp_coords_data,
-			std::vector<std::shared_ptr<RECompGP<den_mat_t>>>& re_comps_ip_cluster_i,
-			std::vector<std::shared_ptr<RECompGP<den_mat_t>>>& re_comps_cross_cov_cluster_i,
-			std::vector<std::shared_ptr<RECompGP<T_mat>>>& re_comps_resid_cluster_i) {
-			if (gp_approx_ == "FITC") {
-				if (num_data_per_cluster_[cluster_i] < num_ind_points_) {
-					Log::REFatal("Cannot have more inducing points than data points for '%s' approximation ", gp_approx_.c_str());
-				}
-			}
-			else if (gp_approx_ == "full_scale_tapering") {
-				if (num_data_per_cluster_[cluster_i] <= num_ind_points_) {
-					Log::REFatal("Need to have less inducing points than data points for '%s' approximation ", gp_approx_.c_str());
-				}
-			}
-			CHECK(num_gp_ > 0);
-			std::vector<double> gp_coords_all;
-			for (int j = 0; j < dim_gp_coords_; ++j) {
-				for (const auto& id : data_indices_per_cluster[cluster_i]) {
-					gp_coords_all.push_back(gp_coords_data[j * num_data + id]);
-				}
-			}
-			den_mat_t gp_coords_all_mat = Eigen::Map<den_mat_t>(gp_coords_all.data(), num_data_per_cluster_[cluster_i], dim_gp_coords_);
-			gp_coords_obs_mat_ = gp_coords_all_mat;
-			// Inducing points
-			std::vector<int> indices;
-			std::vector<double> gp_coords_ip;
-			den_mat_t gp_coords_ip_mat;
-			if (method_ind_points_ == "CoverTree") {
-				CoverTree(gp_coords_all_mat, 1 / ((double)num_ind_points_), rng_, gp_coords_ip_mat);
-				num_ind_points_ = gp_coords_ip_mat.rows();
-			}
-			else if (method_ind_points_ == "random") {
-				SampleIntNoReplaceSort(num_data_per_cluster_[cluster_i], num_ind_points_, rng_, indices);
-				for (int j = 0; j < dim_gp_coords_; ++j) {
-					for (const auto& ind : indices) {
-						gp_coords_ip.push_back(gp_coords_data[j * num_data + data_indices_per_cluster[cluster_i][ind]]);
-					}
-				}
-				gp_coords_ip_mat = Eigen::Map<den_mat_t>(gp_coords_ip.data(), num_ind_points_, dim_gp_coords_);
-			}
-			else if (method_ind_points_ == "kmeans++") {
-				gp_coords_ip_mat.resize(num_ind_points_, gp_coords_all_mat.cols());
-				int max_it_kmeans = 1000;
-				kmeans_plusplus(gp_coords_all_mat, num_ind_points_, rng_, gp_coords_ip_mat, max_it_kmeans);
-			}
-			else {
-				Log::REFatal("Method '%s' is not supported for finding inducing points ", method_ind_points_.c_str());
-			}
-			gp_coords_ip_mat_ = gp_coords_ip_mat;
-
-			std::shared_ptr<RECompGP<den_mat_t>> gp_ip(new RECompGP<den_mat_t>(
-				gp_coords_ip_mat, cov_fct_, cov_fct_shape_, cov_fct_taper_range_, cov_fct_taper_shape_, false, false, true, false, false));
-			if (gp_ip->HasDuplicatedCoords()) {
-				Log::REFatal("Duplicates found in inducing points / low-dimensional knots ");
-			}
-			re_comps_ip_cluster_i.push_back(gp_ip);
-			re_comps_cross_cov_cluster_i.push_back(std::shared_ptr<RECompGP<den_mat_t>>(new RECompGP<den_mat_t>(
-				gp_coords_all_mat, gp_coords_ip_mat, cov_fct_, cov_fct_shape_, cov_fct_taper_range_, cov_fct_taper_shape_, false, false)));
-			if (gp_approx_ == "full_scale_tapering") {
-				re_comps_resid_cluster_i.push_back(std::shared_ptr<RECompGP<T_mat>>(new RECompGP<T_mat>(
-					gp_coords_all_mat, cov_fct_, cov_fct_shape_, cov_fct_taper_range_, cov_fct_taper_shape_,
-					true, true, true, false, false)));
-			}
-			//Random slope GPs
-			if (num_gp_rand_coef_ > 0) {
-				Log::REFatal("Random coefficients are currently not supported for '%s' approximation ", method_ind_points_.c_str());
-			}
-		}//end CreateREComponentsPPFSA
-
-		/*!
-=======
->>>>>>> a0a64ba4
 		* \brief Set the covariance parameters of the components
 		* \param cov_pars Covariance parameters
 		*/
@@ -5843,303 +5617,6 @@
 		}//CalcModePostRandEffCalcMLL
 
 		/*!
-<<<<<<< HEAD
-		* \brief Calculate matrices A and D_inv as well as their derivatives for the Vecchia approximation for one cluster (independent realization of GP)
-		* \param num_data_cluster_i Number of data points
-		* \param calc_gradient If true, the gradient also be calculated (only for Vecchia approximation)
-		* \param re_comps_cluster_i Container that collects the individual component models
-		* \param nearest_neighbors_cluster_i Collects indices of nearest neighbors
-		* \param dist_obs_neighbors_cluster_i Distances between locations and their nearest neighbors
-		* \param dist_between_neighbors_cluster_i Distances between nearest neighbors for all locations
-		* \param entries_init_B_cluster_i Triplets for initializing the matrices B
-		* \param entries_init_B_grad_cluster_i Triplets for initializing the matrices B_grad
-		* \param z_outer_z_obs_neighbors_cluster_i Outer product of covariate vector at observations and neighbors with itself for random coefficients. First index = data point i, second index = GP number j
-		* \param[out] B_cluster_i Matrix A = I - B (= Cholesky factor of inverse covariance) for Vecchia approximation
-		* \param[out] D_inv_cluster_i Diagonal matrices D^-1 for Vecchia approximation
-		* \param[out] B_grad_cluster_i Derivatives of matrices A ( = derivative of matrix -B) for Vecchia approximation
-		* \param[out] D_grad_cluster_i Derivatives of matrices D for Vecchia approximation
-		* \param transf_scale If true, the derivatives are taken on the transformed scale otherwise on the original scale. Default = true
-		* \param nugget_var Nugget effect variance parameter sigma^2 (used only if transf_scale = false to transform back)
-		* \param calc_gradient_nugget If true, derivatives are also taken with respect to the nugget / noise variance
-		*/
-		void CalcCovFactorVecchia(int num_data_cluster_i,
-			bool calc_gradient,
-			const std::vector<std::shared_ptr<RECompBase<T_mat>>>& re_comps_cluster_i,
-			const std::vector<std::vector<int>>& nearest_neighbors_cluster_i,
-			const std::vector<den_mat_t>& dist_obs_neighbors_cluster_i,
-			const std::vector<den_mat_t>& dist_between_neighbors_cluster_i,
-			const std::vector<Triplet_t>& entries_init_B_cluster_i,
-			const std::vector<Triplet_t>& entries_init_B_grad_cluster_i,
-			const std::vector<std::vector<den_mat_t>>& z_outer_z_obs_neighbors_cluster_i,
-			sp_mat_t& B_cluster_i,
-			sp_mat_t& D_inv_cluster_i,
-			std::vector<sp_mat_t>& B_grad_cluster_i,
-			std::vector<sp_mat_t>& D_grad_cluster_i,
-			bool transf_scale,
-			double nugget_var,
-			bool calc_gradient_nugget) {
-			int num_par_comp = re_comps_cluster_i[ind_intercept_gp_]->num_cov_par_;
-			int num_par_gp = num_par_comp * num_gp_total_ + calc_gradient_nugget;
-			//Initialize matrices B = I - A and D^-1 as well as their derivatives (in order that the code below can be run in parallel)
-			B_cluster_i = sp_mat_t(num_data_cluster_i, num_data_cluster_i);//B = I - A
-			B_cluster_i.setFromTriplets(entries_init_B_cluster_i.begin(), entries_init_B_cluster_i.end());//Note: 1's are put on the diagonal
-			D_inv_cluster_i = sp_mat_t(num_data_cluster_i, num_data_cluster_i);//D^-1. Note: we first calculate D, and then take the inverse below
-			D_inv_cluster_i.setIdentity();//Put 1's on the diagonal for nugget effect (entries are not overriden but added below)
-			if (!transf_scale && gauss_likelihood_) {
-				D_inv_cluster_i.diagonal().array() = nugget_var;//nugget effect is not 1 if not on transformed scale
-			}
-			if (!gauss_likelihood_) {
-				D_inv_cluster_i.diagonal().array() = 0.;
-			}
-			bool exclude_marg_var_grad = !gauss_likelihood_ && num_comps_total_ == 1;//gradient is not needed if there is only one GP for non-Gaussian likelihoods
-			if (calc_gradient) {
-				B_grad_cluster_i = std::vector<sp_mat_t>(num_par_gp);//derivative of B = derviateive of (-A)
-				D_grad_cluster_i = std::vector<sp_mat_t>(num_par_gp);//derivative of D
-				for (int ipar = 0; ipar < num_par_gp; ++ipar) {
-					if (!(exclude_marg_var_grad && ipar == 0)) {
-						B_grad_cluster_i[ipar] = sp_mat_t(num_data_cluster_i, num_data_cluster_i);
-						B_grad_cluster_i[ipar].setFromTriplets(entries_init_B_grad_cluster_i.begin(), entries_init_B_grad_cluster_i.end());
-						D_grad_cluster_i[ipar] = sp_mat_t(num_data_cluster_i, num_data_cluster_i);
-						D_grad_cluster_i[ipar].setIdentity();//Put 0 on the diagonal
-						D_grad_cluster_i[ipar].diagonal().array() = 0.;
-					}
-				}
-			}//end initialization
-#pragma omp parallel for schedule(static)
-			for (int i = 0; i < num_data_cluster_i; ++i) {
-				int num_nn = (int)nearest_neighbors_cluster_i[i].size();
-				//calculate covariance matrices between observations and neighbors and among neighbors as well as their derivatives
-				den_mat_t cov_mat_obs_neighbors(1, num_nn);
-				den_mat_t cov_mat_between_neighbors(num_nn, num_nn);
-				std::vector<den_mat_t> cov_grad_mats_obs_neighbors(num_par_gp);//covariance matrix plus derivative wrt to every parameter
-				std::vector<den_mat_t> cov_grad_mats_between_neighbors(num_par_gp);
-				if (i > 0) {
-					for (int j = 0; j < num_gp_total_; ++j) {
-						int ind_first_par = j * num_par_comp;//index of first parameter (variance) of component j in gradient vectors
-						if (j == 0) {
-							re_comps_cluster_i[ind_intercept_gp_ + j]->CalcSigmaAndSigmaGrad(dist_obs_neighbors_cluster_i[i],
-								cov_mat_obs_neighbors, cov_grad_mats_obs_neighbors[ind_first_par], cov_grad_mats_obs_neighbors[ind_first_par + 1],
-								calc_gradient, transf_scale, nugget_var, false);//write on matrices directly for first GP component
-							re_comps_cluster_i[ind_intercept_gp_ + j]->CalcSigmaAndSigmaGrad(dist_between_neighbors_cluster_i[i],
-								cov_mat_between_neighbors, cov_grad_mats_between_neighbors[ind_first_par], cov_grad_mats_between_neighbors[ind_first_par + 1],
-								calc_gradient, transf_scale, nugget_var, true);
-						}
-						else {//random coefficient GPs
-							den_mat_t cov_mat_obs_neighbors_j;
-							den_mat_t cov_mat_between_neighbors_j;
-							re_comps_cluster_i[ind_intercept_gp_ + j]->CalcSigmaAndSigmaGrad(dist_obs_neighbors_cluster_i[i],
-								cov_mat_obs_neighbors_j, cov_grad_mats_obs_neighbors[ind_first_par], cov_grad_mats_obs_neighbors[ind_first_par + 1],
-								calc_gradient, transf_scale, nugget_var, false);
-							re_comps_cluster_i[ind_intercept_gp_ + j]->CalcSigmaAndSigmaGrad(dist_between_neighbors_cluster_i[i],
-								cov_mat_between_neighbors_j, cov_grad_mats_between_neighbors[ind_first_par], cov_grad_mats_between_neighbors[ind_first_par + 1],
-								calc_gradient, transf_scale, nugget_var, true);
-							//multiply by coefficient matrix
-							cov_mat_obs_neighbors_j.array() *= (z_outer_z_obs_neighbors_cluster_i[i][j - 1].block(0, 1, 1, num_nn)).array();//cov_mat_obs_neighbors_j.cwiseProduct()
-							cov_mat_between_neighbors_j.array() *= (z_outer_z_obs_neighbors_cluster_i[i][j - 1].block(1, 1, num_nn, num_nn)).array();
-							cov_mat_obs_neighbors += cov_mat_obs_neighbors_j;
-							cov_mat_between_neighbors += cov_mat_between_neighbors_j;
-							if (calc_gradient) {
-								cov_grad_mats_obs_neighbors[ind_first_par].array() *= (z_outer_z_obs_neighbors_cluster_i[i][j - 1].block(0, 1, 1, num_nn)).array();
-								cov_grad_mats_obs_neighbors[ind_first_par + 1].array() *= (z_outer_z_obs_neighbors_cluster_i[i][j - 1].block(0, 1, 1, num_nn)).array();
-								cov_grad_mats_between_neighbors[ind_first_par].array() *= (z_outer_z_obs_neighbors_cluster_i[i][j - 1].block(1, 1, num_nn, num_nn)).array();
-								cov_grad_mats_between_neighbors[ind_first_par + 1].array() *= (z_outer_z_obs_neighbors_cluster_i[i][j - 1].block(1, 1, num_nn, num_nn)).array();
-							}
-						}
-					}//end loop over components j
-				}//end if(i>1)
-				//Calculate matrices B and D as well as their derivatives
-				//1. add first summand of matrix D (ZCZ^T_{ii}) and its derivatives
-				for (int j = 0; j < num_gp_total_; ++j) {
-					double d_comp_j = re_comps_cluster_i[ind_intercept_gp_ + j]->cov_pars_[0];
-					if (!transf_scale && gauss_likelihood_) {
-						d_comp_j *= nugget_var;
-					}
-					if (j > 0) {//random coefficient
-						d_comp_j *= z_outer_z_obs_neighbors_cluster_i[i][j - 1](0, 0);
-					}
-					D_inv_cluster_i.coeffRef(i, i) += d_comp_j;
-					if (calc_gradient) {
-						if (!(exclude_marg_var_grad && j == 0)) {
-							if (transf_scale) {
-								D_grad_cluster_i[j * num_par_comp].coeffRef(i, i) = d_comp_j;//derivative of the covariance function wrt the variance. derivative of the covariance function wrt to range is zero on the diagonal
-							}
-							else {
-								if (j == 0) {
-									D_grad_cluster_i[j * num_par_comp].coeffRef(i, i) = 1.;//1's on the diagonal on the orignal scale
-								}
-								else {
-									D_grad_cluster_i[j * num_par_comp].coeffRef(i, i) = z_outer_z_obs_neighbors_cluster_i[i][j - 1](0, 0);
-								}
-							}
-						}
-					}
-				}
-				if (calc_gradient && calc_gradient_nugget) {
-					D_grad_cluster_i[num_par_gp - 1].coeffRef(i, i) = 1.;
-				}
-				//2. remaining terms
-				if (i > 0) {
-					if (gauss_likelihood_) {
-						if (transf_scale) {
-							cov_mat_between_neighbors.diagonal().array() += 1.;//add nugget effect
-						}
-						else {
-							cov_mat_between_neighbors.diagonal().array() += nugget_var;
-						}
-					}
-					else {
-						cov_mat_between_neighbors.diagonal().array() += EPSILON_ADD_COVARIANCE_STABLE;//Avoid numerical problems when there is no nugget effect
-					}
-					den_mat_t A_i(1, num_nn);
-					den_mat_t A_i_grad_sigma2;
-					Eigen::LLT<den_mat_t> chol_fact_between_neighbors = cov_mat_between_neighbors.llt();
-					A_i = (chol_fact_between_neighbors.solve(cov_mat_obs_neighbors.transpose())).transpose();
-
-					// Alternative version where cov_mat_between_neighbors_inv is first calculated and then multiplication with this is done
-					// This can be faster (approx. 1.5-2 times) compared tp always using the Cholesky factor of cov_mat_between_neighbors to calculate cov_mat_between_neighbors_inv * (a matrix)
-					// But it leads to numerical instabilities if locations / input features are close together (e.g., large num_data)
-					//den_mat_t cov_mat_between_neighbors_inv;
-					//if (calc_gradient) {
-					//	den_mat_t I(num_nn, num_nn);
-					//	I.setIdentity();
-					//	cov_mat_between_neighbors_inv = cov_mat_between_neighbors.llt().solve(I);
-					//	A_i = cov_mat_obs_neighbors * cov_mat_between_neighbors_inv;
-					//	if (calc_gradient_nugget) {
-					//		A_i_grad_sigma2 = -A_i * cov_mat_between_neighbors_inv;
-					//	}
-					//}
-					//else {
-					//	A_i = (cov_mat_between_neighbors.llt().solve(cov_mat_obs_neighbors.transpose())).transpose();
-					//}
-
-					for (int inn = 0; inn < num_nn; ++inn) {
-						B_cluster_i.coeffRef(i, nearest_neighbors_cluster_i[i][inn]) = -A_i(0, inn);
-					}
-					D_inv_cluster_i.coeffRef(i, i) -= (A_i * cov_mat_obs_neighbors.transpose())(0, 0);
-					if (calc_gradient) {
-						if (calc_gradient_nugget) {
-							A_i_grad_sigma2 = -(chol_fact_between_neighbors.solve(A_i.transpose())).transpose();
-						}
-						den_mat_t A_i_grad(1, num_nn);
-						for (int j = 0; j < num_gp_total_; ++j) {
-							int ind_first_par = j * num_par_comp;
-							for (int ipar = 0; ipar < num_par_comp; ++ipar) {
-								if (!(exclude_marg_var_grad && ipar == 0)) {
-									A_i_grad = (chol_fact_between_neighbors.solve(cov_grad_mats_obs_neighbors[ind_first_par + ipar].transpose())).transpose() -
-										A_i * ((chol_fact_between_neighbors.solve(cov_grad_mats_between_neighbors[ind_first_par + ipar])).transpose());
-
-									// Alternative version where cov_mat_between_neighbors_inv is calculated first
-									//A_i_grad = (cov_grad_mats_obs_neighbors[ind_first_par + ipar] * cov_mat_between_neighbors_inv) -
-									//	(cov_mat_obs_neighbors * cov_mat_between_neighbors_inv *
-									//		cov_grad_mats_between_neighbors[ind_first_par + ipar] * cov_mat_between_neighbors_inv);
-
-									for (int inn = 0; inn < num_nn; ++inn) {
-										B_grad_cluster_i[ind_first_par + ipar].coeffRef(i, nearest_neighbors_cluster_i[i][inn]) = -A_i_grad(0, inn);
-									}
-									if (ipar == 0) {
-										D_grad_cluster_i[ind_first_par + ipar].coeffRef(i, i) -= ((A_i_grad * cov_mat_obs_neighbors.transpose())(0, 0) +
-											(A_i * cov_grad_mats_obs_neighbors[ind_first_par + ipar].transpose())(0, 0));//add to derivative of diagonal elements for marginal variance 
-									}
-									else {
-										D_grad_cluster_i[ind_first_par + ipar].coeffRef(i, i) = -((A_i_grad * cov_mat_obs_neighbors.transpose())(0, 0) +
-											(A_i * cov_grad_mats_obs_neighbors[ind_first_par + ipar].transpose())(0, 0));//don't add to existing values since derivative of diagonal is zero for range
-									}
-								}
-							}
-						}
-						if (calc_gradient_nugget) {
-							for (int inn = 0; inn < num_nn; ++inn) {
-								B_grad_cluster_i[num_par_gp - 1].coeffRef(i, nearest_neighbors_cluster_i[i][inn]) = -A_i_grad_sigma2(0, inn);
-							}
-							D_grad_cluster_i[num_par_gp - 1].coeffRef(i, i) -= (A_i_grad_sigma2 * cov_mat_obs_neighbors.transpose())(0, 0);
-						}
-					}//end calc_gradient
-				}//end if i > 0
-				D_inv_cluster_i.coeffRef(i, i) = 1. / D_inv_cluster_i.coeffRef(i, i);
-			}//end loop over data i
-			Eigen::Index minRow, minCol;
-			double min_D_inv = D_inv_cluster_i.diagonal().minCoeff(&minRow, &minCol);
-			if (min_D_inv <= 0.) {
-				const char* min_D_inv_below_zero_msg = "The matrix D in the Vecchia approximation contains negative or zero values. "
-					"This is a serious problem that likely results from numerical instabilities ";
-				if (gauss_likelihood_) {
-					Log::REWarning(min_D_inv_below_zero_msg);
-				}
-				else {
-					Log::REFatal(min_D_inv_below_zero_msg);
-				}
-			}
-		}//end CalcCovFactorVecchia
-
-		void CalcCovFactorsPPFSA() {
-			for (const auto& cluster_i : unique_clusters_) {
-				// factorize matrix used in Woodbury identity
-				std::shared_ptr<den_mat_t> cross_cov = re_comps_cross_cov_[cluster_i][0]->GetZSigmaZt();
-				den_mat_t sigma_ip_stable = *(re_comps_ip_[cluster_i][0]->GetZSigmaZt());
-				den_mat_t sigma_woodbury;// sigma_woodbury = sigma_ip + cross_cov^T * sigma_resid^-1 * cross_cov or for Preconditioner sigma_ip + cross_cov^T * D^-1 * cross_cov
-				if (matrix_inversion_method_ == "iterative") {
-					if (gp_approx_ == "FITC") {
-						Log::REFatal("The iterative methods are not implemented for Predictive Processes. Please use Cholesky.");
-					}
-					else if (gp_approx_ == "full_scale_tapering") {
-						std::shared_ptr<T_mat> sigma_resid = re_comps_resid_[cluster_i][0]->GetZSigmaZt();
-						if (cg_preconditioner_type_ == "predictive_process_plus_diagonal") {
-							diagonal_approx_preconditioner[cluster_i] = (*sigma_resid).diagonal();
-							diagonal_approx_inv_preconditioner[cluster_i] = diagonal_approx_preconditioner[cluster_i].cwiseInverse();
-							sigma_woodbury = (*cross_cov).transpose() * (diagonal_approx_inv_preconditioner[cluster_i].asDiagonal() * (*cross_cov));
-							sigma_woodbury += *(re_comps_ip_[cluster_i][0]->GetZSigmaZt());
-
-							chol_fact_woodbury_preconditioner[cluster_i].compute(sigma_woodbury);
-						}
-						else if (cg_preconditioner_type_ != "none") {
-							Log::REFatal("Preconditioner type '%s' is not supported.", cg_preconditioner_type_.c_str());
-						}
-
-					}
-				}
-				else if (matrix_inversion_method_ == "cholesky") {
-					if (gp_approx_ == "FITC") {
-						den_mat_t sigma_ip_Ihalf_sigma_cross_covT;
-						TriangularSolveGivenCholesky<chol_den_mat_t, den_mat_t, den_mat_t, den_mat_t>(chol_fact_sigma_ip_[cluster_i],
-							(*cross_cov).transpose(), sigma_ip_Ihalf_sigma_cross_covT, false);
-						if (gauss_likelihood_) {
-							FITC_Diag_[cluster_i] = vec_t::Ones(num_data_per_cluster_[cluster_i]);//add nugget effect variance
-						}
-						else {
-							FITC_Diag_[cluster_i] = vec_t::Zero(num_data_per_cluster_[cluster_i]);
-						}
-						FITC_Diag_[cluster_i] = FITC_Diag_[cluster_i].array() + sigma_ip_stable.coeffRef(0, 0);
-#pragma omp parallel for schedule(static)
-						for (int ii = 0; ii < num_data_per_cluster_[cluster_i]; ++ii) {
-							FITC_Diag_[cluster_i][ii] -= sigma_ip_Ihalf_sigma_cross_covT.col(ii).array().square().sum();
-						}
-						sigma_woodbury = ((*cross_cov).transpose() * FITC_Diag_[cluster_i].cwiseInverse().asDiagonal()) * (*cross_cov);
-					}
-					else if (gp_approx_ == "full_scale_tapering") {
-						// factorize residual covariance matrix
-						std::shared_ptr<T_mat> sigma_resid = re_comps_resid_[cluster_i][0]->GetZSigmaZt();
-						CalcCholFSAResid(*sigma_resid, cluster_i);
-						den_mat_t sigma_resid_Ihalf_cross_cov;
-
-						//ApplyPermutationCholeskyFactor<den_mat_t, T_chol>(chol_fact_resid_[cluster_i], *cross_cov, sigma_resid_Ihalf_cross_cov, false);//DELETE_SOLVEINPLACE
-						//chol_fact_resid_[cluster_i].matrixL().solveInPlace(sigma_resid_Ihalf_cross_cov);
-
-						TriangularSolveGivenCholesky<T_chol, T_mat, den_mat_t, den_mat_t>(chol_fact_resid_[cluster_i], *cross_cov, sigma_resid_Ihalf_cross_cov, false);
-
-						sigma_woodbury = sigma_resid_Ihalf_cross_cov.transpose() * sigma_resid_Ihalf_cross_cov;
-					}
-					sigma_woodbury += sigma_ip_stable;
-					chol_fact_sigma_woodbury_[cluster_i].compute(sigma_woodbury);
-				}
-				else {
-					Log::REFatal("Matrix inversion method '%s' is not supported.", matrix_inversion_method_.c_str());
-				}
-			}
-		}//end CalcCovFactorsPPFSA
-
-		/*!
-=======
->>>>>>> a0a64ba4
 		* \brief Create the covariance matrix Psi and factorize it (either calculate a Cholesky factor or the inverse covariance matrix)
 		*			Use only for Gaussian data
 		* \param calc_gradient If true, the gradient is also calculated (only for Vecchia approximation)
