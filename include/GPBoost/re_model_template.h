--- conflicted
+++ resolved
@@ -1839,12 +1839,9 @@
 				if (nsim_var_pred > 0) {
 					nsim_var_pred_ = nsim_var_pred;
 				}
-<<<<<<< HEAD
-=======
 				if (rank_pred_approx_matrix_lanczos > 0) {
 					rank_pred_approx_matrix_lanczos_ = rank_pred_approx_matrix_lanczos;
 				}
->>>>>>> 8657f6a4
 				SetMatrixInversionPropertiesLikelihood();
 			}
 		}//end SetPredictionData
@@ -2010,26 +2007,6 @@
 				Log::REWarning("The covariance matrix can be very large for large sample sizes which might lead to memory limitations. "
 					"In your case (n = %d), the covariance needs at least approximately %d mb of memory. ", num_data_pred, mem_size);
 			}
-<<<<<<< HEAD
-			if (gp_approx_ == "vecchia") {
-				if (vecchia_pred_type != nullptr) {
-					SetVecchiaPredType(vecchia_pred_type);
-				}
-				if (num_neighbors_pred > 0) {
-					num_neighbors_pred_ = num_neighbors_pred;
-				}
-			}
-			if (matrix_inversion_method_ == "iterative") {
-				if (cg_delta_conv_pred > 0) {
-					cg_delta_conv_pred_ = cg_delta_conv_pred;
-				}
-				if (nsim_var_pred > 0) {
-					nsim_var_pred_ = nsim_var_pred;
-				}
-				SetMatrixInversionPropertiesLikelihood();
-			}
-=======
->>>>>>> 8657f6a4
 			// Initialize linear predictor related terms and covariance parameters
 			vec_t coef, mu;//mu = linear regression predictor
 			if (has_covariates_) {//calculate linear regression term
@@ -3158,10 +3135,8 @@
 		bool estimate_aux_pars_ = false;
 		/*! \brief True if the function 'SetOptimConfig' has been called */
 		bool set_optim_config_has_been_called_ = false;
-<<<<<<< HEAD
 		/*! \brief If true, the covariance parameters or linear coefficients were updated for the first time with gradient descent*/
 		bool first_update_ = false;
-=======
 		/*! \brief Number of likelihood evaluations during optimization */
 		int num_ll_evaluations_ = 0;
 		// The following variables are not used anymore (increasing learning rate again does not seem beneficial)
@@ -3173,7 +3148,6 @@
 		//bool learning_rate_decreased_after_increase_ = false;
 		///*! \brief Threshold value, for relative change in the log-likelihood, below which learning rates are increased again for gradient descent */
 		//double INCREASE_LR_CHANGE_LL_THRESHOLD_ = 1e-3;
->>>>>>> 8657f6a4
 
 		// MATRIX INVERSION PROPERTIES
 		/*! \brief Matrix inversion method */
