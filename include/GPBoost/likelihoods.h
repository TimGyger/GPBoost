/*!
* This file is part of GPBoost a C++ library for combining
*	boosting with Gaussian process and mixed effects models
*
* Copyright (c) 2020 Fabio Sigrist. All rights reserved.
*
* Licensed under the Apache License Version 2.0. See LICENSE file in the project root for license information.
* 
* 
*  EXPLANATIONS ON PARAMETERIZATIONS USED
* 
* For a "gamma" likelihood, the following density is used:
*	f(y) = lambda^gamma / Gamma(gamma) * y^(gamma - 1) * exp(-lambda * y)
*		- lambda = gamma * exp(-location_par) (i.e., mean(y) = exp(-location_par)
*		- lambda = rate parameter, gamma = shape parameter, location_par = random plus fixed effects
*		
*/
#ifndef GPB_LIKELIHOODS_
#define GPB_LIKELIHOODS_

#define _USE_MATH_DEFINES // for M_SQRT1_2 and M_PI
#include <cmath>

#include <GPBoost/type_defs.h>
#include <GPBoost/sparse_matrix_utils.h>
#include <GPBoost/DF_utils.h>
#include <GPBoost/utils.h>
#include <GPBoost/CG_utils.h>

#include <string>
#include <set>
#include <string>
#include <vector>

#include <LightGBM/utils/log.h>
using LightGBM::Log;

//Mathematical constants usually defined in cmath
#ifndef M_SQRT2
#define M_SQRT2      1.414213562373095048801688724209698079 //sqrt(2)
#endif

#include <chrono>  // only for debugging
#include <thread> // only for debugging

namespace GPBoost {

	/*!
	* \brief This class implements the likelihoods for the Gaussian proceses
	* The template parameters <T_mat, T_chol> can be <den_mat_t, chol_den_mat_t> , <sp_mat_t, chol_sp_mat_t>, <sp_mat_rm_t, chol_sp_mat_rm_t>
	*/
	template<typename T_mat, typename T_chol>
	class Likelihood {
	public:
		/*! \brief Constructor */
		Likelihood();

		/*!
		* \brief Constructor
		* \param type Type of likelihood
		* \param num_data Number of data points
		* \param num_re Number of random effects
		* \param Indicates whether the vector a_vec_ / a=ZSigmaZt^-1 is used or not
		*/
		Likelihood(string_t type,
			data_size_t num_data,
			data_size_t num_re,
			bool has_a_vec) {
			string_t likelihood = ParseLikelihoodAlias(type);
			if (SUPPORTED_LIKELIHOODS_.find(likelihood) == SUPPORTED_LIKELIHOODS_.end()) {
				Log::REFatal("Likelihood of type '%s' is not supported.", likelihood.c_str());
			}
			likelihood_type_ = likelihood;
			num_data_ = num_data;
			num_re_ = num_re;
			num_aux_pars_ = 0;
			if (likelihood_type_ == "gamma") {
				aux_pars_ = { 1. };//shape parameter
				names_aux_pars_ = { "shape" };
				num_aux_pars_ = 1;
			}
			chol_fact_pattern_analyzed_ = false;
			has_a_vec_ = has_a_vec;
		}

		/*!
		* \brief Initialize mode vector_ (used in Laplace approximation for non-Gaussian data)
		*/
		void InitializeModeAvec() {
			mode_ = vec_t::Zero(num_re_);
			mode_previous_value_ = vec_t::Zero(num_re_);
			if (has_a_vec_) {
				a_vec_ = vec_t::Zero(num_re_);
				a_vec_previous_value_ = vec_t::Zero(num_re_);
			}
			mode_initialized_ = true;
			first_deriv_ll_ = vec_t(num_data_);
			second_deriv_neg_ll_ = vec_t(num_data_);
			mode_has_been_calculated_ = false;
			na_or_inf_during_last_call_to_find_mode_ = false;
			na_or_inf_during_second_last_call_to_find_mode_ = false;
		}

		/*!
		* \brief Reset mode to previous value. This is used if too large step-sizes are done which result in increases in the objective function.
		"			The values (covariance parameters and linear coefficients) are then discarded and consequently the mode should also be reset to the previous value)
		*/
		void ResetModeToPreviousValue() {
			CHECK(mode_initialized_);
			mode_ = mode_previous_value_;
			if (has_a_vec_) {
				a_vec_ = a_vec_previous_value_;
			}
			na_or_inf_during_last_call_to_find_mode_ = na_or_inf_during_second_last_call_to_find_mode_;
		}

		/*! \brief Destructor */
		~Likelihood() {
		}

		/*!
		* \brief Returns the type of likelihood
		*/
		string_t GetLikelihood() const {
			return(likelihood_type_);
		}

		/*!
		* \brief Set the type of likelihood
		* \param type Likelihood name
		*/
		void SetLikelihood(const string_t& type) {
			string_t likelihood = ParseLikelihoodAlias(type);
			if (SUPPORTED_LIKELIHOODS_.find(likelihood) == SUPPORTED_LIKELIHOODS_.end()) {
				Log::REFatal("Likelihood of type '%s' is not supported.", likelihood.c_str());
			}
			likelihood_type_ = likelihood;
			chol_fact_pattern_analyzed_ = false;
		}

		/*!
		* \brief Returns the type of the response variable (label). Either "double" or "int"
		*/
		string_t label_type() const {
			if (likelihood_type_ == "bernoulli_probit" || likelihood_type_ == "bernoulli_logit" ||
				likelihood_type_ == "poisson") {
				return("int");
			}
			else {
				return("double");
			}
		}

		/*!
		* \brief Returns a pointer to mode_
		*/
		const vec_t* GetMode() const {
			return(&mode_);
		}

		/*!
		* \brief Returns a pointer to first_deriv_ll_
		*/
		const vec_t* GetFirstDerivLL() const {
			return(&first_deriv_ll_);
		}

		/*!
		* \brief Checks whether the response variables (labels) have the correct values
		* \param y_data Response variable data
		* \param num_data Number of data points
		*/
		template <typename T>//T can be double or float
		void CheckY(const T* y_data, 
			const data_size_t num_data) const {
			if (likelihood_type_ == "bernoulli_probit" || likelihood_type_ == "bernoulli_logit") {
				//#pragma omp parallel for schedule(static)//problematic with error message below... 
				for (data_size_t i = 0; i < num_data; ++i) {
					if (fabs(y_data[i]) >= EPSILON_NUMBERS && !TwoNumbersAreEqual<T>(y_data[i], 1.)) {
						Log::REFatal("Response variable (label) data needs to be 0 or 1 for likelihood of type '%s'.", likelihood_type_.c_str());
					}
				}
			}
			else if (likelihood_type_ == "poisson") {
				for (data_size_t i = 0; i < num_data; ++i) {
					if (y_data[i] < 0) {
						Log::REFatal("Found negative response variable. Response variable cannot be negative for likelihood of type '%s'.", likelihood_type_.c_str());
					}
					else {
						double intpart;
						if (std::modf(y_data[i], &intpart) != 0.0) {
							Log::REFatal("Found non-integer response variable. Response variable can only be integer valued for likelihood of type '%s'.", likelihood_type_.c_str());
						}
					}
				}
			}
			else if (likelihood_type_ == "gamma") {
				for (data_size_t i = 0; i < num_data; ++i) {
					if (y_data[i] < 0) {
						Log::REFatal("Found negative response variable. Response variable cannot be negative for likelihood of type '%s'.", likelihood_type_.c_str());
					}
				}
			}
			else {
				Log::REFatal("CheckY: Likelihood of type '%s' is not supported.", likelihood_type_.c_str());
			}
		}

		/*!
		* \brief Determine initial value for intercept (=constant)
		* \param y_data Response variable data
		* \param num_data Number of data points
		* param rand_eff_var Variance of random effects
		*/
		double FindInitialIntercept(const double* y_data, 
			const data_size_t num_data,
			double rand_eff_var) const {
			CHECK(rand_eff_var > 0.);
			double init_intercept = 0.;
			if (likelihood_type_ == "gaussian") {
#pragma omp parallel for schedule(static) reduction(+:init_intercept)
				for (data_size_t i = 0; i < num_data; ++i) {
					init_intercept += y_data[i];
				}
				init_intercept /= num_data;
			}
			else if (likelihood_type_ == "bernoulli_probit" || likelihood_type_ == "bernoulli_logit") {
				double pavg = 0.;
#pragma omp parallel for schedule(static) reduction(+:pavg)
				for (data_size_t i = 0; i < num_data; ++i) {
					pavg += bool(y_data[i] > 0);
				}
				pavg /= num_data;
				pavg = std::min(pavg, 1.0 - 1e-15);
				pavg = std::max<double>(pavg, 1e-15);
				if (likelihood_type_ == "bernoulli_logit") {
					init_intercept = std::log(pavg / (1.0 - pavg));
				}
				else {
					init_intercept = normalQF(pavg);
				}
			}
			else if (likelihood_type_ == "poisson" || likelihood_type_ == "gamma") {
				double avg = 0.;
#pragma omp parallel for schedule(static) reduction(+:avg)
				for (data_size_t i = 0; i < num_data; ++i) {
					avg += y_data[i];
				}
				avg /= num_data;
				init_intercept = SafeLog(avg) - 0.5 * rand_eff_var; // log-normal distribution: mean of exp(beta_0 + Zb) = exp(beta_0 + 0.5 * sigma^2) => use beta_0 = mean(y) - 0.5 * sigma^2
			}
			else {
				Log::REFatal("FindInitialIntercept: Likelihood of type '%s' is not supported.", likelihood_type_.c_str());
			}
			return(init_intercept);
		}//end FindInitialIntercept

		/*!
		* \brief Determine initial value for intercept (=constant)
		* \param y_data Response variable data
		* \param num_data Number of data points
		* \param rand_eff_var Variance of random effects
		*/
		bool ShouldHaveIntercept(const double* y_data, 
			const data_size_t num_data,
			double rand_eff_var) const {
			bool ret_val = false;
			if (likelihood_type_ == "poisson" || likelihood_type_ == "gamma") {
				ret_val = true;
			}
			else {
				double beta_zero = FindInitialIntercept(y_data, num_data, rand_eff_var);
				if (std::abs(beta_zero) > 0.1) {
					ret_val = true;
				}
			}
			return(ret_val);
		}

		/*!
		* \brief Determine initial value for additional likelihood parameters (e.g., shape for gamma)
		* \param y_data Response variable data
		* \param num_data Number of data points
		*/
		const double* FindInitialAuxPars(const double* y_data,
			const data_size_t num_data) {
			if (likelihood_type_ == "gamma") {
				// Use a simple "MLE" approach for the shape parameter ignoring random and fixed effects and 
				//	using the approximation: ln(k) - digamma(k) approx = (1 + 1 / (6k + 1)) / (2k), where k = shape
				//	See https://en.wikipedia.org/wiki/Gamma_distribution#Maximum_likelihood_estimation (as of 02.03.2023)
				double log_avg = 0., avg_log = 0.;
#pragma omp parallel for schedule(static) reduction(+:log_avg, avg_log)
				for (data_size_t i = 0; i < num_data; ++i) {
					log_avg += y_data[i];
					avg_log += std::log(y_data[i]);
				}
				log_avg /= num_data;
				log_avg = std::log(log_avg);
				avg_log /= num_data;
				double s = log_avg - avg_log;
				aux_pars_[0] = (3. - s + std::sqrt((s - 3.) * (s - 3.) + 24. * s)) / (12. * s);
			}
			else if (likelihood_type_ != "gaussian" && likelihood_type_ != "bernoulli_probit" &&
				likelihood_type_ != "bernoulli_logit" && likelihood_type_ != "poisson") {
				Log::REFatal("FindInitialAuxPars: Likelihood of type '%s' is not supported ", likelihood_type_.c_str());
			}
			return(aux_pars_.data());
		}//end FindInitialAuxPars

		/*!
		* \brief Calculate auxiliary quantity for the normalizing constant of the log-likelihood
		* \param y_data Response variable data if response variable is continuous
		* \param y_data_int Response variable data if response variable is integer-valued
		* \param num_data Number of data points
		*/
		void CalculateAuxQuantNormalizingConstant(const double* y_data,
			const int*,
			const data_size_t num_data) {
			if (!aux_normalizing_constant_has_been_calculated_) {
				if (likelihood_type_ == "gamma") {
					double log_aux_normalizing_constant = 0.;
#pragma omp parallel for schedule(static) reduction(+:log_aux_normalizing_constant)
					for (data_size_t i = 0; i < num_data; ++i) {
						log_aux_normalizing_constant += std::log(y_data[i]);
					}
					aux_log_normalizing_constant_ = log_aux_normalizing_constant;
				}
				else if (likelihood_type_ != "gaussian" && likelihood_type_ != "bernoulli_probit" &&
					likelihood_type_ != "bernoulli_logit" && likelihood_type_ != "poisson") {
					Log::REFatal("CalculateAuxQuantNormalizingConstant: Likelihood of type '%s' is not supported ", likelihood_type_.c_str());
				}
				aux_normalizing_constant_has_been_calculated_ = true;
			}
		}//end CalculateAuxQuantNormalizingConstant

		/*!
		* \brief Calculate normalizing constant of the log-likelihood
		* \param y_data Response variable data if response variable is continuous
		* \param y_data_int Response variable data if response variable is integer-valued
		* \param num_data Number of data points
		*/
		void CalculateNormalizingConstant(const double* y_data, 
			const int* y_data_int,
			const data_size_t num_data) {
			if (!normalizing_constant_has_been_calculated_) {
				CalculateAuxQuantNormalizingConstant(y_data, y_data_int, num_data);
				if (likelihood_type_ == "poisson") {
					double aux_const = 0.;
#pragma omp parallel for schedule(static) reduction(+:aux_const)
					for (data_size_t i = 0; i < num_data; ++i) {
						if (y_data_int[i] > 1) {
							double log_factorial = 0.;
							for (int k = 2; k <= y_data_int[i]; ++k) {
								log_factorial += std::log(k);
							}
							aux_const += log_factorial;
						}
					}
					log_normalizing_constant_ = -aux_const;
				}
				else if (likelihood_type_ == "gamma") {
					if (TwoNumbersAreEqual<double>(aux_pars_[0], 1.)) {
						log_normalizing_constant_ = 0. * y_data[0];//y_data[0] is just a trick to avoid compiler warnings complaining about unreferenced parameters...
					}
					else {
						log_normalizing_constant_ = (aux_pars_[0] - 1.) * aux_log_normalizing_constant_ +
							num_data * (aux_pars_[0] * std::log(aux_pars_[0]) - std::lgamma(aux_pars_[0]));
					}
				}
				else if (likelihood_type_ != "gaussian" && likelihood_type_ != "bernoulli_probit" &&
					likelihood_type_ != "bernoulli_logit") {
					Log::REFatal("CalculateNormalizingConstant: Likelihood of type '%s' is not supported ", likelihood_type_.c_str());
				}
				normalizing_constant_has_been_calculated_ = true;
			}
		}//end CalculateNormalizingConstant

		/*!
		* \brief Evaluate the log-likelihood conditional on the latent variable (=location_par)
		* \param y_data Response variable data if response variable is continuous
		* \param y_data_int Response variable data if response variable is integer-valued
		* \param location_par Location parameter (random plus fixed effects)
		* \param num_data Number of data points
		*/
		double LogLikelihood(const double* y_data, 
			const int* y_data_int,
			const double* location_par, 
			const data_size_t num_data) {
			CalculateNormalizingConstant(y_data, y_data_int, num_data);
			double ll = 0.;
			if (likelihood_type_ == "bernoulli_probit") {
#pragma omp parallel for schedule(static) reduction(+:ll)
				for (data_size_t i = 0; i < num_data; ++i) {
					if (y_data_int[i] == 0) {
						ll += std::log(1 - normalCDF(location_par[i]));
					}
					else {
						ll += std::log(normalCDF(location_par[i]));
					}
				}
			}
			else if (likelihood_type_ == "bernoulli_logit") {
#pragma omp parallel for schedule(static) reduction(+:ll)
				for (data_size_t i = 0; i < num_data; ++i) {
					ll += y_data_int[i] * location_par[i] - std::log(1 + std::exp(location_par[i]));
					//Alternative version:
					//if (y_data_int[i] == 0) {
					//	ll += std::log(1 - CondMeanLikelihood(location_par[i]));//CondMeanLikelihood = logistic function
					//}
					//else {
					//	ll += std::log(CondMeanLikelihood(location_par[i]));
					//}
				}
			}
			else if (likelihood_type_ == "poisson") {
#pragma omp parallel for schedule(static) reduction(+:ll)
				for (data_size_t i = 0; i < num_data; ++i) {
					ll += y_data_int[i] * location_par[i] - std::exp(location_par[i]);
				}
				ll += log_normalizing_constant_;
			}
			else if (likelihood_type_ == "gamma") {
#pragma omp parallel for schedule(static) reduction(+:ll)
				for (data_size_t i = 0; i < num_data; ++i) {
					ll += -aux_pars_[0] * (location_par[i] + y_data[i] * std::exp(-location_par[i]));
				}
				ll += log_normalizing_constant_;
			}
			else {
				Log::REFatal("LogLikelihood: Likelihood of type '%s' is not supported.", likelihood_type_.c_str());
			}
			return(ll);
		}

		/*!
		* \brief Returns the number of additional parameters
		*/
		int NumAuxPars() const {
			return(num_aux_pars_);
		}

		/*!
		* \brief Returns a pointer to aux_pars_
		*/
		const double* GetAuxPars() const {
			return(aux_pars_.data());
		}

		/*!
		* \brief Set aux_pars_
		* \param aux_pars New values for aux_pars_
		*/
		void SetAuxPars(const double* aux_pars) {
			if (likelihood_type_ == "gamma") {
				CHECK(aux_pars[0] > 0);
			}
			for (int i = 0; i < num_aux_pars_; ++i) {
				aux_pars_[i] = aux_pars[i];
			}
			normalizing_constant_has_been_calculated_ = false;
			aux_pars_have_been_set_ = true;
		}

		const char* GetNameAuxPars(int ind_aux_par) const {
			CHECK(ind_aux_par < num_aux_pars_);
			return(names_aux_pars_[ind_aux_par].c_str());
		}

		void GetNameFirstAuxPar(string_t& name) const {
			name = names_aux_pars_[0];
		}

		bool AuxParsHaveBeenSet() const {
			return(aux_pars_have_been_set_);
		}

		/*!
		* \brief Calculate the first derivative of the log-likelihood with respect to the location parameter
		* \param y_data Response variable data if response variable is continuous
		* \param y_data_int Response variable data if response variable is integer-valued
		* \param location_par Location parameter (random plus fixed effects)
		* \param num_data Number of data points
		*/
		void CalcFirstDerivLogLik(const double* y_data, 
			const int* y_data_int,
			const double* location_par, 
			const data_size_t num_data) {
			if (likelihood_type_ == "bernoulli_probit") {
#pragma omp parallel for schedule(static)
				for (data_size_t i = 0; i < num_data; ++i) {
					if (y_data_int[i] == 0) {
						first_deriv_ll_[i] = -normalPDF(location_par[i]) / (1 - normalCDF(location_par[i]));
					}
					else {
						first_deriv_ll_[i] = normalPDF(location_par[i]) / normalCDF(location_par[i]);
					}
				}
			}
			else if (likelihood_type_ == "bernoulli_logit") {
#pragma omp parallel for schedule(static)
				for (data_size_t i = 0; i < num_data; ++i) {
					first_deriv_ll_[i] = y_data_int[i] - CondMeanLikelihood(location_par[i]);//CondMeanLikelihood = logistic(x)
				}
			}
			else if (likelihood_type_ == "poisson") {
#pragma omp parallel for schedule(static)
				for (data_size_t i = 0; i < num_data; ++i) {
					first_deriv_ll_[i] = y_data_int[i] - std::exp(location_par[i]);
				}
			}
			else if (likelihood_type_ == "gamma") {
#pragma omp parallel for schedule(static)
				for (data_size_t i = 0; i < num_data; ++i) {
					first_deriv_ll_[i] = aux_pars_[0] * (y_data[i] * std::exp(-location_par[i]) - 1.);
				}
			}
			else {
				Log::REFatal("CalcFirstDerivLogLik: Likelihood of type '%s' is not supported.", likelihood_type_.c_str());
			}
		}//end CalcFirstDerivLogLik

		/*!
		* \brief Calculate the second derivative of the negative (!) log-likelihood with respect to the location parameter
		* \param y_data Response variable data if response variable is continuous
		* \param y_data_int Response variable data if response variable is integer-valued
		* \param location_par Location parameter (random plus fixed effects)
		* \param num_data Number of data points
		*/
		void CalcSecondDerivNegLogLik(const double* y_data, 
			const int* y_data_int,
			const double* location_par, 
			const data_size_t num_data) {
			if (likelihood_type_ == "bernoulli_probit") {
#pragma omp parallel for schedule(static)
				for (data_size_t i = 0; i < num_data; ++i) {
					double dnorm = normalPDF(location_par[i]);
					double pnorm = normalCDF(location_par[i]);
					if (y_data_int[i] == 0) {
						double dnorm_frac_one_min_pnorm = dnorm / (1. - pnorm);
						second_deriv_neg_ll_[i] = -dnorm_frac_one_min_pnorm * (location_par[i] - dnorm_frac_one_min_pnorm);
					}
					else {
						double dnorm_frac_pnorm = dnorm / pnorm;
						second_deriv_neg_ll_[i] = dnorm_frac_pnorm * (location_par[i] + dnorm_frac_pnorm);
					}
				}
			}
			else if (likelihood_type_ == "bernoulli_logit") {
#pragma omp parallel for schedule(static)
				for (data_size_t i = 0; i < num_data; ++i) {
					double exp_loc_i = std::exp(location_par[i]);
					second_deriv_neg_ll_[i] = exp_loc_i * std::pow(1. + exp_loc_i, -2);
				}
			}
			else if (likelihood_type_ == "poisson") {
#pragma omp parallel for schedule(static)
				for (data_size_t i = 0; i < num_data; ++i) {
					second_deriv_neg_ll_[i] = std::exp(location_par[i]);
				}
			}
			else if (likelihood_type_ == "gamma") {
#pragma omp parallel for schedule(static)
				for (data_size_t i = 0; i < num_data; ++i) {
					second_deriv_neg_ll_[i] = aux_pars_[0] * y_data[i] * std::exp(-location_par[i]);
				}
			}
			else {
				Log::REFatal("CalcSecondDerivNegLogLik: Likelihood of type '%s' is not supported.", likelihood_type_.c_str());
			}
		}// end CalcSecondDerivNegLogLik

		/*!
		* \brief Calculate the third derivative of the log-likelihood with respect to the location parameter
		* \param y_data Response variable data if response variable is continuous
		* \param y_data_int Response variable data if response variable is integer-valued
		* \param location_par Location parameter (random plus fixed effects)
		* \param num_data Number of data points
		* \param[out] third_deriv Third derivative of the log-likelihood with respect to the location parameter. Need to pre-allocate memory of size num_data
		*/
		void CalcThirdDerivLogLik(const double* y_data, 
			const int* y_data_int,
			const double* location_par, 
			const data_size_t num_data, 
			double* third_deriv) const {
			if (likelihood_type_ == "bernoulli_probit") {
#pragma omp parallel for schedule(static)
				for (data_size_t i = 0; i < num_data; ++i) {
					double dnorm = normalPDF(location_par[i]);
					double pnorm = normalCDF(location_par[i]);
					if (y_data_int[i] == 0) {
						double dnorm_frac_one_min_pnorm = dnorm / (1. - pnorm);
						third_deriv[i] = dnorm_frac_one_min_pnorm * (1 - location_par[i] * location_par[i] +
							dnorm_frac_one_min_pnorm * (3 * location_par[i] - 2 * dnorm_frac_one_min_pnorm));
					}
					else {
						double dnorm_frac_pnorm = dnorm / pnorm;
						third_deriv[i] = dnorm_frac_pnorm * (location_par[i] * location_par[i] - 1 +
							dnorm_frac_pnorm * (3 * location_par[i] + 2 * dnorm_frac_pnorm));
					}
				}
			}
			else if (likelihood_type_ == "bernoulli_logit") {
#pragma omp parallel for schedule(static)
				for (data_size_t i = 0; i < num_data; ++i) {
					double exp_loc_i = std::exp(location_par[i]);
					third_deriv[i] = -exp_loc_i * (1. - exp_loc_i) * std::pow(1 + exp_loc_i, -3);
				}
			}
			else if (likelihood_type_ == "poisson") {
#pragma omp parallel for schedule(static)
				for (data_size_t i = 0; i < num_data; ++i) {
					third_deriv[i] = -std::exp(location_par[i]);
				}
			}
			else if (likelihood_type_ == "gamma") {
#pragma omp parallel for schedule(static)
				for (data_size_t i = 0; i < num_data; ++i) {
					third_deriv[i] = aux_pars_[0] * y_data[i] * std::exp(-location_par[i]);
				}
			}
			else {
				Log::REFatal("CalcThirdDerivLogLik: Likelihood of type '%s' is not supported.", likelihood_type_.c_str());
			}
		}//end CalcThirdDerivLogLik

		/*!
		* \brief Calculates the gradient of the negative log-likelihood with respect to the additional parameters of the likelihood (e.g., shape for gamma)
		* \param y_data Response variable data if response variable is continuous
		* \param location_par Location parameter (random plus fixed effects)
		* \param num_data Number of data points
		* \param[out] grad Gradient
		*/
		void CalcGradNegLogLikAuxPars(const double* y_data,
			const double* location_par,
			const data_size_t num_data,
			double* grad) const {
			if (likelihood_type_ == "gamma") {
				double neg_log_grad = 0.;//gradient for shape parameter is calculated on the log-scale
#pragma omp parallel for schedule(static) reduction(+:neg_log_grad)
				for (data_size_t i = 0; i < num_data; ++i) {
					neg_log_grad += location_par[i] + y_data[i] * std::exp(-location_par[i]);
				}
				neg_log_grad -= num_data * (std::log(aux_pars_[0]) + 1. - digamma(aux_pars_[0]));
				neg_log_grad -= aux_log_normalizing_constant_;
				neg_log_grad *= aux_pars_[0];
				grad[0] = neg_log_grad;
			}
			else if (likelihood_type_ != "gaussian" && likelihood_type_ != "bernoulli_probit" &&
				likelihood_type_ != "bernoulli_logit" && likelihood_type_ != "poisson") {
				Log::REFatal("CalcGradNegLogLikAuxPars: Likelihood of type '%s' is not supported.", likelihood_type_.c_str());
			}
		}//end CalcGradNegLogLikAuxPars

		/*!
		* \brief Calculates the second and the negative third derivative of the log-likelihood with respect to 
		*			(i) once and twice the location parameter and (ii) an additional parameter of the likelihood 
		* \param y_data Response variable data if response variable is continuous
		* \param location_par Location parameter (random plus fixed effects)
		* \param num_data Number of data points
		* \param ind_aux_par Index of aux_pars_ wrt which the gradient is calculated (currently no used as there is only one)
		* \param[out] second_deriv Second derivative
		* \param[out] neg_third_deriv Negative third derivative
		*/
		void CalcSecondNegThirdDerivLogLikAuxParsLocPar(const double* y_data,
			const double* location_par,
			const data_size_t num_data,
			int ind_aux_par,
			double* second_deriv,
			double* neg_third_deriv) const {
			if (likelihood_type_ == "gamma") {
				CHECK(ind_aux_par == 0);
#pragma omp parallel for schedule(static)
				for (data_size_t i = 0; i < num_data; ++i) {
					second_deriv[i] = aux_pars_[0] * (y_data[i] * std::exp(-location_par[i]) - 1.);
					neg_third_deriv[i] = second_deriv[i] + aux_pars_[0];
				}
			}
			else if (likelihood_type_ != "gaussian" && likelihood_type_ != "bernoulli_probit" &&
				likelihood_type_ != "bernoulli_logit" && likelihood_type_ != "poisson") {
				Log::REFatal("CalcSecondDerivNegLogLikAuxParsLocPar: Likelihood of type '%s' is not supported.", likelihood_type_.c_str());
			}
		}//end CalcSecondNegThirdDerivLogLikAuxParsLocPar

		/*!
		* \brief Calculate the mean of the likelihood conditional on the (predicted) latent variable
		*			Used for adaptive Gauss-Hermite quadrature for the prediction of the response variable
		*/
		inline double CondMeanLikelihood(const double value) const {
			if (likelihood_type_ == "gaussian") {
				return value;
			}
			else if (likelihood_type_ == "bernoulli_probit") {
				return normalCDF(value);
			}
			else if (likelihood_type_ == "bernoulli_logit") {
				return 1. / (1. + std::exp(-value));
			}
			else if (likelihood_type_ == "poisson") {
				return std::exp(value);
			}
			else if (likelihood_type_ == "gamma") {
				return std::exp(value);
			}
			else {
				Log::REFatal("CondMeanLikelihood: Likelihood of type '%s' is not supported.", likelihood_type_.c_str());
				return 0.;
			}
		}

		/*!
		* \brief Calculate the first derivative of the logarithm of the mean of the likelihood conditional on the (predicted) latent variable
		*			Used for adaptive Gauss-Hermite quadrature for the prediction of the response variable
		*/
		inline double FirstDerivLogCondMeanLikelihood(const double value) const {
			if (likelihood_type_ == "bernoulli_logit") {
				return 1. / (1. + std::exp(value));
			}
			else if (likelihood_type_ == "poisson") {
				return 1.;
			}
			else if (likelihood_type_ == "gamma") {
				return 1.;
			}
			else {
				Log::REFatal("FirstDerivLogCondMeanLikelihood: Likelihood of type '%s' is not supported.", likelihood_type_.c_str());
				return 0.;
			}
		}

		/*!
		* \brief Calculate the second derivative of the logarithm of the mean of the likelihood conditional on the (predicted) latent variable
		*			Used for adaptive Gauss-Hermite quadrature for the prediction of the response variable
		*/
		inline double SecondDerivLogCondMeanLikelihood(const double value) const {
			if (likelihood_type_ == "bernoulli_logit") {
				double exp_x = std::exp(value);
				return -exp_x / ((1. + exp_x) * (1. + exp_x));
			}
			else if (likelihood_type_ == "poisson") {
				return 0.;
			}
			else if (likelihood_type_ == "gamma") {
				return 0.;
			}
			else {
				Log::REFatal("SecondDerivLogCondMeanLikelihood: Likelihood of type '%s' is not supported.", likelihood_type_.c_str());
				return 0.;
			}
		}

		/*!
		* \brief Do Cholesky decomposition
		* \param[out] chol_fact Cholesky factor
		* \param psi Matrix for which the Cholesky decomposition should be done
		*/
		template <class T_mat_1,  typename std::enable_if <std::is_same<sp_mat_t, T_mat_1>::value ||
			std::is_same<sp_mat_rm_t, T_mat_1>::value>::type * = nullptr >
		void CalcChol(T_chol& chol_fact, const T_mat_1& psi) {
			if (!chol_fact_pattern_analyzed_) {
				chol_fact.analyzePattern(psi);
				chol_fact_pattern_analyzed_ = true;
			}
			chol_fact.factorize(psi);
		}
		template <class T_mat_1, typename std::enable_if <std::is_same<den_mat_t, T_mat_1>::value>::type * = nullptr  >
		void CalcChol(T_chol& chol_fact, const T_mat_1& psi) {
			chol_fact.compute(psi);
		}

		/*!
		* \brief Find the mode of the posterior of the latent random effects using Newton's method and calculate the approximative marginal log-likelihood..
		*		Calculations are done using a numerically stable variant based on factorizing ("inverting") B = (Id + Wsqrt * Z*Sigma*Zt * Wsqrt).
		*		In the notation of the paper: "Sigma = Z*Sigma*Z^T" and "Z = Id".
		*		This version is used for the Laplace approximation when dense matrices are used (e.g. GP models).
		* \param y_data Response variable data if response variable is continuous
		* \param y_data_int Response variable data if response variable is integer-valued
		* \param fixed_effects Fixed effects component of location parameter
		* \param num_data Number of data points
		* \param ZSigmaZt Covariance matrix of latent random effect
		* \param[out] approx_marginal_ll Approximate marginal log-likelihood evaluated at the mode
		*/
		void FindModePostRandEffCalcMLLStable(const double* y_data,
			const int* y_data_int,
			const double* fixed_effects,
			const data_size_t num_data,
			const std::shared_ptr<T_mat> ZSigmaZt,
			double& approx_marginal_ll) {
			// Initialize variables
			if (!mode_initialized_) {
				InitializeModeAvec();
			}
			else {
				mode_previous_value_ = mode_;
				a_vec_previous_value_ = a_vec_;
				na_or_inf_during_second_last_call_to_find_mode_ = na_or_inf_during_last_call_to_find_mode_;
			}
			bool no_fixed_effects = (fixed_effects == nullptr);
			vec_t location_par;
			// Initialize objective function (LA approx. marginal likelihood) for use as convergence criterion
			if (no_fixed_effects) {
				approx_marginal_ll = -0.5 * (a_vec_.dot(mode_)) + LogLikelihood(y_data, y_data_int, mode_.data(), num_data);
			}
			else {
				location_par = vec_t(num_data);
#pragma omp parallel for schedule(static)
				for (data_size_t i = 0; i < num_data; ++i) {
					location_par[i] = mode_[i] + fixed_effects[i];
				}
				approx_marginal_ll = -0.5 * (a_vec_.dot(mode_)) + LogLikelihood(y_data, y_data_int, location_par.data(), num_data);
			}
			double approx_marginal_ll_new = approx_marginal_ll;
			vec_t rhs, v_aux;//auxiliary variables
			vec_t Wsqrt(num_data);//diagonal matrix with square root of negative second derivatives on the diagonal (sqrt of negative Hessian of log-likelihood)
			T_mat Id_plus_Wsqrt_ZSigmaZt_Wsqrt(num_data, num_data);
			// Start finding mode 
			int it;
			bool terminate_optim = false;
			bool has_NA_or_Inf = false;
			for (it = 0; it < MAXIT_MODE_NEWTON_; ++it) {
				// Calculate first and second derivative of log-likelihood
				if (no_fixed_effects) {
					CalcFirstDerivLogLik(y_data, y_data_int, mode_.data(), num_data);
					CalcSecondDerivNegLogLik(y_data, y_data_int, mode_.data(), num_data);
				}
				else {
					CalcFirstDerivLogLik(y_data, y_data_int, location_par.data(), num_data);
					CalcSecondDerivNegLogLik(y_data, y_data_int, location_par.data(), num_data);
				}
				// Calculate Cholesky factor of matrix B = Id + Wsqrt * Z*Sigma*Zt * Wsqrt
				Wsqrt.array() = second_deriv_neg_ll_.array().sqrt();
				Id_plus_Wsqrt_ZSigmaZt_Wsqrt.setIdentity();
				Id_plus_Wsqrt_ZSigmaZt_Wsqrt += (Wsqrt.asDiagonal() * (*ZSigmaZt) * Wsqrt.asDiagonal());
				CalcChol<T_mat>(chol_fact_Id_plus_Wsqrt_Sigma_Wsqrt_, Id_plus_Wsqrt_ZSigmaZt_Wsqrt);
				// Update mode and a_vec_
				rhs.array() = second_deriv_neg_ll_.array() * mode_.array() + first_deriv_ll_.array();
				v_aux = Wsqrt.asDiagonal() * (*ZSigmaZt) * rhs;
				a_vec_ = rhs - Wsqrt.asDiagonal() * (chol_fact_Id_plus_Wsqrt_Sigma_Wsqrt_.solve(v_aux));
				mode_ = (*ZSigmaZt) * a_vec_;
				// Calculate new objective function
				if (no_fixed_effects) {
					approx_marginal_ll_new = -0.5 * (a_vec_.dot(mode_)) + LogLikelihood(y_data, y_data_int, mode_.data(), num_data);
				}
				else {
					// Update location parameter of log-likelihood for calculation of approx. marginal log-likelihood (objective function)
#pragma omp parallel for schedule(static)
					for (data_size_t i = 0; i < num_data; ++i) {
						location_par[i] = mode_[i] + fixed_effects[i];
					}
					approx_marginal_ll_new = -0.5 * (a_vec_.dot(mode_)) + LogLikelihood(y_data, y_data_int, location_par.data(), num_data);
				}
				if (std::isnan(approx_marginal_ll_new) || std::isinf(approx_marginal_ll_new)) {
					has_NA_or_Inf = true;
					Log::REDebug(NA_OR_INF_WARNING_);
					break;
				}
				// Check convergence
				if (it == 0) {
					if (std::abs(approx_marginal_ll_new - approx_marginal_ll) < DELTA_REL_CONV_ * std::abs(approx_marginal_ll)) { // allow for decreases in first iteration
						terminate_optim = true;
					}
				}
				else {
					if ((approx_marginal_ll_new - approx_marginal_ll) < DELTA_REL_CONV_ * std::abs(approx_marginal_ll)) {
						terminate_optim = true;
					}
				}
				if (terminate_optim) {
					if (approx_marginal_ll_new < approx_marginal_ll) {
						Log::REDebug(NO_INCREASE_IN_MLL_WARNING_);
					}
					approx_marginal_ll = approx_marginal_ll_new;
					break;
				}
				else {
					approx_marginal_ll = approx_marginal_ll_new;
				}
			}
			if (it == MAXIT_MODE_NEWTON_) {
				Log::REDebug(NO_CONVERGENCE_WARNING_);
			}
			if (has_NA_or_Inf) {
				approx_marginal_ll = approx_marginal_ll_new;
				na_or_inf_during_last_call_to_find_mode_ = true;
			}
			else {
				if (no_fixed_effects) {
					CalcFirstDerivLogLik(y_data, y_data_int, mode_.data(), num_data);//first derivative is not used here anymore but since it is reused in gradient calculation and in prediction, we calculate it once more
					CalcSecondDerivNegLogLik(y_data, y_data_int, mode_.data(), num_data);
				}
				else {
					CalcFirstDerivLogLik(y_data, y_data_int, location_par.data(), num_data);//first derivative is not used here anymore but since it is reused in gradient calculation and in prediction, we calculate it once more
					CalcSecondDerivNegLogLik(y_data, y_data_int, location_par.data(), num_data);
				}
				Wsqrt.array() = second_deriv_neg_ll_.array().sqrt();
				Id_plus_Wsqrt_ZSigmaZt_Wsqrt.setIdentity();
				Id_plus_Wsqrt_ZSigmaZt_Wsqrt += (Wsqrt.asDiagonal() * (*ZSigmaZt) * Wsqrt.asDiagonal());
				CalcChol<T_mat>(chol_fact_Id_plus_Wsqrt_Sigma_Wsqrt_, Id_plus_Wsqrt_ZSigmaZt_Wsqrt);
				approx_marginal_ll -= ((T_mat)chol_fact_Id_plus_Wsqrt_Sigma_Wsqrt_.matrixL()).diagonal().array().log().sum();
				mode_has_been_calculated_ = true;
				na_or_inf_during_last_call_to_find_mode_ = false;
			}
		}//end FindModePostRandEffCalcMLLStable

		/*!
		* \brief Find the mode of the posterior of the latent random effects using Newton's method and calculate the approximative marginal log-likelihood.
		*		Calculations are done on the random effects (b) scale and not the "data scale" (Zb) using 
		*		a numerically stable variant based on factorizing ("inverting") B = (Id + ZtWZsqrt * Sigma * ZtWZsqrt).
		*		This version is used for the Laplace approximation when there is only one Gaussian process and
		*		there are a lot of multiple observations at the same location, i.e., the dimenion of the random effects b is much smaller than Zb
		* \param y_data Response variable data if response variable is continuous
		* \param y_data_int Response variable data if response variable is integer-valued
		* \param fixed_effects Fixed effects component of location parameter
		* \param num_data Number of data points
		* \param Sigma Covariance matrix of latent random effect
		* \param random_effects_indices_of_data Indices that indicate to which random effect every data point is related
		* \param[out] approx_marginal_ll Approximate marginal log-likelihood evaluated at the mode
		*/
		void FindModePostRandEffCalcMLLOnlyOneGPCalculationsOnREScale(const double* y_data,
			const int* y_data_int,
			const double* fixed_effects,
			const data_size_t num_data,
			const std::shared_ptr<T_mat> Sigma,
			const data_size_t * const random_effects_indices_of_data,
			double& approx_marginal_ll) {
			// Initialize variables
			if (!mode_initialized_) {
				InitializeModeAvec();
			}
			else {
				mode_previous_value_ = mode_;
				a_vec_previous_value_ = a_vec_;
				na_or_inf_during_second_last_call_to_find_mode_ = na_or_inf_during_last_call_to_find_mode_;
			}
			vec_t location_par(num_data);//location parameter = mode of random effects + fixed effects
			if (fixed_effects == nullptr) {
#pragma omp parallel for schedule(static)
				for (data_size_t i = 0; i < num_data; ++i) {
					location_par[i] = mode_[random_effects_indices_of_data[i]];
				}
			}
			else {
#pragma omp parallel for schedule(static)
				for (data_size_t i = 0; i < num_data; ++i) {
					location_par[i] = mode_[random_effects_indices_of_data[i]] + fixed_effects[i];
				}
			}
			// Initialize objective function (LA approx. marginal likelihood) for use as convergence criterion
			approx_marginal_ll = -0.5 * (a_vec_.dot(mode_)) + LogLikelihood(y_data, y_data_int, location_par.data(), num_data);
			double approx_marginal_ll_new = approx_marginal_ll;
			vec_t diag_sqrt_ZtWZ(num_re_);//sqrt of diagonal matrix ZtWZ
			T_mat Id_plus_ZtWZsqrt_Sigma_ZtWZsqrt(num_re_, num_re_);
			vec_t rhs, v_aux;
			int it;
			bool terminate_optim = false;
			bool has_NA_or_Inf = false;
			for (it = 0; it < MAXIT_MODE_NEWTON_; ++it) {
				// Calculate first and second derivative of log-likelihood
				CalcFirstDerivLogLik(y_data, y_data_int, location_par.data(), num_data);
				CalcSecondDerivNegLogLik(y_data, y_data_int, location_par.data(), num_data);
				// Calculate right hand side for mode update
				CalcZtVGivenIndices(num_data, num_re_, random_effects_indices_of_data, second_deriv_neg_ll_, diag_sqrt_ZtWZ, true);
				rhs = (diag_sqrt_ZtWZ.array() * mode_.array()).matrix();//rhs = ZtWZ * mode_ + Zt * first_deriv_ll_ for updating mode
				CalcZtVGivenIndices(num_data, num_re_, random_effects_indices_of_data, first_deriv_ll_, rhs, false);
				// Calculate Cholesky factor of matrix B = Id + ZtWZsqrt * Sigma * ZtWZsqrt
				diag_sqrt_ZtWZ.array() = diag_sqrt_ZtWZ.array().sqrt();
				Id_plus_ZtWZsqrt_Sigma_ZtWZsqrt.setIdentity();
				Id_plus_ZtWZsqrt_Sigma_ZtWZsqrt += diag_sqrt_ZtWZ.asDiagonal() * (*Sigma) * diag_sqrt_ZtWZ.asDiagonal();
				CalcChol<T_mat>(chol_fact_Id_plus_Wsqrt_Sigma_Wsqrt_, Id_plus_ZtWZsqrt_Sigma_ZtWZsqrt);//this is the bottleneck (for large data and sparse matrices)
				// Update mode and a_vec_
				v_aux = (*Sigma) * rhs;
				v_aux.array() *= diag_sqrt_ZtWZ.array();
				a_vec_ = -chol_fact_Id_plus_Wsqrt_Sigma_Wsqrt_.solve(v_aux);
				a_vec_.array() *= diag_sqrt_ZtWZ.array();
				a_vec_.array() += rhs.array();
				mode_ = (*Sigma) * a_vec_;
				// Update location parameter of log-likelihood for calculation of approx. marginal log-likelihood (objective function)
				if (fixed_effects == nullptr) {
#pragma omp parallel for schedule(static)
					for (data_size_t i = 0; i < num_data; ++i) {
						location_par[i] = mode_[random_effects_indices_of_data[i]];
					}
				}
				else {
#pragma omp parallel for schedule(static)
					for (data_size_t i = 0; i < num_data; ++i) {
						location_par[i] = mode_[random_effects_indices_of_data[i]] + fixed_effects[i];
					}
				}
				// Calculate new objective function
				approx_marginal_ll_new = -0.5 * (a_vec_.dot(mode_)) + LogLikelihood(y_data, y_data_int, location_par.data(), num_data);
				if (std::isnan(approx_marginal_ll_new) || std::isinf(approx_marginal_ll_new)) {
					has_NA_or_Inf = true;
					Log::REDebug(NA_OR_INF_WARNING_);
					break;
				}
				// Check convergence
				if (it == 0) {
					if (std::abs(approx_marginal_ll_new - approx_marginal_ll) < DELTA_REL_CONV_ * std::abs(approx_marginal_ll)) { // allow for decreases in first iteration
						terminate_optim = true;
					}
				}
				else {
					if ((approx_marginal_ll_new - approx_marginal_ll) < DELTA_REL_CONV_ * std::abs(approx_marginal_ll)) {
						terminate_optim = true;
					}
				}
				if (terminate_optim) {
					if (approx_marginal_ll_new < approx_marginal_ll) {
						Log::REDebug(NO_INCREASE_IN_MLL_WARNING_);
					}
					approx_marginal_ll = approx_marginal_ll_new;
					break;
				}
				else {
					approx_marginal_ll = approx_marginal_ll_new;
				}
			}//end loop for finding mode
			if (it == MAXIT_MODE_NEWTON_) {
				Log::REDebug(NO_CONVERGENCE_WARNING_);
			}
			if (has_NA_or_Inf) {
				approx_marginal_ll = approx_marginal_ll_new;
				na_or_inf_during_last_call_to_find_mode_ = true;
			}
			else {
				CalcFirstDerivLogLik(y_data, y_data_int, location_par.data(), num_data);//first derivative is not used here anymore but since it is reused in gradient calculation and in prediction, we calculate it once more
				CalcSecondDerivNegLogLik(y_data, y_data_int, location_par.data(), num_data);
				CalcZtVGivenIndices(num_data, num_re_, random_effects_indices_of_data, second_deriv_neg_ll_, diag_sqrt_ZtWZ, true);
				diag_sqrt_ZtWZ.array() = diag_sqrt_ZtWZ.array().sqrt();
				Id_plus_ZtWZsqrt_Sigma_ZtWZsqrt.setIdentity();
				Id_plus_ZtWZsqrt_Sigma_ZtWZsqrt += diag_sqrt_ZtWZ.asDiagonal() * (*Sigma) * diag_sqrt_ZtWZ.asDiagonal();
				CalcChol<T_mat>(chol_fact_Id_plus_Wsqrt_Sigma_Wsqrt_, Id_plus_ZtWZsqrt_Sigma_ZtWZsqrt);
				approx_marginal_ll -= ((T_mat)chol_fact_Id_plus_Wsqrt_Sigma_Wsqrt_.matrixL()).diagonal().array().log().sum();
				mode_has_been_calculated_ = true;
				na_or_inf_during_last_call_to_find_mode_ = false;
			}
		}//end FindModePostRandEffCalcMLLOnlyOneGPCalculationsOnREScale

		/*!
		* \brief Find the mode of the posterior of the latent random effects using Newton's method and calculate the approximative marginal log-likelihood.
		*		Calculations are done by directly factorizing ("inverting) (Sigma^-1 + Zt*W*Z).
		*		NOTE: IT IS ASSUMED THAT SIGMA IS A DIAGONAL MATRIX
		*		This version is used for the Laplace approximation when there are only grouped random effects.
		* \param y_data Response variable data if response variable is continuous
		* \param y_data_int Response variable data if response variable is integer-valued
		* \param fixed_effects Fixed effects component of location parameter
		* \param num_data Number of data points
		* \param SigmaI Inverse covariance matrix of latent random effect. Currently, this needs to be a diagonal matrix
		* \param Zt Transpose Z^T of random effect design matrix that relates latent random effects to observations/likelihoods
		* \param[out] approx_marginal_ll Approximate marginal log-likelihood evaluated at the mode
		*/
		void FindModePostRandEffCalcMLLGroupedRE(const double* y_data,
			const int* y_data_int,
			const double* fixed_effects,
			const data_size_t num_data,
			const sp_mat_t& SigmaI,
			const sp_mat_t& Zt,
			double& approx_marginal_ll) {
			// Initialize variables
			if (!mode_initialized_) {
				InitializeModeAvec();
			}
			else {
				mode_previous_value_ = mode_;
				na_or_inf_during_second_last_call_to_find_mode_ = na_or_inf_during_last_call_to_find_mode_;
			}
			sp_mat_t Z = Zt.transpose();
			vec_t location_par = Z * mode_;//location parameter = mode of random effects + fixed effects
			if (fixed_effects != nullptr) {
#pragma omp parallel for schedule(static)
				for (data_size_t i = 0; i < num_data; ++i) {
					location_par[i] += fixed_effects[i];
				}
			}
			// Initialize objective function (LA approx. marginal likelihood) for use as convergence criterion
			approx_marginal_ll = -0.5 * (mode_.dot(SigmaI * mode_)) + LogLikelihood(y_data, y_data_int, location_par.data(), num_data);
			double approx_marginal_ll_new = approx_marginal_ll;
			sp_mat_t SigmaI_plus_ZtWZ;
			vec_t rhs;
			// Start finding mode 
			int it;
			bool terminate_optim = false;
			bool has_NA_or_Inf = false;
			for (it = 0; it < MAXIT_MODE_NEWTON_; ++it) {
				// Calculate first and second derivative of log-likelihood
				CalcFirstDerivLogLik(y_data, y_data_int, location_par.data(), num_data);
				CalcSecondDerivNegLogLik(y_data, y_data_int, location_par.data(), num_data);
				// Calculate Cholesky factor and update mode
				rhs = Zt * first_deriv_ll_ - SigmaI * mode_;//right hand side for updating mode
				SigmaI_plus_ZtWZ = SigmaI + Zt * second_deriv_neg_ll_.asDiagonal() * Z;
				SigmaI_plus_ZtWZ.makeCompressed();
				if (!chol_fact_pattern_analyzed_) {
					chol_fact_SigmaI_plus_ZtWZ_grouped_.analyzePattern(SigmaI_plus_ZtWZ);
					chol_fact_pattern_analyzed_ = true;
				}
				chol_fact_SigmaI_plus_ZtWZ_grouped_.factorize(SigmaI_plus_ZtWZ);
				mode_ += chol_fact_SigmaI_plus_ZtWZ_grouped_.solve(rhs);
				// Update location parameter of log-likelihood for calculation of approx. marginal log-likelihood (objective function)
				location_par = Z * mode_;
				if (fixed_effects != nullptr) {
#pragma omp parallel for schedule(static)
					for (data_size_t i = 0; i < num_data; ++i) {
						location_par[i] += fixed_effects[i];
					}
				}
				// Calculate new objective function
				approx_marginal_ll_new = -0.5 * (mode_.dot(SigmaI * mode_)) + LogLikelihood(y_data, y_data_int, location_par.data(), num_data);
				if (std::isnan(approx_marginal_ll_new) || std::isinf(approx_marginal_ll_new)) {
					has_NA_or_Inf = true;
					Log::REDebug(NA_OR_INF_WARNING_);
					break;
				}
				// Check convergence
				if (it == 0) {
					if (std::abs(approx_marginal_ll_new - approx_marginal_ll) < DELTA_REL_CONV_ * std::abs(approx_marginal_ll)) { // allow for decreases in first iteration
						terminate_optim = true;
					}
				}
				else {
					if ((approx_marginal_ll_new - approx_marginal_ll) < DELTA_REL_CONV_ * std::abs(approx_marginal_ll)) {
						terminate_optim = true;
					}
				}
				if (terminate_optim) {
					if (approx_marginal_ll_new < approx_marginal_ll) {
						Log::REDebug(NO_INCREASE_IN_MLL_WARNING_);
					}
					approx_marginal_ll = approx_marginal_ll_new;
					break;
				}
				else {
					approx_marginal_ll = approx_marginal_ll_new;
				}
			}//end mode finding algorithm
			if (it == MAXIT_MODE_NEWTON_) {
				Log::REDebug(NO_CONVERGENCE_WARNING_);
			}
			if (has_NA_or_Inf) {
				approx_marginal_ll = approx_marginal_ll_new;
				na_or_inf_during_last_call_to_find_mode_ = true;
			}
			else {
				CalcFirstDerivLogLik(y_data, y_data_int, location_par.data(), num_data);//first derivative is not used here anymore but since it is reused in gradient calculation and in prediction, we calculate it once more
				CalcSecondDerivNegLogLik(y_data, y_data_int, location_par.data(), num_data);
				SigmaI_plus_ZtWZ = SigmaI + Zt * second_deriv_neg_ll_.asDiagonal() * Z;
				SigmaI_plus_ZtWZ.makeCompressed();
				chol_fact_SigmaI_plus_ZtWZ_grouped_.factorize(SigmaI_plus_ZtWZ);
				approx_marginal_ll += -((sp_mat_t)chol_fact_SigmaI_plus_ZtWZ_grouped_.matrixL()).diagonal().array().log().sum() + 0.5 * SigmaI.diagonal().array().log().sum();
				mode_has_been_calculated_ = true;
				na_or_inf_during_last_call_to_find_mode_ = false;
			}
		}//end FindModePostRandEffCalcMLLGroupedRE

		/*!
		* \brief Find the mode of the posterior of the latent random effects using Newton's method and calculate the approximative marginal log-likelihood.
		*		Calculations are done by directly factorizing ("inverting) (Sigma^-1 + Zt*W*Z).
		*		This version is used for the Laplace approximation when there are only grouped random effects with only one grouping variable.
		* \param y_data Response variable data if response variable is continuous
		* \param y_data_int Response variable data if response variable is integer-valued
		* \param fixed_effects Fixed effects component of location parameter
		* \param num_data Number of data points
		* \param sigma2 Variance of random effects
		* \param random_effects_indices_of_data Indices that indicate to which random effect every data point is related
		* \param[out] approx_marginal_ll Approximate marginal log-likelihood evaluated at the mode
		*/
		void FindModePostRandEffCalcMLLOnlyOneGroupedRECalculationsOnREScale(const double* y_data,
			const int* y_data_int,
			const double* fixed_effects,
			const data_size_t num_data,
			const double sigma2,
			const data_size_t* const random_effects_indices_of_data,
			double& approx_marginal_ll) {
			// Initialize variables
			if (!mode_initialized_) {
				InitializeModeAvec();
			}
			else {
				mode_previous_value_ = mode_;
				na_or_inf_during_second_last_call_to_find_mode_ = na_or_inf_during_last_call_to_find_mode_;
			}
			vec_t location_par(num_data);//location parameter = mode of random effects + fixed effects
			if (fixed_effects == nullptr) {
#pragma omp parallel for schedule(static)
				for (data_size_t i = 0; i < num_data; ++i) {
					location_par[i] = mode_[random_effects_indices_of_data[i]];
				}
			}
			else {
#pragma omp parallel for schedule(static)
				for (data_size_t i = 0; i < num_data; ++i) {
					location_par[i] = mode_[random_effects_indices_of_data[i]] + fixed_effects[i];
				}
			}
			// Initialize objective function (LA approx. marginal likelihood) for use as convergence criterion
			approx_marginal_ll = -0.5 / sigma2 * (mode_.dot(mode_)) + LogLikelihood(y_data, y_data_int, location_par.data(), num_data);
			double approx_marginal_ll_new = approx_marginal_ll;
			vec_t rhs;
			diag_SigmaI_plus_ZtWZ_ = vec_t(num_re_);
			// Start finding mode 
			int it;
			bool terminate_optim = false;
			bool has_NA_or_Inf = false;
			for (it = 0; it < MAXIT_MODE_NEWTON_; ++it) {
				// Calculate first and second derivative of log-likelihood
				CalcFirstDerivLogLik(y_data, y_data_int, location_par.data(), num_data);
				CalcSecondDerivNegLogLik(y_data, y_data_int, location_par.data(), num_data);
				// Calculate rhs for mode update
				rhs = - mode_ / sigma2;//right hand side for updating mode
				CalcZtVGivenIndices(num_data, num_re_, random_effects_indices_of_data, first_deriv_ll_, rhs, false);
				// Update mode
				CalcZtVGivenIndices(num_data, num_re_, random_effects_indices_of_data, second_deriv_neg_ll_, diag_SigmaI_plus_ZtWZ_, true);
				diag_SigmaI_plus_ZtWZ_.array() += 1. / sigma2;
				mode_ += (rhs.array() / diag_SigmaI_plus_ZtWZ_.array()).matrix();
				// Update location parameter of log-likelihood for calculation of approx. marginal log-likelihood (objective function)
				if (fixed_effects == nullptr) {
#pragma omp parallel for schedule(static)
					for (data_size_t i = 0; i < num_data; ++i) {
						location_par[i] = mode_[random_effects_indices_of_data[i]];
					}
				}
				else {
#pragma omp parallel for schedule(static)
					for (data_size_t i = 0; i < num_data; ++i) {
						location_par[i] = mode_[random_effects_indices_of_data[i]] + fixed_effects[i];
					}
				}
				// Calculate new objective function
				approx_marginal_ll_new = -0.5 / sigma2 * (mode_.dot(mode_)) + LogLikelihood(y_data, y_data_int, location_par.data(), num_data);
				if (std::isnan(approx_marginal_ll_new) || std::isinf(approx_marginal_ll_new)) {
					has_NA_or_Inf = true;
					Log::REDebug(NA_OR_INF_WARNING_);
					break;
				}
				// Check convergence
				if (it == 0) {
					if (std::abs(approx_marginal_ll_new - approx_marginal_ll) < DELTA_REL_CONV_ * std::abs(approx_marginal_ll)) { // allow for decreases in first iteration
						terminate_optim = true;
					}
				}
				else {
					if ((approx_marginal_ll_new - approx_marginal_ll) < DELTA_REL_CONV_ * std::abs(approx_marginal_ll)) {
						terminate_optim = true;
					}
				}
				if (terminate_optim) {
					if (approx_marginal_ll_new < approx_marginal_ll) {
						Log::REDebug(NO_INCREASE_IN_MLL_WARNING_);
					}
					approx_marginal_ll = approx_marginal_ll_new;
					break;
				}
				else {
					approx_marginal_ll = approx_marginal_ll_new;
				}
			}//end mode finding algorithm
			if (it == MAXIT_MODE_NEWTON_) {
				Log::REDebug(NO_CONVERGENCE_WARNING_);
			}
			if (has_NA_or_Inf) {
				approx_marginal_ll = approx_marginal_ll_new;
				na_or_inf_during_last_call_to_find_mode_ = true;
			}
			else {
				CalcFirstDerivLogLik(y_data, y_data_int, location_par.data(), num_data);//first derivative is not used here anymore but since it is reused in gradient calculation and in prediction, we calculate it once more
				CalcSecondDerivNegLogLik(y_data, y_data_int, location_par.data(), num_data);
				CalcZtVGivenIndices(num_data, num_re_, random_effects_indices_of_data, second_deriv_neg_ll_, diag_SigmaI_plus_ZtWZ_, true);
				diag_SigmaI_plus_ZtWZ_.array() += 1. / sigma2;
				approx_marginal_ll -= 0.5 * diag_SigmaI_plus_ZtWZ_.array().log().sum() + 0.5 * num_re_ * std::log(sigma2);
				mode_has_been_calculated_ = true;
				na_or_inf_during_last_call_to_find_mode_ = false;
			}
		}//end FindModePostRandEffCalcMLLOnlyOneGroupedRECalculationsOnREScale

		/*!
		* \brief Find the mode of the posterior of the latent random effects using Newton's method and calculate the approximative marginal log-likelihood.
		*		Calculations are done by factorizing ("inverting) (Sigma^-1 + W) where it is assumed that an approximate Cholesky factor
		*		of Sigma^-1 has previously been calculated using a Vecchia approximation.
		*		This version is used for the Laplace approximation when there are only GP random effects and the Vecchia approximation is used.
		*		Caveat: Sigma^-1 + W can be not very sparse
		* \param y_data Response variable data if response variable is continuous
		* \param y_data_int Response variable data if response variable is integer-valued
		* \param fixed_effects Fixed effects component of location parameter
		* \param num_data Number of data points
		* \param B Matrix B in Vecchia approximation Sigma^-1 = B^T D^-1 B ("=" Cholesky factor)
		* \param D_inv Diagonal matrix D^-1 in Vecchia approximation Sigma^-1 = B^T D^-1 B
		* \param first_update If true, the covariance parameters or linear coefficients were updated for the first time and the max. number of iterations for the CG should be decreased
		* \param Sigma_L_k Pivoted Cholseky decomposition of Sigma - Version Habrecht: matrix of dimension nxk with rank(Sigma_L_k_) <= piv_chol_rank generated in re_model_template.h 
		* \param[out] approx_marginal_ll Approximate marginal log-likelihood evaluated at the mode
		*/
		void FindModePostRandEffCalcMLLVecchia(const double* y_data,
			const int* y_data_int,
			const double* fixed_effects,
			const data_size_t num_data,
			const sp_mat_t& B,
			const sp_mat_t& D_inv,
			const bool first_update,
			const den_mat_t Sigma_L_k,
			double& approx_marginal_ll) {
			// Initialize variables
			if (!mode_initialized_) {
				InitializeModeAvec();
			}
			else {
				mode_previous_value_ = mode_;
				na_or_inf_during_second_last_call_to_find_mode_ = na_or_inf_during_last_call_to_find_mode_;
			}
			bool no_fixed_effects = (fixed_effects == nullptr);
			sp_mat_t SigmaI = B.transpose() * D_inv * B;
			vec_t location_par;//location parameter = mode of random effects + fixed effects
			sp_mat_t SigmaI_plus_W;
			vec_t rhs, B_mode;
			int cg_max_num_it = cg_max_num_it_;
			int cg_max_num_it_tridiag = cg_max_num_it_tridiag_;
			den_mat_t I_k_plus_Sigma_L_kt_W_Sigma_L_k;
			// Initialize objective function (LA approx. marginal likelihood) for use as convergence criterion
			B_mode = B * mode_;
			if (no_fixed_effects) {
				approx_marginal_ll = -0.5 * (B_mode.dot(D_inv * B_mode)) + LogLikelihood(y_data, y_data_int, mode_.data(), num_data);
			}
			else {
				location_par = vec_t(num_data);
#pragma omp parallel for schedule(static)
				for (data_size_t i = 0; i < num_data; ++i) {
					location_par[i] = mode_[i] + fixed_effects[i];
				}
				approx_marginal_ll = -0.5 * (B_mode.dot(D_inv * B_mode)) + LogLikelihood(y_data, y_data_int, location_par.data(), num_data);
			}
			double approx_marginal_ll_new = approx_marginal_ll;
			if (matrix_inversion_method_ == "iterative") {
				//Reduce max. number of iterations for the CG in first update
				if (first_update && reduce_cg_max_num_it_first_optim_step_) {
					cg_max_num_it = (int)round(cg_max_num_it_ / 3);
					cg_max_num_it_tridiag = (int)round(cg_max_num_it_tridiag_ / 3);
				}
				//Convert to row-major for parallelization
				B_rm_ = sp_mat_rm_t(B);
				D_inv_rm_ = sp_mat_rm_t(D_inv);
				B_t_D_inv_rm_ = B_rm_.transpose() * D_inv_rm_;
				if (cg_preconditioner_type_ == "piv_chol_on_Sigma") {
					//Store as class variable
					Sigma_L_k_ = Sigma_L_k;
					I_k_plus_Sigma_L_kt_W_Sigma_L_k.resize(Sigma_L_k_.cols(), Sigma_L_k_.cols());
				}
			}
			// Start finding mode 
			int it;
			bool terminate_optim = false;
			bool has_NA_or_Inf = false;
			for (it = 0; it < MAXIT_MODE_NEWTON_; ++it) {
				// Calculate first and second derivative of log-likelihood
				if (no_fixed_effects) {
					CalcFirstDerivLogLik(y_data, y_data_int, mode_.data(), num_data);
					CalcSecondDerivNegLogLik(y_data, y_data_int, mode_.data(), num_data);
				}
				else {
					CalcFirstDerivLogLik(y_data, y_data_int, location_par.data(), num_data);
					CalcSecondDerivNegLogLik(y_data, y_data_int, location_par.data(), num_data);
				}
				// Calculate Cholesky factor and update mode
				rhs.array() = second_deriv_neg_ll_.array() * mode_.array() + first_deriv_ll_.array();//right hand side for updating mode
				if (matrix_inversion_method_ == "iterative") {
					if (cg_preconditioner_type_ == "piv_chol_on_Sigma") {
						I_k_plus_Sigma_L_kt_W_Sigma_L_k.setIdentity();
						I_k_plus_Sigma_L_kt_W_Sigma_L_k += Sigma_L_k_.transpose() * second_deriv_neg_ll_.asDiagonal() * Sigma_L_k_;
						chol_fact_I_k_plus_Sigma_L_kt_W_Sigma_L_k_vecchia_.compute(I_k_plus_Sigma_L_kt_W_Sigma_L_k);
						CGVecchiaLaplaceVecWinvplusSigma(second_deriv_neg_ll_, B_rm_, B_t_D_inv_rm_.transpose(), rhs, mode_, has_NA_or_Inf,
							cg_max_num_it, it, cg_delta_conv_, ZERO_RHS_CG_THRESHOLD, chol_fact_I_k_plus_Sigma_L_kt_W_Sigma_L_k_vecchia_, Sigma_L_k_);
					}
					else if (cg_preconditioner_type_ == "Sigma_inv_plus_BtWB") {
						D_inv_plus_W_B_rm_ = (D_inv_rm_.diagonal() + second_deriv_neg_ll_).asDiagonal() * B_rm_;
						CGVecchiaLaplaceVec(second_deriv_neg_ll_, B_rm_, B_t_D_inv_rm_, rhs, mode_, has_NA_or_Inf, 
							cg_max_num_it, it, cg_delta_conv_, ZERO_RHS_CG_THRESHOLD, D_inv_plus_W_B_rm_);
					}
					else {
						Log::REFatal("Preconditioner type '%s' is not supported.", cg_preconditioner_type_.c_str());
					}
					if (has_NA_or_Inf) {
						approx_marginal_ll_new = std::numeric_limits<double>::quiet_NaN();
						Log::REDebug(NA_OR_INF_WARNING_);
						break;
					}
				}
				else {
					SigmaI_plus_W = SigmaI;
					SigmaI_plus_W.diagonal().array() += second_deriv_neg_ll_.array();
					SigmaI_plus_W.makeCompressed();
					//Calculation of the Cholesky factor is the bottleneck
					if (!chol_fact_pattern_analyzed_) {
						chol_fact_SigmaI_plus_ZtWZ_vecchia_.analyzePattern(SigmaI_plus_W);
						chol_fact_pattern_analyzed_ = true;
					}
					chol_fact_SigmaI_plus_ZtWZ_vecchia_.factorize(SigmaI_plus_W);//This is the bottleneck for large data
					//Log::REInfo("SigmaI_plus_W: number non zeros = %d", (int)SigmaI_plus_W.nonZeros());//only for debugging
					//Log::REInfo("chol_fact_SigmaI_plus_ZtWZ: Number non zeros = %d", (int)((sp_mat_t)chol_fact_SigmaI_plus_ZtWZ_vecchia_.matrixL()).nonZeros());//only for debugging
					mode_ = chol_fact_SigmaI_plus_ZtWZ_vecchia_.solve(rhs);
				}
				// Calculate new objective function
				B_mode = B * mode_;
				if (no_fixed_effects) {
					approx_marginal_ll_new = -0.5 * (B_mode.dot(D_inv * B_mode)) + LogLikelihood(y_data, y_data_int, mode_.data(), num_data);
				}
				else {
					// Update location parameter of log-likelihood for calculation of approx. marginal log-likelihood (objective function)
#pragma omp parallel for schedule(static)
					for (data_size_t i = 0; i < num_data; ++i) {
						location_par[i] = mode_[i] + fixed_effects[i];
					}
					approx_marginal_ll_new = -0.5 * (B_mode.dot(D_inv * B_mode)) + LogLikelihood(y_data, y_data_int, location_par.data(), num_data);
				}
				if (std::isnan(approx_marginal_ll_new) || std::isinf(approx_marginal_ll_new)) {
					has_NA_or_Inf = true;
					Log::REDebug(NA_OR_INF_WARNING_);
					break;
				}
				// Check convergence
				if (it == 0) {
					if (std::abs(approx_marginal_ll_new - approx_marginal_ll) < DELTA_REL_CONV_ * std::abs(approx_marginal_ll)) { // allow for decreases in first iteration
						terminate_optim = true;
					}
				}
				else {
					if ((approx_marginal_ll_new - approx_marginal_ll) < DELTA_REL_CONV_ * std::abs(approx_marginal_ll)) {
						terminate_optim = true;
					}
				}
				if (terminate_optim) {
					if (approx_marginal_ll_new < approx_marginal_ll) {
						Log::REDebug(NO_INCREASE_IN_MLL_WARNING_);
					}
					approx_marginal_ll = approx_marginal_ll_new;
					break;
				}
				else {
					approx_marginal_ll = approx_marginal_ll_new;
				}
			} // end loop for mode finding
			if (it == MAXIT_MODE_NEWTON_) {
				Log::REDebug(NO_CONVERGENCE_WARNING_);
			}
			if (has_NA_or_Inf) {
				approx_marginal_ll = approx_marginal_ll_new;
				na_or_inf_during_last_call_to_find_mode_ = true;
			}
			else {
				if (no_fixed_effects) {
					CalcFirstDerivLogLik(y_data, y_data_int, mode_.data(), num_data);//first derivative is not used here anymore but since it is reused in gradient calculation and in prediction, we calculate it once more
					CalcSecondDerivNegLogLik(y_data, y_data_int, mode_.data(), num_data);
				}
				else {
					CalcFirstDerivLogLik(y_data, y_data_int, location_par.data(), num_data);//first derivative is not used here anymore but since it is reused in gradient calculation and in prediction, we calculate it once more
					CalcSecondDerivNegLogLik(y_data, y_data_int, location_par.data(), num_data);
				}
				if (matrix_inversion_method_ == "iterative") {
					//Generate random vectors (r_1, r_2, r_3, ...) with Cov(r_i) = I
					if (!saved_rand_vec_trace_) {
						//Seed Generator
						if (!cg_generator_seeded_) {
							cg_generator_ = RNG_t(seed_rand_vec_trace_);
							cg_generator_seeded_ = true;
						}
						//Dependent on the preconditioner: Generate t (= num_rand_vec_trace_) or 2*t random vectors
						if (cg_preconditioner_type_ == "piv_chol_on_Sigma") {
							rand_vec_trace_I_.resize(num_data, 2 * num_rand_vec_trace_);
							WI_plus_Sigma_inv_Z_.resize(num_data, num_rand_vec_trace_);
						}
						else if (cg_preconditioner_type_ == "Sigma_inv_plus_BtWB") {
							rand_vec_trace_I_.resize(num_data, num_rand_vec_trace_);
							SigmaI_plus_W_inv_Z_.resize(num_data, num_rand_vec_trace_);
						}
						else {
							Log::REFatal("Preconditioner type '%s' is not supported.", cg_preconditioner_type_.c_str());
						}
						GenRandVecTrace(cg_generator_, rand_vec_trace_I_);
						if (reuse_rand_vec_trace_) {
							saved_rand_vec_trace_ = true;
						}
						rand_vec_trace_P_.resize(num_data, num_rand_vec_trace_);
					}
					double log_det_Sigma_W_plus_I;
					CalcLogDetStoch(num_data, cg_max_num_it_tridiag, I_k_plus_Sigma_L_kt_W_Sigma_L_k, has_NA_or_Inf, log_det_Sigma_W_plus_I);
					if (has_NA_or_Inf) {
						approx_marginal_ll = std::numeric_limits<double>::quiet_NaN();
						Log::REDebug(NA_OR_INF_WARNING_);
						na_or_inf_during_last_call_to_find_mode_ = true;
					}
					else {
						approx_marginal_ll -= 0.5 * log_det_Sigma_W_plus_I;
						mode_has_been_calculated_ = true;
						na_or_inf_during_last_call_to_find_mode_ = false;
					}
				}//end iterative
				else {
					SigmaI_plus_W = SigmaI;
					SigmaI_plus_W.diagonal().array() += second_deriv_neg_ll_.array();
					SigmaI_plus_W.makeCompressed();
					chol_fact_SigmaI_plus_ZtWZ_vecchia_.factorize(SigmaI_plus_W);
					approx_marginal_ll += -((sp_mat_t)chol_fact_SigmaI_plus_ZtWZ_vecchia_.matrixL()).diagonal().array().log().sum() + 0.5 * D_inv.diagonal().array().log().sum();
					mode_has_been_calculated_ = true;
					na_or_inf_during_last_call_to_find_mode_ = false;
				}
			}
		}//end FindModePostRandEffCalcMLLVecchia

		/*!
		* \brief Calculate the gradient of the negative Laplace-approximated marginal log-likelihood wrt covariance parameters, 
		*		fixed effects (e.g., for linear regression coefficients), and additional likelihood-related parameters.
		*		Calculations are done using a numerically stable variant based on factorizing ("inverting") B = (Id + Wsqrt * Z*Sigma*Zt * Wsqrt).
		*		In the notation of the paper: "Sigma = Z*Sigma*Z^T" and "Z = Id".
		*		This version is used for the Laplace approximation when dense matrices are used (e.g. GP models).
		* \param y_data Response variable data if response variable is continuous
		* \param y_data_int Response variable data if response variable is integer-valued
		* \param fixed_effects Fixed effects component of location parameter
		* \param num_data Number of data points
		* \param ZSigmaZt Covariance matrix of latent random effect
		* \param re_comps_cluster_i Vector with different random effects components. We pass the component pointers to save memory in order to avoid passing a large collection of gardient covariance matrices in memory//TODO: better way than passing this? (relying on all gradients in a vector can lead to large memory consumption)
		* \param calc_cov_grad If true, the gradient wrt the covariance parameters is calculated
		* \param calc_F_grad If true, the gradient wrt the fixed effects mean function F is calculated
		* \param calc_aux_par_grad If true, the gradient wrt additional likelihood parameters is calculated
		* \param[out] cov_grad Gradient of approximate marginal log-likelihood wrt covariance parameters (needs to be preallocated of size num_cov_par)
		* \param[out] fixed_effect_grad Gradient of approximate marginal log-likelihood wrt fixed effects F (note: this is passed as a Eigen vector in order to avoid the need for copying)
		* \param[out] aux_par_grad Gradient wrt additional likelihood parameters
		* \param calc_mode If true, the mode of the random effects posterior is calculated otherwise the values in mode and a_vec_ are used (default=false)
		*/
		void CalcGradNegMargLikelihoodLaplaceApproxStable(const double* y_data,
			const int* y_data_int,
			const double* fixed_effects,
			const data_size_t num_data,
			const std::shared_ptr<T_mat> ZSigmaZt,
			const std::vector<std::shared_ptr<RECompBase<T_mat>>>& re_comps_cluster_i,
			bool calc_cov_grad,
			bool calc_F_grad,
			bool calc_aux_par_grad,
			double* cov_grad,
			vec_t& fixed_effect_grad,
			double* aux_par_grad,
			bool calc_mode) {
			if (calc_mode) {// Calculate mode and Cholesky factor of B = (Id + Wsqrt * ZSigmaZt * Wsqrt) at mode
				double mll;//approximate marginal likelihood. This is a by-product that is not used here.
				FindModePostRandEffCalcMLLStable(y_data, y_data_int, fixed_effects, num_data, ZSigmaZt, mll);
			}
			if (na_or_inf_during_last_call_to_find_mode_) {
				Log::REFatal(NA_OR_INF_ERROR_);
			}
			CHECK(mode_has_been_calculated_);
			// Initialize variables
			bool no_fixed_effects = (fixed_effects == nullptr);
			vec_t location_par;//location parameter = mode of random effects + fixed effects
			double* location_par_ptr;
			T_mat L_inv_Wsqrt(num_data, num_data);//diagonal matrix with square root of negative second derivatives on the diagonal (sqrt of negative Hessian of log-likelihood)
			L_inv_Wsqrt.setIdentity();
			L_inv_Wsqrt.diagonal().array() = second_deriv_neg_ll_.array().sqrt();
			vec_t third_deriv(num_data);//vector of third derivatives of log-likelihood
			if (no_fixed_effects) {
				location_par_ptr = mode_.data();
			}
			else {
				location_par = vec_t(num_data);
#pragma omp parallel for schedule(static)
				for (data_size_t i = 0; i < num_data; ++i) {
					location_par[i] = mode_[i] + fixed_effects[i];
				}
				location_par_ptr = location_par.data();
			}
			CalcThirdDerivLogLik(y_data, y_data_int, location_par_ptr, num_data, third_deriv.data());
			TriangularSolveGivenCholesky<T_chol, T_mat, T_mat, T_mat>(chol_fact_Id_plus_Wsqrt_Sigma_Wsqrt_, L_inv_Wsqrt, L_inv_Wsqrt, false);//L_inv_Wsqrt = L\Wsqrt
			T_mat L_inv_Wsqrt_ZSigmaZt = L_inv_Wsqrt * (*ZSigmaZt);
			// Calculate gradient of approx. marginal log-likelihood wrt the mode
			//		Note: use (i) (Sigma^-1 + W)^-1 = Sigma - Sigma*(W^-1 + Sigma)^-1*Sigma = ZSigmaZt - L_inv_Wsqrt_ZSigmaZt^T*L_inv_Wsqrt_ZSigmaZt and (ii) "Z=Id"N
			T_mat L_inv_Wsqrt_ZSigmaZt_sqr = L_inv_Wsqrt_ZSigmaZt.cwiseProduct(L_inv_Wsqrt_ZSigmaZt);
			vec_t ZSigmaZtI_plus_W_inv_diag = (*ZSigmaZt).diagonal() - L_inv_Wsqrt_ZSigmaZt_sqr.transpose() * vec_t::Ones(L_inv_Wsqrt_ZSigmaZt_sqr.rows());// diagonal of (ZSigmaZt^-1 + W) ^ -1
			vec_t d_mll_d_mode = (-0.5 * ZSigmaZtI_plus_W_inv_diag.array() * third_deriv.array()).matrix();// gradient of approx. marginal likelihood wrt the mode and thus also F here
			// calculate gradient wrt covariance parameters
			if (calc_cov_grad) {
				T_mat WI_plus_Sigma_inv;//WI_plus_Sigma_inv = Wsqrt * L^T\(L\Wsqrt) = (W^-1 + Sigma)^-1
				vec_t d_mode_d_par, SigmaDeriv_first_deriv_ll;
				int par_count = 0;
				double explicit_derivative;
				for (int j = 0; j < (int)re_comps_cluster_i.size(); ++j) {
					for (int ipar = 0; ipar < re_comps_cluster_i[j]->NumCovPar(); ++ipar) {
						std::shared_ptr<T_mat> SigmaDeriv = re_comps_cluster_i[j]->GetZSigmaZtGrad(ipar, true, 1.);
						if (ipar == 0) {
							WI_plus_Sigma_inv = *SigmaDeriv;
							CalcLtLGivenSparsityPattern<T_mat>(L_inv_Wsqrt, WI_plus_Sigma_inv, true);
							//TODO (low-prio): calculate WI_plus_Sigma_inv only once for all relevant non-zero entries as in Gaussian case (see 'CalcPsiInv')
							//					This is only relevant for multiple random effects and/or GPs
						}
						// calculate explicit derivative of approx. mariginal log-likelihood
						explicit_derivative = -0.5 * (double)(a_vec_.transpose() * (*SigmaDeriv) * a_vec_) + 0.5 * (WI_plus_Sigma_inv.cwiseProduct(*SigmaDeriv)).sum();
						// calculate implicit derivative (through mode) of approx. mariginal log-likelihood
						SigmaDeriv_first_deriv_ll = (*SigmaDeriv) * first_deriv_ll_;//auxiliary variable for caclulating d_mode_d_par
						d_mode_d_par = SigmaDeriv_first_deriv_ll;//derivative of mode wrt to a covariance parameter
						d_mode_d_par -= ((*ZSigmaZt) * (L_inv_Wsqrt.transpose() * (L_inv_Wsqrt * SigmaDeriv_first_deriv_ll)));
						cov_grad[par_count] = explicit_derivative + d_mll_d_mode.dot(d_mode_d_par);
						par_count++;
					}
				}
			}//end calc_cov_grad
			// calculate gradient wrt fixed effects
			vec_t ZSigmaZtI_plus_W_inv_d_mll_d_mode;// for implicit derivative
			if (calc_F_grad || calc_aux_par_grad) {
				vec_t L_inv_Wsqrt_ZSigmaZt_d_mll_d_mode = L_inv_Wsqrt_ZSigmaZt * d_mll_d_mode;// for implicit derivative
				ZSigmaZtI_plus_W_inv_d_mll_d_mode = (*ZSigmaZt) * d_mll_d_mode - L_inv_Wsqrt_ZSigmaZt.transpose() * L_inv_Wsqrt_ZSigmaZt_d_mll_d_mode;
			}
			if (calc_F_grad) {
				vec_t d_mll_d_F_implicit = (ZSigmaZtI_plus_W_inv_d_mll_d_mode.array() * second_deriv_neg_ll_.array()).matrix();// implicit derivative
				fixed_effect_grad = -first_deriv_ll_ + d_mll_d_mode - d_mll_d_F_implicit;
			}//end calc_F_grad
			// calculate gradient wrt additional likelihood parameters
			if (calc_aux_par_grad) {
				vec_t neg_likelihood_deriv(num_aux_pars_);//derivative of the negative log-likelihood wrt additional parameters of the likelihood
				vec_t second_deriv(num_data);//second derivative of the log-likelihood with respect to (i) the location parameter and (ii) an additional parameter of the likelihood
				vec_t neg_third_deriv(num_data);//negative third derivative of the log-likelihood with respect to (i) two times the location parameter and (ii) an additional parameter of the likelihood
				vec_t d_mode_d_aux_par;
				CalcGradNegLogLikAuxPars(y_data, location_par_ptr, num_data, neg_likelihood_deriv.data());
				for (int ind_ap = 0; ind_ap < num_aux_pars_; ++ind_ap) {
					CalcSecondNegThirdDerivLogLikAuxParsLocPar(y_data, location_par_ptr, num_data, ind_ap, second_deriv.data(), neg_third_deriv.data());
					double d_detmll_d_aux_par = 0., implicit_derivative = 0.;
#pragma omp parallel for schedule(static) reduction(+:d_detmll_d_aux_par, implicit_derivative)
					for (data_size_t i = 0; i < num_data; ++i) {
						d_detmll_d_aux_par += neg_third_deriv[i] * ZSigmaZtI_plus_W_inv_diag[i];
						implicit_derivative += second_deriv[i] * ZSigmaZtI_plus_W_inv_d_mll_d_mode[i];
					}
					aux_par_grad[ind_ap] = neg_likelihood_deriv[ind_ap] + 0.5 * d_detmll_d_aux_par + implicit_derivative;
				}
			}//end calc_aux_par_grad
		}//end CalcGradNegMargLikelihoodLaplaceApproxStable

		/*!
		* \brief Calculate the gradient of the negative Laplace-approximated marginal log-likelihood wrt covariance parameters, 
		*		fixed effects (e.g., for linear regression coefficients), and additional likelihood-related parameters.
		*		Calculations are done on the random effects (b) scale and not the "data scale" (Zb) using
		*		a numerically stable variant based on factorizing ("inverting") B = (Id + ZtWZsqrt * Sigma * ZtWZsqrt).
		*		This version is used for the Laplace approximation when there is only one Gaussian process and
		*		there are a lot of multiple observations at the same location, i.e., the dimenion of the random effects b is much smaller than Zb
		* \param y_data Response variable data if response variable is continuous
		* \param y_data_int Response variable data if response variable is integer-valued
		* \param fixed_effects Fixed effects component of location parameter
		* \param num_data Number of data points
		* \param Sigma Covariance matrix of latent random effect
		* \param random_effects_indices_of_data Indices that indicate to which random effect every data point is related
		* \param re_comps_cluster_i Vector with different random effects components. We pass the component pointers to save memory in order to avoid passing a large collection of gardient covariance matrices in memory//TODO: better way than passing this? (relying on all gradients in a vector can lead to large memory consumption)
		* \param calc_cov_grad If true, the gradient wrt the covariance parameters is calculated
		* \param calc_F_grad If true, the gradient wrt the fixed effects mean function F is calculated
		* \param calc_aux_par_grad If true, the gradient wrt additional likelihood parameters is calculated
		* \param[out] cov_grad Gradient of approximate marginal log-likelihood wrt covariance parameters (needs to be preallocated of size num_cov_par)
		* \param[out] fixed_effect_grad Gradient of approximate marginal log-likelihood wrt fixed effects F (note: this is passed as a Eigen vector in order to avoid the need for copying)
		* \param[out] aux_par_grad Gradient wrt additional likelihood parameters
		* \param calc_mode If true, the mode of the random effects posterior is calculated otherwise the values in mode and a_vec_ are used (default=false)
		*/
		void CalcGradNegMargLikelihoodLaplaceApproxOnlyOneGPCalculationsOnREScale(const double* y_data,
			const int* y_data_int,
			const double* fixed_effects,
			const data_size_t num_data,
			const std::shared_ptr<T_mat> Sigma,
			const data_size_t* const random_effects_indices_of_data,
			const std::vector<std::shared_ptr<RECompBase<T_mat>>>& re_comps_cluster_i,
			bool calc_cov_grad,
			bool calc_F_grad,
			bool calc_aux_par_grad,
			double* cov_grad,
			vec_t& fixed_effect_grad,
			double* aux_par_grad,
			bool calc_mode) {
			CHECK(re_comps_cluster_i.size() == 1);
			if (calc_mode) {// Calculate mode and Cholesky factor of B = (Id + Wsqrt * ZSigmaZt * Wsqrt) at mode
				double mll;//approximate marginal likelihood. This is a by-product that is not used here.
				FindModePostRandEffCalcMLLOnlyOneGPCalculationsOnREScale(y_data, y_data_int, fixed_effects, num_data,
					Sigma, random_effects_indices_of_data, mll);
			}
			if (na_or_inf_during_last_call_to_find_mode_) {
				Log::REFatal(NA_OR_INF_ERROR_);
			}
			CHECK(mode_has_been_calculated_);
			// Initialize variables
			vec_t location_par(num_data);//location parameter = mode of random effects + fixed effects
			if (fixed_effects == nullptr) {
#pragma omp parallel for schedule(static)
				for (data_size_t i = 0; i < num_data; ++i) {
					location_par[i] = mode_[random_effects_indices_of_data[i]];
				}
			}
			else {
#pragma omp parallel for schedule(static)
				for (data_size_t i = 0; i < num_data; ++i) {
					location_par[i] = mode_[random_effects_indices_of_data[i]] + fixed_effects[i];
				}
			}
			// Matrix ZtWZsqrt
			vec_t diag_ZtWZ;
			CalcZtVGivenIndices(num_data, num_re_, random_effects_indices_of_data, second_deriv_neg_ll_, diag_ZtWZ, true);
			T_mat L_inv_ZtWZsqrt(num_re_, num_re_);//diagonal matrix with square root of diagonal of ZtWZ
			L_inv_ZtWZsqrt.setIdentity();
			L_inv_ZtWZsqrt.diagonal().array() = diag_ZtWZ.array().sqrt();
			vec_t third_deriv(num_data);//vector of third derivatives of log-likelihood
			CalcThirdDerivLogLik(y_data, y_data_int, location_par.data(), num_data, third_deriv.data());
			vec_t diag_ZtThirdDerivZ;
			CalcZtVGivenIndices(num_data, num_re_, random_effects_indices_of_data, third_deriv, diag_ZtThirdDerivZ, true);
			TriangularSolveGivenCholesky<T_chol, T_mat, T_mat, T_mat>(chol_fact_Id_plus_Wsqrt_Sigma_Wsqrt_, L_inv_ZtWZsqrt, L_inv_ZtWZsqrt, false);//L_inv_ZtWZsqrt = L\ZtWZsqrt
			T_mat L_inv_ZtWZsqrt_Sigma = L_inv_ZtWZsqrt * (*Sigma);
			//Log::REInfo("CalcGradNegMargLikelihoodLaplaceApproxOnlyOneGPCalculationsOnREScale: L_inv_ZtWZsqrt: number non zeros = %d", GetNumberNonZeros<T_mat>(L_inv_ZtWZsqrt));//Only for debugging
			//Log::REInfo("CalcGradNegMargLikelihoodLaplaceApproxOnlyOneGPCalculationsOnREScale: L_inv_ZtWZsqrt_Sigma: number non zeros = %d", GetNumberNonZeros<T_mat>(L_inv_ZtWZsqrt_Sigma));//Only for debugging
			// Calculate gradient of approx. marginal log-likelihood wrt the mode
			//		Note: use (i) (Sigma^-1 + W)^-1 = Sigma - Sigma*(W^-1 + Sigma)^-1*Sigma = ZSigmaZt - L_inv_ZtWZsqrt_Sigma^T*L_inv_ZtWZsqrt_Sigma
			T_mat L_inv_ZtWZsqrt_Sigma_sqr = L_inv_ZtWZsqrt_Sigma.cwiseProduct(L_inv_ZtWZsqrt_Sigma);
			vec_t SigmaI_plus_ZtWZ_inv_diag = (*Sigma).diagonal() - L_inv_ZtWZsqrt_Sigma_sqr.transpose() * vec_t::Ones(L_inv_ZtWZsqrt_Sigma_sqr.rows());// diagonal of (Sigma^-1 + ZtWZ) ^ -1
			vec_t d_mll_d_mode = (-0.5 * SigmaI_plus_ZtWZ_inv_diag.array() * diag_ZtThirdDerivZ.array()).matrix();// gradient of approx. marginal likelihood wrt the mode
			// calculate gradient wrt covariance parameters
			if (calc_cov_grad) {
				vec_t ZtFirstDeriv;
				CalcZtVGivenIndices(num_data, num_re_, random_effects_indices_of_data, first_deriv_ll_, ZtFirstDeriv, true);
				T_mat ZtWZI_Sigma_inv;//ZtWZI_Sigma_inv = ZtWZsqrt * L^T\(L\ZtWZsqrt) = ((ZtWZ)^-1 + Sigma)^-1
				vec_t d_mode_d_par, SigmaDeriv_ZtFirstDeriv;
				int par_count = 0;
				double explicit_derivative;
				for (int j = 0; j < (int)re_comps_cluster_i.size(); ++j) {
					for (int ipar = 0; ipar < re_comps_cluster_i[j]->NumCovPar(); ++ipar) {
						std::shared_ptr<T_mat> SigmaDeriv = re_comps_cluster_i[j]->GetZSigmaZtGrad(ipar, true, 1.);
						if (ipar == 0) {
							ZtWZI_Sigma_inv = *SigmaDeriv;
							CalcLtLGivenSparsityPattern<T_mat>(L_inv_ZtWZsqrt, ZtWZI_Sigma_inv, true);
							//TODO (low-prio): calculate ZtWZI_Sigma_inv only once for all relevant non-zero entries as in Gaussian case (see 'CalcPsiInv')
							//					This is only relevant for multiple random effects and/or GPs
						}
						// calculate explicit derivative of approx. mariginal log-likelihood
						explicit_derivative = -0.5 * (double)(a_vec_.transpose() * (*SigmaDeriv) * a_vec_) +
							0.5 * (ZtWZI_Sigma_inv.cwiseProduct(*SigmaDeriv)).sum();
						// calculate implicit derivative (through mode) of approx. mariginal log-likelihood
						SigmaDeriv_ZtFirstDeriv = (*SigmaDeriv) * ZtFirstDeriv;//auxiliary variable for caclulating d_mode_d_par
						d_mode_d_par = SigmaDeriv_ZtFirstDeriv;//derivative of mode wrt to a covariance parameter
						d_mode_d_par -= ((*Sigma) * (L_inv_ZtWZsqrt.transpose() * (L_inv_ZtWZsqrt * SigmaDeriv_ZtFirstDeriv)));
						cov_grad[par_count] = explicit_derivative + d_mll_d_mode.dot(d_mode_d_par);
						par_count++;
					}
				}
			}//end calc_cov_grad
			// calculate gradient wrt fixed effects
			vec_t SigmaI_plus_ZtWZ_inv_d_mll_d_mode;// for implicit derivative
			if (calc_F_grad || calc_aux_par_grad) {
				vec_t L_inv_ZtWZsqrt_Sigma_d_mll_d_mode = L_inv_ZtWZsqrt_Sigma * d_mll_d_mode;
				SigmaI_plus_ZtWZ_inv_d_mll_d_mode = (*Sigma) * d_mll_d_mode - L_inv_ZtWZsqrt_Sigma.transpose() * L_inv_ZtWZsqrt_Sigma_d_mll_d_mode;
			}
			if (calc_F_grad) {
				fixed_effect_grad = -first_deriv_ll_;
#pragma omp parallel for schedule(static)
				for (data_size_t i = 0; i < num_data; ++i) {
					fixed_effect_grad[i] += -0.5 * third_deriv[i] * SigmaI_plus_ZtWZ_inv_diag[random_effects_indices_of_data[i]] -
						second_deriv_neg_ll_[i] * SigmaI_plus_ZtWZ_inv_d_mll_d_mode[random_effects_indices_of_data[i]];
				}
			}//end calc_F_grad
			// calculate gradient wrt additional likelihood parameters
			if (calc_aux_par_grad) {
				vec_t neg_likelihood_deriv(num_aux_pars_);//derivative of the negative log-likelihood wrt additional parameters of the likelihood
				vec_t second_deriv(num_data);//second derivative of the log-likelihood with respect to (i) the location parameter and (ii) an additional parameter of the likelihood
				vec_t neg_third_deriv(num_data);//negative third derivative of the log-likelihood with respect to (i) two times the location parameter and (ii) an additional parameter of the likelihood
				vec_t d_mode_d_aux_par;
				CalcGradNegLogLikAuxPars(y_data, location_par.data(), num_data, neg_likelihood_deriv.data());
				for (int ind_ap = 0; ind_ap < num_aux_pars_; ++ind_ap) {
					CalcSecondNegThirdDerivLogLikAuxParsLocPar(y_data, location_par.data(), num_data, ind_ap, second_deriv.data(), neg_third_deriv.data());
					double d_detmll_d_aux_par = 0., implicit_derivative = 0.;
#pragma omp parallel for schedule(static) reduction(+:d_detmll_d_aux_par, implicit_derivative)
					for (data_size_t i = 0; i < num_data; ++i) {
						d_detmll_d_aux_par += neg_third_deriv[i] * SigmaI_plus_ZtWZ_inv_diag[random_effects_indices_of_data[i]];
						implicit_derivative += second_deriv[i] * SigmaI_plus_ZtWZ_inv_d_mll_d_mode[random_effects_indices_of_data[i]];
					}
					aux_par_grad[ind_ap] = neg_likelihood_deriv[ind_ap] + 0.5 * d_detmll_d_aux_par + implicit_derivative;
				}
			}//end calc_aux_par_grad
		}//end CalcGradNegMargLikelihoodLaplaceApproxOnlyOneGPCalculationsOnREScale

		/*!
		* \brief Calculate the gradient of the negative Laplace-approximated marginal log-likelihood wrt covariance parameters, 
		*		fixed effects (e.g., for linear regression coefficients), and additional likelihood-related parameters.
		*		Calculations are done by directly factorizing ("inverting) (Sigma^-1 + Zt*W*Z).
		*		NOTE: IT IS ASSUMED THAT SIGMA IS A DIAGONAL MATRIX
		*		This version is used for the Laplace approximation when there are only grouped random effects.
		* \param y_data Response variable data if response variable is continuous
		* \param y_data_int Response variable data if response variable is integer-valued
		* \param fixed_effects Fixed effects component of location parameter
		* \param num_data Number of data points
		* \param SigmaI Inverse covariance matrix of latent random effect. Currently, this needs to be a diagonal matrix
		* \param Zt Transpose Z^T of random effect design matrix that relates latent random effects to observations/likelihoods
		* \param calc_cov_grad If true, the gradient wrt the covariance parameters is calculated
		* \param calc_F_grad If true, the gradient wrt the fixed effects mean function F is calculated
		* \param calc_aux_par_grad If true, the gradient wrt additional likelihood parameters is calculated
		* \param[out] cov_grad Gradient wrt covariance parameters (needs to be preallocated of size num_cov_par)
		* \param[out] fixed_effect_grad Gradient wrt fixed effects F (note: this is passed as a Eigen vector in order to avoid the need for copying)
		* \param[out] aux_par_grad Gradient wrt additional likelihood parameters
		* \param calc_mode If true, the mode of the random effects posterior is calculated otherwise the values in mode and a_vec_ are used (default=false)
		*/
		void CalcGradNegMargLikelihoodLaplaceApproxGroupedRE(const double* y_data,
			const int* y_data_int,
			const double* fixed_effects,
			const data_size_t num_data,
			const sp_mat_t& SigmaI,
			const sp_mat_t& Zt,
			std::vector<data_size_t> cum_num_rand_eff_cluster_i,
			bool calc_cov_grad,
			bool calc_F_grad,
			bool calc_aux_par_grad,
			double* cov_grad,
			vec_t& fixed_effect_grad,
			double* aux_par_grad,
			bool calc_mode) {
			int num_REs = (int)SigmaI.cols();//number of random effect realizations
			int num_comps = (int)cum_num_rand_eff_cluster_i.size() - 1;//number of different random effect components
			if (calc_mode) {// Calculate mode and Cholesky factor of Sigma^-1 + W at mode
				double mll;//approximate marginal likelihood. This is a by-product that is not used here.
				FindModePostRandEffCalcMLLGroupedRE(y_data, y_data_int, fixed_effects, num_data, SigmaI, Zt, mll);
			}
			if (na_or_inf_during_last_call_to_find_mode_) {
				Log::REFatal(NA_OR_INF_ERROR_);
			}
			CHECK(mode_has_been_calculated_);
			// Initialize variables
			sp_mat_t Z = Zt.transpose();
			vec_t location_par = Z * mode_;//location parameter = mode of random effects + fixed effects
			if (fixed_effects != nullptr) {
#pragma omp parallel for schedule(static)
				for (data_size_t i = 0; i < num_data; ++i) {
					location_par[i] += fixed_effects[i];
				}
			}
			vec_t third_deriv(num_data);//vector of third derivatives of log-likelihood
			CalcThirdDerivLogLik(y_data, y_data_int, location_par.data(), num_data, third_deriv.data());
			// Calculate (Sigma^-1 + Zt*W*Z)^-1
			sp_mat_t L_inv(num_REs, num_REs);
			L_inv.setIdentity();
			if (chol_fact_SigmaI_plus_ZtWZ_grouped_.permutationP().size() > 0) {//Permutation is only used when having an ordering
				L_inv = chol_fact_SigmaI_plus_ZtWZ_grouped_.permutationP() * L_inv;
			}
			sp_mat_t L = chol_fact_SigmaI_plus_ZtWZ_grouped_.matrixL();
			TriangularSolve<sp_mat_t, sp_mat_t, sp_mat_t>(L, L_inv, L_inv, false);
			L.resize(0, 0);
			sp_mat_t SigmaI_plus_ZtWZ_inv;
			// calculate gradient of approx. marginal likelihood wrt the mode
			vec_t d_mll_d_mode(num_REs);
			sp_mat_t Zt_third_deriv = Zt * third_deriv.asDiagonal();//every column of Z multiplied elementwise by third_deriv
#pragma omp parallel for schedule(static)
			for (int ire = 0; ire < num_REs; ++ire) {
				//calculate Z^T * diag(diag_d_W_d_mode_i) * Z = Z^T * diag(Z.col(i) * third_deriv) * Z
				d_mll_d_mode[ire] = 0.;
				double entry_ij;
				for (data_size_t i = 0; i < num_data; ++i) {
					entry_ij = Zt_third_deriv.coeff(ire, i);
					if (std::abs(entry_ij) > EPSILON_NUMBERS) {
						vec_t L_inv_Zt_col_i = L_inv * Zt.col(i);
						d_mll_d_mode[ire] += entry_ij * (L_inv_Zt_col_i.squaredNorm());
					}
				}
				d_mll_d_mode[ire] *= -0.5;
			}
			// calculate gradient wrt covariance parameters
			if (calc_cov_grad) {
				sp_mat_t ZtWZ = Zt * second_deriv_neg_ll_.asDiagonal() * Z;
				vec_t d_mode_d_par;//derivative of mode wrt to a covariance parameter
				vec_t v_aux;//auxiliary variable for caclulating d_mode_d_par
				vec_t SigmaI_mode = SigmaI * mode_;
				double explicit_derivative;
				sp_mat_t I_j(num_REs, num_REs);//Diagonal matrix with 1 on the diagonal for all random effects of component j and 0's otherwise
				sp_mat_t I_j_ZtWZ;
				for (int j = 0; j < num_comps; ++j) {
					// calculate explicit derivative of approx. mariginal log-likelihood
					std::vector<Triplet_t> triplets(cum_num_rand_eff_cluster_i[j + 1] - cum_num_rand_eff_cluster_i[j]);//for constructing I_j
					explicit_derivative = 0.;
#pragma omp parallel for schedule(static) reduction(+:explicit_derivative)
					for (int i = cum_num_rand_eff_cluster_i[j]; i < cum_num_rand_eff_cluster_i[j + 1]; ++i) {
						triplets[i - cum_num_rand_eff_cluster_i[j]] = Triplet_t(i, i, 1.);
						explicit_derivative += SigmaI_mode[i] * mode_[i];
					}
					explicit_derivative *= -0.5;
					I_j.setFromTriplets(triplets.begin(), triplets.end());
					I_j_ZtWZ = I_j * ZtWZ;
					SigmaI_plus_ZtWZ_inv = I_j_ZtWZ;
					CalcLtLGivenSparsityPattern<sp_mat_t>(L_inv, SigmaI_plus_ZtWZ_inv, false);
					explicit_derivative += 0.5 * (SigmaI_plus_ZtWZ_inv.cwiseProduct(I_j_ZtWZ)).sum();
					// calculate implicit derivative (through mode) of approx. mariginal log-likelihood
					d_mode_d_par = L_inv.transpose() * (L_inv * (I_j * (Zt * first_deriv_ll_)));
					cov_grad[j] = explicit_derivative + d_mll_d_mode.dot(d_mode_d_par);
				}
			}//end calc_cov_grad
			// calculate gradient wrt fixed effects
			if (calc_F_grad) {
				vec_t d_detmll_d_F(num_data);
#pragma omp parallel for schedule(static)
				for (int i = 0; i < num_data; ++i) {
					vec_t L_inv_Zt_col_i = L_inv * Zt.col(i);
					d_detmll_d_F[i] = -0.5 * third_deriv[i] * (L_inv_Zt_col_i.squaredNorm());

				}
				vec_t d_mll_d_modeT_SigmaI_plus_ZtWZ_inv_Zt_W = (((d_mll_d_mode.transpose() * L_inv.transpose()) * L_inv) * Zt) * second_deriv_neg_ll_.asDiagonal();
				fixed_effect_grad = -first_deriv_ll_ + d_detmll_d_F - d_mll_d_modeT_SigmaI_plus_ZtWZ_inv_Zt_W;
			}//end calc_F_grad
			// calculate gradient wrt additional likelihood parameters
			if (calc_aux_par_grad) {
				vec_t neg_likelihood_deriv(num_aux_pars_);//derivative of the negative log-likelihood wrt additional parameters of the likelihood
				vec_t second_deriv(num_data);//second derivative of the log-likelihood with respect to (i) the location parameter and (ii) an additional parameter of the likelihood
				vec_t neg_third_deriv(num_data);//negative third derivative of the log-likelihood with respect to (i) two times the location parameter and (ii) an additional parameter of the likelihood
				vec_t d_mode_d_aux_par;
				CalcGradNegLogLikAuxPars(y_data, location_par.data(), num_data, neg_likelihood_deriv.data());
				for (int ind_ap = 0; ind_ap < num_aux_pars_; ++ind_ap) {
					CalcSecondNegThirdDerivLogLikAuxParsLocPar(y_data, location_par.data(), num_data, ind_ap, second_deriv.data(), neg_third_deriv.data());
					sp_mat_t ZtdWZ = Zt * neg_third_deriv.asDiagonal() * Z;
					SigmaI_plus_ZtWZ_inv = ZtdWZ;
					CalcLtLGivenSparsityPattern<sp_mat_t>(L_inv, SigmaI_plus_ZtWZ_inv, false);
					double d_detmll_d_aux_par = (SigmaI_plus_ZtWZ_inv.cwiseProduct(ZtdWZ)).sum();
					d_mode_d_aux_par = L_inv.transpose() * (L_inv * (Zt * second_deriv));
					double implicit_derivative = d_mll_d_mode.dot(d_mode_d_aux_par);
					aux_par_grad[ind_ap] = neg_likelihood_deriv[ind_ap] + 0.5 * d_detmll_d_aux_par + implicit_derivative;
				}
			}//end calc_aux_par_grad
		}//end CalcGradNegMargLikelihoodLaplaceApproxGroupedRE

		/*!
		* \brief Calculate the gradient of the negative Laplace-approximated marginal log-likelihood wrt covariance parameters, 
		*		fixed effects (e.g., for linear regression coefficients), and additional likelihood-related parameters.
		*		Calculations are done by directly factorizing ("inverting) (Sigma^-1 + Zt*W*Z).
		*		This version is used for the Laplace approximation when there are only grouped random effects with only one grouping variable.
		* \param y_data Response variable data if response variable is continuous
		* \param y_data_int Response variable data if response variable is integer-valued
		* \param fixed_effects Fixed effects component of location parameter
		* \param num_data Number of data points
		* \param sigma2 Variance of random effects
		* \param random_effects_indices_of_data Indices that indicate to which random effect every data point is related
		* \param calc_cov_grad If true, the gradient wrt the covariance parameters is calculated
		* \param calc_F_grad If true, the gradient wrt the fixed effects mean function F is calculated
		* \param calc_aux_par_grad If true, the gradient wrt additional likelihood parameters is calculated
		* \param[out] cov_grad Gradient wrt covariance parameters (needs to be preallocated of size num_cov_par)
		* \param[out] fixed_effect_grad Gradient wrt fixed effects F (note: this is passed as a Eigen vector in order to avoid the need for copying)
		* \param[out] aux_par_grad Gradient wrt additional likelihood parameters
		* \param calc_mode If true, the mode of the random effects posterior is calculated otherwise the values in mode and a_vec_ are used (default=false)
		*/
		void CalcGradNegMargLikelihoodLaplaceApproxOnlyOneGroupedRECalculationsOnREScale(const double* y_data,
			const int* y_data_int,
			const double* fixed_effects,
			const data_size_t num_data,
			const double sigma2,
			const data_size_t* const random_effects_indices_of_data,
			bool calc_cov_grad,
			bool calc_F_grad,
			bool calc_aux_par_grad,
			double* cov_grad,
			vec_t& fixed_effect_grad,
			double* aux_par_grad,
			bool calc_mode) {
			if (calc_mode) {// Calculate mode and Cholesky factor of Sigma^-1 + W at mode
				double mll;//approximate marginal likelihood. This is a by-product that is not used here.
				FindModePostRandEffCalcMLLOnlyOneGroupedRECalculationsOnREScale(y_data, y_data_int, fixed_effects, num_data,
					sigma2, random_effects_indices_of_data, mll);
			}
			if (na_or_inf_during_last_call_to_find_mode_) {
				Log::REFatal(NA_OR_INF_ERROR_);
			}
			CHECK(mode_has_been_calculated_);
			// Initialize variables
			vec_t location_par(num_data);//location parameter = mode of random effects + fixed effects
			if (fixed_effects == nullptr) {
#pragma omp parallel for schedule(static)
				for (data_size_t i = 0; i < num_data; ++i) {
					location_par[i] = mode_[random_effects_indices_of_data[i]];
				}
			}
			else {
#pragma omp parallel for schedule(static)
				for (data_size_t i = 0; i < num_data; ++i) {
					location_par[i] = mode_[random_effects_indices_of_data[i]] + fixed_effects[i];
				}
			}
			vec_t third_deriv(num_data);//vector of third derivatives of log-likelihood
			CalcThirdDerivLogLik(y_data, y_data_int, location_par.data(), num_data, third_deriv.data());
			// calculate gradient of approx. marginal likelihood wrt the mode
			vec_t d_mll_d_mode;
			CalcZtVGivenIndices(num_data, num_re_, random_effects_indices_of_data, third_deriv, d_mll_d_mode, true);
			d_mll_d_mode.array() /= -2. * diag_SigmaI_plus_ZtWZ_.array();	   
			// calculate gradient wrt covariance parameters
			if (calc_cov_grad) {
				vec_t diag_ZtWZ;
				CalcZtVGivenIndices(num_data, num_re_, random_effects_indices_of_data, second_deriv_neg_ll_, diag_ZtWZ, true);
				double explicit_derivative = -0.5 * (mode_.array() * mode_.array()).sum() / sigma2 +
					0.5 * (diag_ZtWZ.array() / diag_SigmaI_plus_ZtWZ_.array()).sum();
				// calculate implicit derivative (through mode) of approx. mariginal log-likelihood
				vec_t d_mode_d_par;
				CalcZtVGivenIndices(num_data, num_re_, random_effects_indices_of_data, first_deriv_ll_, d_mode_d_par, true);
				d_mode_d_par.array() /= diag_SigmaI_plus_ZtWZ_.array();
				cov_grad[0] = explicit_derivative + d_mll_d_mode.dot(d_mode_d_par);
			}//end calc_cov_grad
			// calculate gradient wrt fixed effects
			if (calc_F_grad) {
#pragma omp parallel for schedule(static)
				for (int i = 0; i < num_data; ++i) {
					fixed_effect_grad[i] = -first_deriv_ll_[i] - 
						0.5 * third_deriv[i] / diag_SigmaI_plus_ZtWZ_[random_effects_indices_of_data[i]] - //=d_detmll_d_F
						d_mll_d_mode[random_effects_indices_of_data[i]] * second_deriv_neg_ll_[i] / diag_SigmaI_plus_ZtWZ_[random_effects_indices_of_data[i]];//=implicit derivative = d_mll_d_mode * d_mode_d_F
				}
			}//end calc_F_grad
			// calculate gradient wrt additional likelihood parameters
			if (calc_aux_par_grad) {
				vec_t neg_likelihood_deriv(num_aux_pars_);//derivative of the negative log-likelihood wrt additional parameters of the likelihood
				vec_t second_deriv(num_data);//second derivative of the log-likelihood with respect to (i) the location parameter and (ii) an additional parameter of the likelihood
				vec_t neg_third_deriv(num_data);//negative third derivative of the log-likelihood with respect to (i) two times the location parameter and (ii) an additional parameter of the likelihood
				CalcGradNegLogLikAuxPars(y_data, location_par.data(), num_data, neg_likelihood_deriv.data());
				for (int ind_ap = 0; ind_ap < num_aux_pars_; ++ind_ap) {
					CalcSecondNegThirdDerivLogLikAuxParsLocPar(y_data, location_par.data(), num_data, ind_ap, second_deriv.data(), neg_third_deriv.data());
					double d_detmll_d_aux_par = 0.;
					double implicit_derivative = 0.;// = implicit derivative = d_mll_d_mode * d_mode_d_aux_par
#pragma omp parallel for schedule(static) reduction(+:d_detmll_d_aux_par, implicit_derivative)
					for (int i = 0; i < num_data; ++i) { 
						d_detmll_d_aux_par += neg_third_deriv[i] / diag_SigmaI_plus_ZtWZ_[random_effects_indices_of_data[i]];
						implicit_derivative += d_mll_d_mode[random_effects_indices_of_data[i]] * second_deriv[i] / diag_SigmaI_plus_ZtWZ_[random_effects_indices_of_data[i]];
					}
					aux_par_grad[ind_ap] = neg_likelihood_deriv[ind_ap] + 0.5 * d_detmll_d_aux_par + implicit_derivative;
					//Equivalent code:
					//vec_t Zt_second_deriv, diag_Zt_neg_third_deriv_Z;
					//CalcZtVGivenIndices(num_data, num_re_, random_effects_indices_of_data, second_deriv, Zt_second_deriv, true);
					//CalcZtVGivenIndices(num_data, num_re_, random_effects_indices_of_data, neg_third_deriv, diag_Zt_neg_third_deriv_Z, true);
					//double d_detmll_d_aux_par = (diag_Zt_neg_third_deriv_Z.array() / diag_SigmaI_plus_ZtWZ_.array()).sum();
					//double implicit_derivative = (d_mll_d_mode.array() * Zt_second_deriv.array() / diag_SigmaI_plus_ZtWZ_.array()).sum();
				}
			}//end calc_aux_par_grad
		}//end CalcGradNegMargLikelihoodLaplaceApproxOnlyOneGroupedRECalculationsOnREScale

		/*!
		* \brief Calculate the gradient of the negative Laplace-approximated marginal log-likelihood wrt. the covariance parameters, 
		*		fixed effects (e.g., for linear regression coefficients), and additional likelihood-related parameters.
		*		Calculations are done by factorizing ("inverting) (Sigma^-1 + W) where it is assumed that an approximate Cholesky factor
		*		of Sigma^-1 has previously been calculated using a Vecchia approximation.
		*		This version is used for the Laplace approximation when there are only GP random effects and the Vecchia approximation is used.
		*		Caveat: Sigma^-1 + W can be not very sparse
		* \param y_data Response variable data if response variable is continuous
		* \param y_data_int Response variable data if response variable is integer-valued
		* \param fixed_effects Fixed effects component of location parameter
		* \param num_data Number of data points
		* \param B Matrix B in Vecchia approximation Sigma^-1 = B^T D^-1 B ("=" Cholesky factor)
		* \param D_inv Diagonal matrix D^-1 in Vecchia approximation Sigma^-1 = B^T D^-1 B
		* \param B_grad Derivatives of matrices B ( = derivative of matrix -A) for Vecchia approximation
		* \param D_grad Derivatives of matrices D for Vecchia approximation
		* \param calc_cov_grad If true, the gradient wrt the covariance parameters is calculated
		* \param calc_F_grad If true, the gradient wrt the fixed effects mean function F is calculated
		* \param calc_aux_par_grad If true, the gradient wrt additional likelihood parameters is calculated
		* \param[out] cov_grad Gradient of approximate marginal log-likelihood wrt covariance parameters (needs to be preallocated of size num_cov_par)
		* \param[out] fixed_effect_grad Gradient of approximate marginal log-likelihood wrt fixed effects F (note: this is passed as a Eigen vector in order to avoid the need for copying)
		* \param[out] aux_par_grad Gradient wrt additional likelihood parameters
		* \param calc_mode If true, the mode of the random effects posterior is calculated otherwise the values in mode and a_vec_ are used (default=false)
		* \param num_comps_total Total number of random effect components ( = number of GPs)
		*/
		void CalcGradNegMargLikelihoodLaplaceApproxVecchia(const double* y_data,
			const int* y_data_int,
			const double* fixed_effects,
			const data_size_t num_data,
			const sp_mat_t& B,
			const sp_mat_t& D_inv,
			const std::vector<sp_mat_t>& B_grad,
			const std::vector<sp_mat_t>& D_grad,
			bool calc_cov_grad,
			bool calc_F_grad,
			bool calc_aux_par_grad,
			double* cov_grad,
			vec_t& fixed_effect_grad,
			double* aux_par_grad,
			bool calc_mode,
			int num_comps_total) {
			if (calc_mode) {// Calculate mode and Cholesky factor of Sigma^-1 + W at mode
				double mll;//approximate marginal likelihood. This is a by-product that is not used here.
				FindModePostRandEffCalcMLLVecchia(y_data, y_data_int, fixed_effects, num_data, B, D_inv, false, Sigma_L_k_, mll);
			}
			if (na_or_inf_during_last_call_to_find_mode_) {
				Log::REFatal(NA_OR_INF_ERROR_);
			}
			CHECK(mode_has_been_calculated_);
			// Initialize variables
			bool no_fixed_effects = (fixed_effects == nullptr);
			vec_t location_par;//location parameter = mode of random effects + fixed effects
			double* location_par_ptr;
			vec_t third_deriv(num_data);//vector of third derivatives of log-likelihood
			if (no_fixed_effects) {
				location_par_ptr = mode_.data();
			}
			else {
				location_par = vec_t(num_data);
#pragma omp parallel for schedule(static)
				for (data_size_t i = 0; i < num_data; ++i) {
					location_par[i] = mode_[i] + fixed_effects[i];
				}
				location_par_ptr = location_par.data();
			}
			CalcThirdDerivLogLik(y_data, y_data_int, location_par_ptr, num_data, third_deriv.data());
<<<<<<< HEAD
			if (matrix_inversion_method_ == "iterative") {
				vec_t d_mll_d_mode, d_log_det_Sigma_W_plus_I_d_mode, SigmaI_plus_W_inv_d_mll_d_mode(num_data);
				//Declarations for preconditioner "piv_chol_on_Sigma"
				vec_t diag_WI;
				den_mat_t WI_PI_Z, WI_WI_plus_Sigma_inv_Z;
				//Declarations for preconditioner "Sigma_inv_plus_BtWB"
				vec_t D_inv_plus_W_inv_diag;
				den_mat_t PI_Z;
				//Stochastic Trace: Calculate gradient of approx. marginal likelihood wrt. the mode (and thus also F here)
				CalcLogDetStochDerivMode(third_deriv, num_data, d_log_det_Sigma_W_plus_I_d_mode, D_inv_plus_W_inv_diag, diag_WI, PI_Z, WI_PI_Z, WI_WI_plus_Sigma_inv_Z);
				d_mll_d_mode = 0.5 * d_log_det_Sigma_W_plus_I_d_mode;
				//For implicit derivatives: calculate (Sigma^(-1) + W)^(-1) d_mll_d_mode
				bool has_NA_or_Inf = false;
				if (cg_preconditioner_type_ == "piv_chol_on_Sigma") {
					CGVecchiaLaplaceVecWinvplusSigma(second_deriv_neg_ll_, B_rm_, B_t_D_inv_rm_.transpose(), d_mll_d_mode, SigmaI_plus_W_inv_d_mll_d_mode, has_NA_or_Inf,
						cg_max_num_it_, 0, cg_delta_conv_, ZERO_RHS_CG_THRESHOLD, chol_fact_I_k_plus_Sigma_L_kt_W_Sigma_L_k_vecchia_, Sigma_L_k_);
				}
				else if (cg_preconditioner_type_ == "Sigma_inv_plus_BtWB") {
					CGVecchiaLaplaceVec(second_deriv_neg_ll_, B_rm_, B_t_D_inv_rm_, d_mll_d_mode, SigmaI_plus_W_inv_d_mll_d_mode, has_NA_or_Inf,
						cg_max_num_it_, 0, cg_delta_conv_, ZERO_RHS_CG_THRESHOLD, D_inv_plus_W_B_rm_);
				}
				else {
					Log::REFatal("Preconditioner type '%s' is not supported.", cg_preconditioner_type_.c_str());
				}
				if (has_NA_or_Inf) {
					Log::REDebug(CG_NA_OR_INF_WARNING_);
				}
				// Calculate gradient wrt covariance parameters
				if (calc_cov_grad) {
					sp_mat_rm_t SigmaI_deriv_rm, Bt_Dinv_Bgrad_rm, B_t_D_inv_D_grad_D_inv_B_rm;
					vec_t SigmaI_deriv_mode;
					double explicit_derivative, d_log_det_Sigma_W_plus_I_d_cov_pars;
					int num_par = (int)B_grad.size();
					for (int j = 0; j < num_par; ++j) {
						// Calculate SigmaI_deriv
						if (num_comps_total == 1 && j == 0) {
							SigmaI_deriv_rm = -B_rm_.transpose() * B_t_D_inv_rm_.transpose();//SigmaI_deriv = -SigmaI for variance parameters if there is only one GP
						}
						else {
							SigmaI_deriv_rm = sp_mat_rm_t(B_grad[j].transpose()) * B_t_D_inv_rm_.transpose();
							Bt_Dinv_Bgrad_rm = SigmaI_deriv_rm.transpose();
							B_t_D_inv_D_grad_D_inv_B_rm = B_t_D_inv_rm_ * sp_mat_rm_t(D_grad[j]) * B_t_D_inv_rm_.transpose();
							SigmaI_deriv_rm += Bt_Dinv_Bgrad_rm - B_t_D_inv_D_grad_D_inv_B_rm;
							Bt_Dinv_Bgrad_rm.resize(0, 0);
						}
						SigmaI_deriv_mode = SigmaI_deriv_rm * mode_;
						CalcLogDetStochDerivCovPar(num_data, num_comps_total, j, SigmaI_deriv_rm, B_grad[j], D_grad[j], D_inv_plus_W_inv_diag, PI_Z, WI_PI_Z, d_log_det_Sigma_W_plus_I_d_cov_pars);
						explicit_derivative = 0.5 * (mode_.dot(SigmaI_deriv_mode) + d_log_det_Sigma_W_plus_I_d_cov_pars);
						cov_grad[j] = explicit_derivative - SigmaI_plus_W_inv_d_mll_d_mode.dot(SigmaI_deriv_mode); //add implicit derivative
					}
				}
				//Calculate gradient wrt fixed effects
				if (calc_F_grad) {
					vec_t d_mll_d_F_implicit = -(second_deriv_neg_ll_.array() * SigmaI_plus_W_inv_d_mll_d_mode.array()).matrix();
					fixed_effect_grad = -first_deriv_ll_ + d_mll_d_mode + d_mll_d_F_implicit;
				}
				//Calculate gradient wrt additional likelihood parameters
				if (calc_aux_par_grad) {
					vec_t neg_likelihood_deriv(num_aux_pars_);//derivative of the negative log-likelihood wrt additional parameters of the likelihood
					vec_t second_deriv(num_data);//second derivative of the log-likelihood with respect to (i) the location parameter and (ii) an additional parameter of the likelihood
					vec_t neg_third_deriv(num_data);//negative third derivative of the log-likelihood with respect to (i) two times the location parameter and (ii) an additional parameter of the likelihood
					vec_t d_mode_d_aux_par;
					CalcGradNegLogLikAuxPars(y_data, location_par_ptr, num_data, neg_likelihood_deriv.data());
					for (int ind_ap = 0; ind_ap < num_aux_pars_; ++ind_ap) {
						CalcSecondNegThirdDerivLogLikAuxParsLocPar(y_data, location_par_ptr, num_data, ind_ap, second_deriv.data(), neg_third_deriv.data());
						double d_detmll_d_aux_par = 0., implicit_derivative = 0.;
						CalcLogDetStochDerivAuxPar(neg_third_deriv, D_inv_plus_W_inv_diag, diag_WI, PI_Z, WI_PI_Z, WI_WI_plus_Sigma_inv_Z, d_detmll_d_aux_par);
#pragma omp parallel for schedule(static) reduction(+:d_detmll_d_aux_par, implicit_derivative)
						for (data_size_t i = 0; i < num_data; ++i) {
							implicit_derivative += second_deriv[i] * SigmaI_plus_W_inv_d_mll_d_mode[i];
						}
						aux_par_grad[ind_ap] = neg_likelihood_deriv[ind_ap] + 0.5 * d_detmll_d_aux_par + implicit_derivative;
=======
			// Calculate (Sigma^-1 + W)^-1
			sp_mat_t L_inv(num_data, num_data);
			L_inv.setIdentity();
			TriangularSolveGivenCholesky<chol_sp_mat_t, sp_mat_t, sp_mat_t, sp_mat_t>(chol_fact_SigmaI_plus_ZtWZ_vecchia_, L_inv, L_inv, false);
			vec_t d_mll_d_mode, SigmaI_plus_W_inv_d_mll_d_mode, SigmaI_plus_W_inv_diag;
			sp_mat_t SigmaI_plus_W_inv;
			// Calculate gradient wrt covariance parameters
			if (calc_cov_grad) {
				double explicit_derivative;
				int num_par = (int)B_grad.size();
				sp_mat_t SigmaI_deriv, BgradT_Dinv_B, Bt_Dinv_Bgrad;
				sp_mat_t D_inv_B = D_inv * B;
				for (int j = 0; j < num_par; ++j) {
					// Calculate SigmaI_deriv
					if (num_comps_total == 1 && j == 0) {
						SigmaI_deriv = - B.transpose() * D_inv_B;//SigmaI_deriv = -SigmaI for variance parameters if there is only one GP
					}
					else {
						SigmaI_deriv = B_grad[j].transpose() * D_inv_B;
						Bt_Dinv_Bgrad = SigmaI_deriv.transpose();
						SigmaI_deriv += Bt_Dinv_Bgrad - D_inv_B.transpose() * D_grad[j] * D_inv_B;
						Bt_Dinv_Bgrad.resize(0, 0);
					}
					if (j == 0) {
						// Calculate SigmaI_plus_W_inv = L_inv.transpose() * L_inv at non-zero entries of SigmaI_deriv
						//	Note: fully calculating SigmaI_plus_W_inv = L_inv.transpose() * L_inv is very slow
						SigmaI_plus_W_inv = SigmaI_deriv;
						CalcLtLGivenSparsityPattern<sp_mat_t>(L_inv, SigmaI_plus_W_inv, true);
						d_mll_d_mode = -0.5 * (SigmaI_plus_W_inv.diagonal().array() * third_deriv.array()).matrix();
					}//end if j == 0
					SigmaI_plus_W_inv_d_mll_d_mode = L_inv.transpose() * (L_inv * d_mll_d_mode);
					vec_t SigmaI_deriv_mode = SigmaI_deriv * mode_;
					explicit_derivative = 0.5 * (mode_.dot(SigmaI_deriv_mode) + (SigmaI_deriv.cwiseProduct(SigmaI_plus_W_inv)).sum());
					if (num_comps_total == 1 && j == 0) {
						explicit_derivative += 0.5 * num_data;
>>>>>>> e50ab2ed
					}
				}//end calc_aux_par_grad
			}//end iterative
			else {
				// Calculate (Sigma^-1 + W)^-1
				sp_mat_t L_inv(num_data, num_data);
				L_inv.setIdentity();
				TriangularSolveGivenCholesky<chol_sp_mat_t, sp_mat_t, sp_mat_t, sp_mat_t>(chol_fact_SigmaI_plus_ZtWZ_vecchia_, L_inv, L_inv, false);
				vec_t d_mll_d_mode;
				// Calculate gradient wrt covariance parameters
				if (calc_cov_grad) {
					vec_t d_mode_d_par;
					double explicit_derivative;
					int num_par = (int)B_grad.size();
					sp_mat_t SigmaI_plus_W_inv, SigmaI_deriv, Bt_Dinv_Bgrad;
					sp_mat_t D_inv_B = D_inv * B;
					for (int j = 0; j < num_par; ++j) {
						// Calculate SigmaI_deriv
						if (num_comps_total == 1 && j == 0) {
							SigmaI_deriv = -B.transpose() * D_inv_B;//SigmaI_deriv = -SigmaI for variance parameters if there is only one GP
						}
						else {
							SigmaI_deriv = B_grad[j].transpose() * D_inv_B;
							Bt_Dinv_Bgrad = SigmaI_deriv.transpose();
							SigmaI_deriv += Bt_Dinv_Bgrad - D_inv_B.transpose() * D_grad[j] * D_inv_B;
							Bt_Dinv_Bgrad.resize(0, 0);
						}
						if (j == 0) {
							// Calculate SigmaI_plus_W_inv = L_inv.transpose() * L_inv at non-zero entries of SigmaI_deriv
							//	Note: fully calculating SigmaI_plus_W_inv = L_inv.transpose() * L_inv is very slow
							SigmaI_plus_W_inv = SigmaI_deriv;
							CalcLtLGivenSparsityPattern<sp_mat_t>(L_inv, SigmaI_plus_W_inv, true);
							d_mll_d_mode = -0.5 * (SigmaI_plus_W_inv.diagonal().array() * third_deriv.array()).matrix();
						}//end if j == 0
						d_mode_d_par = -(L_inv.transpose() * (L_inv * (SigmaI_deriv * mode_)));//derivative of mode wrt to a covariance parameter
						explicit_derivative = 0.5 * (mode_.dot(SigmaI_deriv * mode_) + (SigmaI_deriv.cwiseProduct(SigmaI_plus_W_inv)).sum());
						if (num_comps_total == 1 && j == 0) {
							explicit_derivative += 0.5 * num_data;
						}
						else {
							explicit_derivative += 0.5 * (D_inv.diagonal().array() * D_grad[j].diagonal().array()).sum();
						}
						cov_grad[j] = explicit_derivative + d_mll_d_mode.dot(d_mode_d_par);
					}
<<<<<<< HEAD
				}//end calc_cov_grad
				vec_t SigmaI_plus_W_inv_d_mll_d_mode, SigmaI_plus_W_inv_diag;
				if (calc_F_grad || calc_aux_par_grad) {
					if (!calc_cov_grad || calc_aux_par_grad) {
						sp_mat_t L_inv_sqr = L_inv.cwiseProduct(L_inv);
						SigmaI_plus_W_inv_diag = L_inv_sqr.transpose() * vec_t::Ones(L_inv_sqr.rows());// diagonal of (Sigma^-1 + W) ^ -1
						if (!calc_cov_grad) {
							d_mll_d_mode = (-0.5 * SigmaI_plus_W_inv_diag.array() * third_deriv.array()).matrix();// gradient of approx. marginal likelihood wrt the mode and thus also F here
						}
					}
					SigmaI_plus_W_inv_d_mll_d_mode = L_inv.transpose() * (L_inv * d_mll_d_mode);
				}
				// Calculate gradient wrt fixed effects
				if (calc_F_grad) {
					vec_t d_mll_d_F_implicit = -(SigmaI_plus_W_inv_d_mll_d_mode.array() * second_deriv_neg_ll_.array()).matrix();// implicit derivative
					fixed_effect_grad = -first_deriv_ll_ + d_mll_d_mode + d_mll_d_F_implicit;
				}//end calc_F_grad
				// calculate gradient wrt additional likelihood parameters
				if (calc_aux_par_grad) {
					vec_t neg_likelihood_deriv(num_aux_pars_);//derivative of the negative log-likelihood wrt additional parameters of the likelihood
					vec_t second_deriv(num_data);//second derivative of the log-likelihood with respect to (i) the location parameter and (ii) an additional parameter of the likelihood
					vec_t neg_third_deriv(num_data);//negative third derivative of the log-likelihood with respect to (i) two times the location parameter and (ii) an additional parameter of the likelihood
					vec_t d_mode_d_aux_par;
					CalcGradNegLogLikAuxPars(y_data, location_par_ptr, num_data, neg_likelihood_deriv.data());
					for (int ind_ap = 0; ind_ap < num_aux_pars_; ++ind_ap) {
						CalcSecondNegThirdDerivLogLikAuxParsLocPar(y_data, location_par_ptr, num_data, ind_ap, second_deriv.data(), neg_third_deriv.data());
						double d_detmll_d_aux_par = 0., implicit_derivative = 0.;
=======
					cov_grad[j] = explicit_derivative - SigmaI_plus_W_inv_d_mll_d_mode.dot(SigmaI_deriv_mode);//add implicit derivative
				}
			}//end calc_cov_grad
			if (calc_F_grad || calc_aux_par_grad) {
				if (!calc_cov_grad) {
					sp_mat_t L_inv_sqr = L_inv.cwiseProduct(L_inv);
					SigmaI_plus_W_inv_diag = L_inv_sqr.transpose() * vec_t::Ones(L_inv_sqr.rows());// diagonal of (Sigma^-1 + W) ^ -1
					d_mll_d_mode = (-0.5 * SigmaI_plus_W_inv_diag.array() * third_deriv.array()).matrix();// gradient of approx. marginal likelihood wrt the mode and thus also F here
					SigmaI_plus_W_inv_d_mll_d_mode = L_inv.transpose() * (L_inv * d_mll_d_mode);
				}
				else if (calc_aux_par_grad) {
					SigmaI_plus_W_inv_diag = SigmaI_plus_W_inv.diagonal();
				}
			}
			// Calculate gradient wrt fixed effects
			if (calc_F_grad) {
				vec_t d_mll_d_F_implicit = -(SigmaI_plus_W_inv_d_mll_d_mode.array() * second_deriv_neg_ll_.array()).matrix();// implicit derivative
				fixed_effect_grad = -first_deriv_ll_ + d_mll_d_mode + d_mll_d_F_implicit;
			}//end calc_F_grad
			// calculate gradient wrt additional likelihood parameters
			if (calc_aux_par_grad) {
				vec_t neg_likelihood_deriv(num_aux_pars_);//derivative of the negative log-likelihood wrt additional parameters of the likelihood
				vec_t second_deriv(num_data);//second derivative of the log-likelihood with respect to (i) the location parameter and (ii) an additional parameter of the likelihood
				vec_t neg_third_deriv(num_data);//negative third derivative of the log-likelihood with respect to (i) two times the location parameter and (ii) an additional parameter of the likelihood
				vec_t d_mode_d_aux_par;
				CalcGradNegLogLikAuxPars(y_data, location_par_ptr, num_data, neg_likelihood_deriv.data());
				for (int ind_ap = 0; ind_ap < num_aux_pars_; ++ind_ap) {
					CalcSecondNegThirdDerivLogLikAuxParsLocPar(y_data, location_par_ptr, num_data, ind_ap, second_deriv.data(), neg_third_deriv.data());
					double d_detmll_d_aux_par = 0., implicit_derivative = 0.;
>>>>>>> e50ab2ed
#pragma omp parallel for schedule(static) reduction(+:d_detmll_d_aux_par, implicit_derivative)
						for (data_size_t i = 0; i < num_data; ++i) {
							d_detmll_d_aux_par += neg_third_deriv[i] * SigmaI_plus_W_inv_diag[i];
							implicit_derivative += second_deriv[i] * SigmaI_plus_W_inv_d_mll_d_mode[i];
						}
						aux_par_grad[ind_ap] = neg_likelihood_deriv[ind_ap] + 0.5 * d_detmll_d_aux_par + implicit_derivative;
					}
				}//end calc_aux_par_grad
			}
		}//end CalcGradNegMargLikelihoodLaplaceApproxVecchia

		/*!
		* \brief Make predictions for the (latent) random effects when using the Laplace approximation.
		*		Calculations are done using a numerically stable variant based on factorizing ("inverting") B = (Id + Wsqrt * Z*Sigma*Zt * Wsqrt).
		*		In the notation of the paper: "Sigma = Z*Sigma*Z^T" and "Z = Id".
		*		This version is used for the Laplace approximation when dense matrices are used (e.g. GP models).
		* \param y_data Response variable data if response variable is continuous
		* \param y_data_int Response variable data if response variable is integer-valued
		* \param fixed_effects Fixed effects component of location parameter
		* \param num_data Number of data points
		* \param ZSigmaZt Covariance matrix of latent random effect
		* \param Cross_Cov Cross covariance matrix between predicted and obsreved random effects ("=Cov(y_p,y)")
		* \param pred_mean[out] Predictive mean
		* \param pred_cov[out] Predictive covariance matrix
		* \param pred_var[out] Predictive variances
		* \param calc_pred_cov If true, predictive covariance matrix is also calculated
		* \param calc_pred_var If true, predictive variances are also calculated
		* \param calc_mode If true, the mode of the random effects posterior is calculated otherwise the values in mode and a_vec_ are used (default=false)
		*/
		void PredictLaplaceApproxStable(const double* y_data,
			const int* y_data_int,
			const double* fixed_effects,
			const data_size_t num_data,
			const std::shared_ptr<T_mat> ZSigmaZt,
			const T_mat& Cross_Cov,
			vec_t& pred_mean,
			T_mat& pred_cov,
			vec_t& pred_var,
			bool calc_pred_cov,
			bool calc_pred_var,
			bool calc_mode) {
			if (calc_mode) {// Calculate mode and Cholesky factor of B = (Id + Wsqrt * ZSigmaZt * Wsqrt) at mode
				double mll;//approximate marginal likelihood. This is a by-product that is not used here.
				FindModePostRandEffCalcMLLStable(y_data, y_data_int, fixed_effects, num_data, ZSigmaZt, mll);
			}
			if (na_or_inf_during_last_call_to_find_mode_) {
				Log::REFatal(NA_OR_INF_ERROR_);
			}
			CHECK(mode_has_been_calculated_);
			pred_mean = Cross_Cov * first_deriv_ll_;
			if (calc_pred_cov || calc_pred_var) {
				sp_mat_t Wsqrt(num_data, num_data);//diagonal matrix with square root of negative second derivatives on the diagonal (sqrt of negative Hessian of log-likelihood)
				Wsqrt.setIdentity();
				Wsqrt.diagonal().array() = second_deriv_neg_ll_.array().sqrt();
				T_mat Maux = Wsqrt * Cross_Cov.transpose();
				TriangularSolveGivenCholesky<T_chol, T_mat, T_mat, T_mat>(chol_fact_Id_plus_Wsqrt_Sigma_Wsqrt_, Maux, Maux, false);
				if (calc_pred_cov) {
					pred_cov -= (T_mat)(Maux.transpose() * Maux);
				}
				if (calc_pred_var) {
					Maux = Maux.cwiseProduct(Maux);
#pragma omp parallel for schedule(static)
					for (int i = 0; i < (int)pred_mean.size(); ++i) {
						pred_var[i] -= Maux.col(i).sum();
					}
				}
			}
		}//end PredictLaplaceApproxStable

		/*!
		* \brief Make predictions for the (latent) random effects when using the Laplace approximation.
		*		Calculations are done using a numerically stable variant based on factorizing ("inverting") B = (Id + Wsqrt * Z*Sigma*Zt * Wsqrt).
		*		In the notation of the paper: "Sigma = Z*Sigma*Z^T" and "Z = Id".
		*		This version is used for the Laplace approximation when dense matrices are used (e.g. GP models).
		* \param y_data Response variable data if response variable is continuous
		* \param y_data_int Response variable data if response variable is integer-valued
		* \param fixed_effects Fixed effects component of location parameter
		* \param num_data Number of data points
		* \param Sigma Covariance matrix of latent random effect
		* \param random_effects_indices_of_data Indices that indicate to which random effect every data point is related
		* \param Cross_Cov Cross covariance matrix between predicted and obsreved random effects ("=Cov(y_p,y)")
		* \param pred_mean[out] Predictive mean
		* \param pred_cov[out] Predictive covariance matrix
		* \param pred_var[out] Predictive variances
		* \param calc_pred_cov If true, predictive covariance matrix is also calculated
		* \param calc_pred_var If true, predictive variances are also calculated
		* \param calc_mode If true, the mode of the random effects posterior is calculated otherwise the values in mode and a_vec_ are used (default=false)
		*/
		void PredictLaplaceApproxOnlyOneGPCalculationsOnREScale(const double* y_data,
			const int* y_data_int,
			const double* fixed_effects,
			const data_size_t num_data,
			const std::shared_ptr<T_mat> Sigma,
			const data_size_t* const random_effects_indices_of_data,
			const T_mat& Cross_Cov,
			vec_t& pred_mean,
			T_mat& pred_cov,
			vec_t& pred_var,
			bool calc_pred_cov,
			bool calc_pred_var,
			bool calc_mode) {
			if (calc_mode) {// Calculate mode and Cholesky factor of B = (Id + Wsqrt * ZSigmaZt * Wsqrt) at mode
				double mll;//approximate marginal likelihood. This is a by-product that is not used here.
				FindModePostRandEffCalcMLLOnlyOneGPCalculationsOnREScale(y_data, y_data_int, fixed_effects,
					num_data, Sigma, random_effects_indices_of_data, mll);
			}
			if (na_or_inf_during_last_call_to_find_mode_) {
				Log::REFatal(NA_OR_INF_ERROR_);
			}
			CHECK(mode_has_been_calculated_);
			vec_t ZtFirstDeriv;
			CalcZtVGivenIndices(num_data, num_re_, random_effects_indices_of_data, first_deriv_ll_, ZtFirstDeriv, true);
			pred_mean = Cross_Cov * ZtFirstDeriv;
			if (calc_pred_cov || calc_pred_var) {
				vec_t diag_ZtWZ;
				CalcZtVGivenIndices(num_data, num_re_, random_effects_indices_of_data, second_deriv_neg_ll_, diag_ZtWZ, true);
				sp_mat_t ZtWZsqrt(num_re_, num_re_);//diagonal matrix with square root of diagonal of ZtWZ
				ZtWZsqrt.setIdentity();
				ZtWZsqrt.diagonal().array() = diag_ZtWZ.array().sqrt();
				T_mat Maux = ZtWZsqrt * Cross_Cov.transpose();
				TriangularSolveGivenCholesky<T_chol, T_mat, T_mat, T_mat>(chol_fact_Id_plus_Wsqrt_Sigma_Wsqrt_, Maux, Maux, false);//Maux = L\(ZtWZsqrt * Cross_Cov^T)
				if (calc_pred_cov) {
					pred_cov -= (T_mat)(Maux.transpose() * Maux);
				}
				if (calc_pred_var) {
					Maux = Maux.cwiseProduct(Maux);
#pragma omp parallel for schedule(static)
					for (int i = 0; i < (int)pred_mean.size(); ++i) {
						pred_var[i] -= Maux.col(i).sum();
					}
				}
			}
		}//end PredictLaplaceApproxOnlyOneGPCalculationsOnREScale

		/*!
		* \brief Make predictions for the (latent) random effects when using the Laplace approximation.
		*		Calculations are done by directly factorizing ("inverting) (Sigma^-1 + Zt*W*Z).
		*		NOTE: IT IS ASSUMED THAT SIGMA IS A DIAGONAL MATRIX
		*		This version is used for the Laplace approximation when there are only grouped random effects.
		* \param y_data Response variable data if response variable is continuous
		* \param y_data_int Response variable data if response variable is integer-valued
		* \param fixed_effects Fixed effects component of location parameter
		* \param num_data Number of data points
		* \param SigmaI Inverse covariance matrix of latent random effect. Currently, this needs to be a diagonal matrix
		* \param Zt Transpose Z^T of random effect design matrix that relates latent random effects to observations/likelihoods
		* \param Ztilde matrix which relates existing random effects to prediction samples
		* \param Sigma Covariance matrix of random effects
		* \param pred_mean[out] Predictive mean
		* \param pred_cov[out] Predictive covariance matrix
		* \param pred_var[out] Predictive variances
		* \param calc_pred_cov If true, predictive covariance matrix is also calculated
		* \param calc_pred_var If true, predictive variances are also calculated
		* \param calc_mode If true, the mode of the random effects posterior is calculated otherwise the values in mode and a_vec_ are used (default=false)
		*/
		void PredictLaplaceApproxGroupedRE(const double* y_data,
			const int* y_data_int,
			const double* fixed_effects,
			const data_size_t num_data,
			const sp_mat_t& SigmaI,
			const sp_mat_t& Zt,
			const sp_mat_t& Ztilde,
			const sp_mat_t& Sigma,
			vec_t& pred_mean,
			T_mat& pred_cov,
			vec_t& pred_var,
			bool calc_pred_cov,
			bool calc_pred_var,
			bool calc_mode) {
			if (calc_mode) {// Calculate mode and Cholesky factor of B = (Id + Wsqrt * ZSigmaZt * Wsqrt) at mode
				double mll;//approximate marginal likelihood. This is a by-product that is not used here.
				FindModePostRandEffCalcMLLGroupedRE(y_data, y_data_int, fixed_effects, num_data, SigmaI, Zt, mll);
			}
			if (na_or_inf_during_last_call_to_find_mode_) {
				Log::REFatal(NA_OR_INF_ERROR_);
			}
			CHECK(mode_has_been_calculated_);
			vec_t v_aux = Zt * first_deriv_ll_;
			vec_t v_aux2 = Sigma * v_aux;
			pred_mean = Ztilde * v_aux2;
			if (calc_pred_cov || calc_pred_var) {
				// calculate Maux = L\(Z^T * second_deriv_neg_ll_.asDiagonal() * Cross_Cov^T)
				sp_mat_t Cross_Cov = Ztilde * Sigma * Zt;
				sp_mat_t Maux = Zt * second_deriv_neg_ll_.asDiagonal() * Cross_Cov.transpose();
				TriangularSolveGivenCholesky<chol_sp_mat_t, sp_mat_t, sp_mat_t, sp_mat_t>(chol_fact_SigmaI_plus_ZtWZ_grouped_, Maux, Maux, false);
				if (calc_pred_cov) {
					pred_cov += (T_mat)(Maux.transpose() * Maux); 
					pred_cov -= (T_mat)(Cross_Cov * second_deriv_neg_ll_.asDiagonal() * Cross_Cov.transpose());
				}
				if (calc_pred_var) {
					sp_mat_t Maux3 = Cross_Cov.cwiseProduct(Cross_Cov * second_deriv_neg_ll_.asDiagonal());
					Maux = Maux.cwiseProduct(Maux);
#pragma omp parallel for schedule(static)
					for (int i = 0; i < (int)pred_mean.size(); ++i) {
						pred_var[i] += Maux.col(i).sum() - Maux3.row(i).sum();
					}
				}
			}
		}//end PredictLaplaceApproxGroupedRE

		/*!
		* \brief Make predictions for the (latent) random effects when using the Laplace approximation.
		*		Calculations are done by directly factorizing ("inverting) (Sigma^-1 + Zt*W*Z).
		*		This version is used for the Laplace approximation when there are only grouped random effects with only one grouping variable.
		* \param y_data Response variable data if response variable is continuous
		* \param y_data_int Response variable data if response variable is integer-valued
		* \param fixed_effects Fixed effects component of location parameter
		* \param num_data Number of data points
		* \param sigma2 Variance of random effects
		* \param random_effects_indices_of_data Indices that indicate to which random effect every data point is related
		* \param Cross_Cov Cross covariance matrix between predicted and obsreved random effects ("=Cov(y_p,y)")
		* \param pred_mean[out] Predictive mean
		* \param pred_cov[out] Predictive covariance matrix
		* \param pred_var[out] Predictive variances
		* \param calc_pred_cov If true, predictive covariance matrix is also calculated
		* \param calc_pred_var If true, predictive variances are also calculated
		* \param calc_mode If true, the mode of the random effects posterior is calculated otherwise the values in mode and a_vec_ are used (default=false)
		*/
		void PredictLaplaceApproxOnlyOneGroupedRECalculationsOnREScale(const double* y_data,
			const int* y_data_int,
			const double* fixed_effects,
			const data_size_t num_data,
			const double sigma2,
			const data_size_t* const random_effects_indices_of_data,
			const T_mat& Cross_Cov,
			vec_t& pred_mean,
			T_mat& pred_cov,
			vec_t& pred_var,
			bool calc_pred_cov,
			bool calc_pred_var,
			bool calc_mode) {
			if (calc_mode) {// Calculate mode and Cholesky factor of B = (Id + Wsqrt * ZSigmaZt * Wsqrt) at mode
				double mll;//approximate marginal likelihood. This is a by-product that is not used here.
				FindModePostRandEffCalcMLLOnlyOneGroupedRECalculationsOnREScale(y_data, y_data_int, fixed_effects, num_data,
					sigma2, random_effects_indices_of_data, mll);
			}
			if (na_or_inf_during_last_call_to_find_mode_) {
				Log::REFatal(NA_OR_INF_ERROR_);
			}
			CHECK(mode_has_been_calculated_);
			vec_t ZtFirstDeriv;
			CalcZtVGivenIndices(num_data, num_re_, random_effects_indices_of_data, first_deriv_ll_, ZtFirstDeriv, true);
			pred_mean = Cross_Cov * ZtFirstDeriv;
			if (calc_pred_cov || calc_pred_var) {
				vec_t diag_Sigma_plus_ZtWZI(num_re_);
				diag_Sigma_plus_ZtWZI.array() = 1. / diag_SigmaI_plus_ZtWZ_.array();
				diag_Sigma_plus_ZtWZI.array() /= sigma2;
				diag_Sigma_plus_ZtWZI.array() -= 1.;
				diag_Sigma_plus_ZtWZI.array() /= sigma2;
				if (calc_pred_cov) {
					T_mat Maux = Cross_Cov * diag_Sigma_plus_ZtWZI.asDiagonal() * Cross_Cov.transpose();
					pred_cov += Maux;
				}
				if (calc_pred_var) {
					T_mat Maux = Cross_Cov * diag_Sigma_plus_ZtWZI.asDiagonal();
					T_mat Maux2 = Cross_Cov.cwiseProduct(Maux);
#pragma omp parallel for schedule(static)
					for (int i = 0; i < (int)pred_mean.size(); ++i) {
						pred_var[i] += Maux2.row(i).sum();
					}
				}
			}
		}//end PredictLaplaceApproxOnlyOneGroupedRECalculationsOnREScale

		/*!
		* \brief Make predictions for the (latent) random effects when using the Laplace approximation.
		*		Calculations are done by factorizing ("inverting) (Sigma^-1 + W) where it is assumed that an approximate Cholesky factor
		*		of Sigma^-1 has previously been calculated using a Vecchia approximation.
		*		This version is used for the Laplace approximation when there are only GP random effects and the Vecchia approximation is used.
		*		Caveat: Sigma^-1 + W can be not very sparse
		* \param y_data Response variable data if response variable is continuous
		* \param y_data_int Response variable data if response variable is integer-valued
		* \param fixed_effects Fixed effects component of location parameter
		* \param num_data Number of data points
		* \param B Matrix B in Vecchia approximation for observed locations, Sigma^-1 = B^T D^-1 B ("=" Cholesky factor)
		* \param D_inv Diagonal matrix D^-1 in Vecchia approximation for observed locations
		* \param Bpo Lower left part of matrix B in joint Vecchia approximation for observed and prediction locations with non-zero off-diagonal entries corresponding to the nearest neighbors of the prediction locations among the observed locations
		* \param Bp Lower right part of matrix B in joint Vecchia approximation for observed and prediction locations with non-zero off-diagonal entries corresponding to the nearest neighbors of the prediction locations among the prediction locations
		* \param Dp Diagonal matrix with lower right part of matrix D in joint Vecchia approximation for observed and prediction locations
		* \param pred_mean[out] Predictive mean
		* \param pred_cov[out] Predictive covariance matrix
		* \param pred_var[out] Predictive variances
		* \param calc_pred_cov If true, predictive covariance matrix is also calculated
		* \param calc_pred_var If true, predictive variances are also calculated
		* \param calc_mode If true, the mode of the random effects posterior is calculated otherwise the values in mode and a_vec_ are used (default=false)
		* \param CondObsOnly If true, the nearest neighbors for the predictions are found only among the observed data and Bp is an identity matrix
		* \param sigma2 Variance parameter (= Sigma_ii) used for the diagonal Lanczos preconditioner
		*/
		void PredictLaplaceApproxVecchia(const double* y_data,
			const int* y_data_int,
			const double* fixed_effects,
			const data_size_t num_data,
			const sp_mat_t& B,
			const sp_mat_t& D_inv,
			const sp_mat_t& Bpo,
			sp_mat_t& Bp,
			const vec_t& Dp,
			vec_t& pred_mean,
			T_mat& pred_cov,
			vec_t& pred_var,
			bool calc_pred_cov,
			bool calc_pred_var,
			bool calc_mode,
			bool CondObsOnly,
			double sigma2) {
			if (calc_mode) {// Calculate mode and Cholesky factor of Sigma^-1 + W at mode
				double mll;//approximate marginal likelihood. This is a by-product that is not used here.
				FindModePostRandEffCalcMLLVecchia(y_data, y_data_int, fixed_effects, num_data, B, D_inv, false, Sigma_L_k_, mll);
			}
			if (na_or_inf_during_last_call_to_find_mode_) {
				Log::REFatal(NA_OR_INF_ERROR_);
			}
			CHECK(mode_has_been_calculated_);
			int num_pred = (int)Bp.cols();
			CHECK((int)Dp.size() == num_pred);
			if (CondObsOnly) {
				pred_mean = -Bpo * mode_;
			}
			else {
				vec_t Bpo_mode = Bpo * mode_;
				pred_mean = -Bp.triangularView<Eigen::UpLoType::UnitLower>().solve(Bpo_mode);
			}
			if (calc_pred_cov || calc_pred_var) {
				sp_mat_t Bp_inv, Bp_inv_Dp;
				if (matrix_inversion_method_ == "iterative") {
					if (rank_pred_approx_matrix_lanczos_ < 2) {
						//Subdiagonal would have size 0
						Log::REFatal(LANCZOS_RANK_ERROR_);
					}
					sp_mat_t Bpo_t_Bp_inv; //Bpo^T * Bp^(-1)
					if (CondObsOnly) {
						Bpo_t_Bp_inv = Bpo.transpose(); //Bp = Id
					}
					else {
						Bp_inv = sp_mat_t(Bp.rows(), Bp.cols());
						Bp_inv.setIdentity();
						TriangularSolve<sp_mat_t, sp_mat_t, sp_mat_t>(Bp, Bp_inv, Bp_inv, false);
						Bpo_t_Bp_inv = Bpo.transpose() * Bp_inv.transpose();
						Bp_inv_Dp = Bp_inv * Dp.asDiagonal();
					}
					//Inital vector
					vec_t b_init = Bpo_t_Bp_inv * vec_t::Ones(num_pred);
					b_init /= num_pred;
					//Declarations for piv_chol_on_Sigma
					den_mat_t W_inv_P_sqrt_inv_Q_k, Sigma_P_sqrt_inv_Q_k;
					den_mat_t R_tilde, Bpo_Bp_inv_t_R_tilde;
					//Declarations for Sigma_inv_plus_BtWB
					den_mat_t P_t_sqrt_inv_Q_k, R;
					//Common declarations
					vec_t Tdiag_k(rank_pred_approx_matrix_lanczos_), Tsubdiag_k(rank_pred_approx_matrix_lanczos_ - 1);
					den_mat_t R_t_Bpo_t_Bp_inv;
					//Lanczos
					if (cg_preconditioner_type_ == "piv_chol_on_Sigma") {
						//Factorize P^(-0.5) (W^(-1) + Sigma) P^(-0.5) as Q_k T_k Q_k^T where P = diag(W^(-1) + Sigma)
						LanczosTridiagVecchiaLaplaceWinvplusSigma(second_deriv_neg_ll_, B_rm_, B_t_D_inv_rm_.transpose(), b_init, num_data, 
							Tdiag_k, Tsubdiag_k, W_inv_P_sqrt_inv_Q_k, Sigma_P_sqrt_inv_Q_k, rank_pred_approx_matrix_lanczos_, LANCZOS_REORTHOGONALIZATION_THRESHOLD, sigma2);
					}
					else if (cg_preconditioner_type_ == "Sigma_inv_plus_BtWB") {
						//Factorize P^(-0.5) (Sigma^-1 + W) P^(-0.5*T) as Q_k T_k Q_k^T where P = B^T (D^(-1) + W) B
						LanczosTridiagVecchiaLaplace(second_deriv_neg_ll_, B_rm_, D_inv_rm_, b_init, num_data,
							Tdiag_k, Tsubdiag_k, P_t_sqrt_inv_Q_k, rank_pred_approx_matrix_lanczos_, LANCZOS_REORTHOGONALIZATION_THRESHOLD);
					}
					else {
						Log::REFatal("Preconditioner type '%s' is not supported.", cg_preconditioner_type_.c_str());
					}
					//Calculate T_k^(-1) = U L^(-1) U^T via eigendecomposition
					Eigen::SelfAdjointEigenSolver<den_mat_t> solver;
					solver.computeFromTridiagonal(Tdiag_k, Tsubdiag_k);
					vec_t L = solver.eigenvalues();
					den_mat_t U = solver.eigenvectors();
					if (cg_preconditioner_type_ == "piv_chol_on_Sigma") {
						//R_tilde = W^(-1) P^(-0.5) Q_k U L^(-1) U^T, R = Sigma P^(-0.5) Q_k, such that (Sigma^(-1) + W)^(-1) \approx R_tilde R^T
						R_tilde = W_inv_P_sqrt_inv_Q_k * U * L.cwiseInverse().asDiagonal() * U.transpose();
						//Bp^(-T) Bpo R_tilde
						Bpo_Bp_inv_t_R_tilde = Bpo_t_Bp_inv.transpose() * R_tilde;
						//R^T Bpo^T Bp^(-1)
						R_t_Bpo_t_Bp_inv = Sigma_P_sqrt_inv_Q_k.transpose() * Bpo_t_Bp_inv;
					}
					else if (cg_preconditioner_type_ == "Sigma_inv_plus_BtWB") {
						//R = P^(-0.5*T) Q_k U L^(-0.5), such that (Sigma^(-1) + W)^(-1) \approx R R^T
						R = P_t_sqrt_inv_Q_k * U * (L.cwiseSqrt().cwiseInverse()).asDiagonal();
						//R^T Bpo^T Bp^(-1)
						R_t_Bpo_t_Bp_inv = R.transpose() * Bpo_t_Bp_inv;
					}
					else {
						Log::REFatal("Preconditioner type '%s' is not supported.", cg_preconditioner_type_.c_str());
					}
					if (calc_pred_cov) {
						if (CondObsOnly) {
							if (cg_preconditioner_type_ == "piv_chol_on_Sigma") {
								ConvertTo_T_mat_FromDense<T_mat>(Bpo_Bp_inv_t_R_tilde * R_t_Bpo_t_Bp_inv, pred_cov);
							}
							else if (cg_preconditioner_type_ == "Sigma_inv_plus_BtWB") {
								ConvertTo_T_mat_FromDense<T_mat>(R_t_Bpo_t_Bp_inv.transpose() * R_t_Bpo_t_Bp_inv, pred_cov);
							}
							else {
								Log::REFatal("Preconditioner type '%s' is not supported.", cg_preconditioner_type_.c_str());
							}
							pred_cov.diagonal().array() += Dp.array();
						}
						else {
							if (cg_preconditioner_type_ == "piv_chol_on_Sigma") {
								ConvertTo_T_mat_FromDense<T_mat>(Bp_inv_Dp * Bp_inv.transpose() + Bpo_Bp_inv_t_R_tilde * R_t_Bpo_t_Bp_inv, pred_cov);
							}
							else if (cg_preconditioner_type_ == "Sigma_inv_plus_BtWB") {
								ConvertTo_T_mat_FromDense<T_mat>(Bp_inv_Dp * Bp_inv.transpose() + R_t_Bpo_t_Bp_inv.transpose() * R_t_Bpo_t_Bp_inv, pred_cov);
							}
							else {
								Log::REFatal("Preconditioner type '%s' is not supported.", cg_preconditioner_type_.c_str());
							}
						}
					}
					if (calc_pred_var) {
						pred_var = vec_t(num_pred);
						if (cg_preconditioner_type_ == "piv_chol_on_Sigma") {
							R_t_Bpo_t_Bp_inv = Bpo_Bp_inv_t_R_tilde.transpose().cwiseProduct(R_t_Bpo_t_Bp_inv);
						}
						else if (cg_preconditioner_type_ == "Sigma_inv_plus_BtWB") {
							R_t_Bpo_t_Bp_inv = R_t_Bpo_t_Bp_inv.cwiseProduct(R_t_Bpo_t_Bp_inv);
						}
						else {
							Log::REFatal("Preconditioner type '%s' is not supported.", cg_preconditioner_type_.c_str());
						}
						if (CondObsOnly) {
#pragma omp parallel for schedule(static)
							for (int i = 0; i < num_pred; ++i) {
								pred_var[i] = Dp[i] + R_t_Bpo_t_Bp_inv.col(i).sum();
							}
						}
						else {
#pragma omp parallel for schedule(static)
							for (int i = 0; i < num_pred; ++i) {
								pred_var[i] = (Bp_inv_Dp.row(i)).dot(Bp_inv.row(i)) + R_t_Bpo_t_Bp_inv.col(i).sum();
							}
						}
					}
				} // end iterative
				else {
					sp_mat_t Maux; //Maux = L\(Bpo^T * Bp^-1), L = Chol(Sigma^-1 + W)
					if (CondObsOnly) {
						Maux = Bpo.transpose();//Bp = Id
					}
					else {
						Bp_inv = sp_mat_t(Bp.rows(), Bp.cols());
						Bp_inv.setIdentity();
						TriangularSolve<sp_mat_t, sp_mat_t, sp_mat_t>(Bp, Bp_inv, Bp_inv, false);
						//Bp.triangularView<Eigen::UpLoType::UnitLower>().solveInPlace(Bp_inv);//much slower
						Maux = Bpo.transpose() * Bp_inv.transpose();
						Bp_inv_Dp = Bp_inv * Dp.asDiagonal();
					}
					TriangularSolveGivenCholesky<chol_sp_mat_t, sp_mat_t, sp_mat_t, sp_mat_t>(chol_fact_SigmaI_plus_ZtWZ_vecchia_, Maux, Maux, false);
					if (calc_pred_cov) {
						if (CondObsOnly) {
							pred_cov = Maux.transpose() * Maux;
							pred_cov.diagonal().array() += Dp.array();
						}
						else {
							pred_cov = Bp_inv_Dp * Bp_inv.transpose() + Maux.transpose() * Maux;
						}
					}
					if (calc_pred_var) {
						pred_var = vec_t(num_pred);
						Maux = Maux.cwiseProduct(Maux);
						if (CondObsOnly) {
#pragma omp parallel for schedule(static)
							for (int i = 0; i < num_pred; ++i) {
								pred_var[i] = Dp[i] + Maux.col(i).sum();
							}
						}
						else {
#pragma omp parallel for schedule(static)
							for (int i = 0; i < num_pred; ++i) {
								pred_var[i] = (Bp_inv_Dp.row(i)).dot(Bp_inv.row(i)) + Maux.col(i).sum();
							}
						}
					}
				}
			}//end calc_pred_cov || calc_pred_var
		}//end PredictLaplaceApproxVecchia

//Note: the following is currently not used
//		/*!
//		* \brief Calculate variance of Laplace-approximated posterior
//		* \param ZSigmaZt Covariance matrix of latent random effect
//		* \param[out] pred_var Variance of Laplace-approximated posterior
//		*/
//		void CalcVarLaplaceApproxStable(const std::shared_ptr<T_mat> ZSigmaZt,
//			vec_t& pred_var) {
//			if (na_or_inf_during_last_call_to_find_mode_) {
//				Log::REFatal(NA_OR_INF_ERROR_);
//			}
//			CHECK(mode_has_been_calculated_);
//			pred_var = vec_t(num_re_);
//			vec_t diag_Wsqrt(second_deriv_neg_ll_.size());
//			diag_Wsqrt.array() = second_deriv_neg_ll_.array().sqrt();
//			T_mat L_inv_W_sqrt_ZSigmaZt = diag_Wsqrt.asDiagonal() * (*ZSigmaZt);
//			TriangularSolveGivenCholesky<T_chol, T_mat, T_mat, T_mat>(chol_fact_Id_plus_Wsqrt_Sigma_Wsqrt_, L_inv_W_sqrt_ZSigmaZt, L_inv_W_sqrt_ZSigmaZt, false);
//#pragma omp parallel for schedule(static)
//			for (int i = 0; i < num_re_; ++i) {
//				pred_var[i] = (*ZSigmaZt).coeff(i,i) - L_inv_W_sqrt_ZSigmaZt.col(i).squaredNorm();
//			}
//		}//end CalcVarLaplaceApproxStable

		/*!
		* \brief Calculate variance of Laplace-approximated posterior
		* \param Sigma Covariance matrix of latent random effect
		* \param random_effects_indices_of_data Indices that indicate to which random effect every data point is related
		* \param[out] pred_var Variance of Laplace-approximated posterior
		*/
		void CalcVarLaplaceApproxOnlyOneGPCalculationsOnREScale(const std::shared_ptr<T_mat> Sigma,
			const data_size_t* const random_effects_indices_of_data,
			vec_t& pred_var) {
			if (na_or_inf_during_last_call_to_find_mode_) {
				Log::REFatal(NA_OR_INF_ERROR_);
			}
			CHECK(mode_has_been_calculated_);
			pred_var = vec_t(num_re_);
			vec_t diag_ZtWZ_sqrt;
			CalcZtVGivenIndices((data_size_t)second_deriv_neg_ll_.size(), num_re_, random_effects_indices_of_data, second_deriv_neg_ll_, diag_ZtWZ_sqrt, true);
			diag_ZtWZ_sqrt.array() = diag_ZtWZ_sqrt.array().sqrt();
			T_mat L_inv_ZtWZ_sqrt_Sigma = diag_ZtWZ_sqrt.asDiagonal() * (*Sigma);
			TriangularSolveGivenCholesky<T_chol, T_mat, T_mat, T_mat>(chol_fact_Id_plus_Wsqrt_Sigma_Wsqrt_, L_inv_ZtWZ_sqrt_Sigma, L_inv_ZtWZ_sqrt_Sigma, false);
#pragma omp parallel for schedule(static)
			for (int i = 0; i < num_re_; ++i) {
				pred_var[i] = (*Sigma).coeff(i, i) - L_inv_ZtWZ_sqrt_Sigma.col(i).squaredNorm();
			}
		}//end CalcVarLaplaceApproxOnlyOneGPCalculationsOnREScale

		/*!
		* \brief Calculate variance of Laplace-approximated posterior
		* \param[out] pred_var Variance of Laplace-approximated posterior
		*/
		void CalcVarLaplaceApproxGroupedRE(vec_t& pred_var) {
			if (na_or_inf_during_last_call_to_find_mode_) {
				Log::REFatal(NA_OR_INF_ERROR_);
			}
			CHECK(mode_has_been_calculated_);
			pred_var = vec_t(num_re_);
			sp_mat_t L_inv(num_re_, num_re_);
			L_inv.setIdentity();
			TriangularSolveGivenCholesky<chol_sp_mat_t, sp_mat_t, sp_mat_t, sp_mat_t>(chol_fact_SigmaI_plus_ZtWZ_grouped_, L_inv, L_inv, false);
#pragma omp parallel for schedule(static)
			for (int i = 0; i < num_re_; ++i) {
				pred_var[i] = L_inv.col(i).squaredNorm();
			}
		}//end CalcVarLaplaceApproxGroupedRE

		/*!
		* \brief Calculate variance of Laplace-approximated posterior
		* \param[out] pred_var Variance of Laplace-approximated posterior
		*/
		void CalcVarLaplaceApproxOnlyOneGroupedRECalculationsOnREScale(vec_t& pred_var) {
			if (na_or_inf_during_last_call_to_find_mode_) {
				Log::REFatal(NA_OR_INF_ERROR_);
			}
			CHECK(mode_has_been_calculated_);
			pred_var = vec_t(num_re_);
			pred_var.array() = diag_SigmaI_plus_ZtWZ_.array().inverse();
		}//end CalcVarLaplaceApproxOnlyOneGroupedRECalculationsOnREScale

		/*!
		* \brief Calculate variance of Laplace-approximated posterior
		* \param[out] pred_var Variance of Laplace-approximated posterior
		*/
		void CalcVarLaplaceApproxVecchia(vec_t& pred_var, double sigma2) {
			if (na_or_inf_during_last_call_to_find_mode_) {
				Log::REFatal(NA_OR_INF_ERROR_);
			}
			CHECK(mode_has_been_calculated_);
			pred_var = vec_t(num_re_);
			if (matrix_inversion_method_ == "iterative") {
				//Inital vector
				vec_t b_init = vec_t::Ones(num_re_);
				b_init /= num_re_;
				//Declarations for piv_chol_on_Sigma
				den_mat_t W_inv_P_sqrt_inv_Q_k, Sigma_P_sqrt_inv_Q_k;
				//Declarations for Sigma_inv_plus_BtWB
				den_mat_t P_t_sqrt_inv_Q_k;
				//Common declarations
				vec_t Tdiag_k(rank_pred_approx_matrix_lanczos_), Tsubdiag_k(rank_pred_approx_matrix_lanczos_ - 1);
				//Lanczos
				if (cg_preconditioner_type_ == "piv_chol_on_Sigma") {
					//Factorize P^(-0.5) (W^(-1) + Sigma) P^(-0.5) as Q_k T_k Q_k^T where P = diag(W^(-1) + Sigma)
					LanczosTridiagVecchiaLaplaceWinvplusSigma(second_deriv_neg_ll_, B_rm_, B_t_D_inv_rm_.transpose(), b_init, num_re_,
						Tdiag_k, Tsubdiag_k, W_inv_P_sqrt_inv_Q_k, Sigma_P_sqrt_inv_Q_k, rank_pred_approx_matrix_lanczos_, LANCZOS_REORTHOGONALIZATION_THRESHOLD, sigma2);
				}
				else if (cg_preconditioner_type_ == "Sigma_inv_plus_BtWB") {
					//Factorize P^(-0.5) (Sigma^-1 + W) P^(-0.5*T) as Q_k T_k Q_k^T where P = B^T (D^(-1) + W) B
					LanczosTridiagVecchiaLaplace(second_deriv_neg_ll_, B_rm_, D_inv_rm_, b_init, num_re_,
						Tdiag_k, Tsubdiag_k, P_t_sqrt_inv_Q_k, rank_pred_approx_matrix_lanczos_, LANCZOS_REORTHOGONALIZATION_THRESHOLD);
				}
				else {
					Log::REFatal("Preconditioner type '%s' is not supported.", cg_preconditioner_type_.c_str());
				}
				//Calculate T_k^(-1) = U L^(-1) U^T via eigendecomposition
				Eigen::SelfAdjointEigenSolver<den_mat_t> solver;
				solver.computeFromTridiagonal(Tdiag_k, Tsubdiag_k);
				vec_t L = solver.eigenvalues();
				den_mat_t U = solver.eigenvectors();
				den_mat_t Sigma_inv_plus_W_ii;
				if (cg_preconditioner_type_ == "piv_chol_on_Sigma") {
					//R_tilde = W^(-1) P^(-0.5) Q_k U L^(-1) U^T, R = Sigma P^(-0.5) Q_k, such that (Sigma^(-1) + W)^(-1) \approx R_tilde R^T
					den_mat_t R_tilde = W_inv_P_sqrt_inv_Q_k * U * L.cwiseInverse().asDiagonal() * U.transpose();
					Sigma_inv_plus_W_ii = R_tilde.cwiseProduct(Sigma_P_sqrt_inv_Q_k);
				}
				else if (cg_preconditioner_type_ == "Sigma_inv_plus_BtWB") {
					//R = P^(-0.5*T) Q_k U L^(-0.5), such that (Sigma^(-1) + W)^(-1) \approx R R^T
					den_mat_t R = P_t_sqrt_inv_Q_k * U * (L.cwiseSqrt().cwiseInverse()).asDiagonal();
					Sigma_inv_plus_W_ii = R.cwiseProduct(R);
				}
				else {
					Log::REFatal("Preconditioner type '%s' is not supported.", cg_preconditioner_type_.c_str());
				}
#pragma omp parallel for schedule(static)
				for (int i = 0; i < num_re_; ++i) {
					pred_var[i] = Sigma_inv_plus_W_ii.row(i).sum();
				}
			} // end iterative
			else {
				sp_mat_t L_inv(num_re_, num_re_);
				L_inv.setIdentity();
				TriangularSolveGivenCholesky<chol_sp_mat_t, sp_mat_t, sp_mat_t, sp_mat_t>(chol_fact_SigmaI_plus_ZtWZ_vecchia_, L_inv, L_inv, false);
#pragma omp parallel for schedule(static)
				for (int i = 0; i < num_re_; ++i) {
					pred_var[i] = L_inv.col(i).squaredNorm();
				}
			}
		}//end CalcVarLaplaceApproxVecchia

		/*!
		* \brief Make predictions for the response variable (label) based on predictions for the mean and variance of the latent random effects
		* \param pred_mean[out] Predictive mean of latent random effects. The Predictive mean for the response variables is written on this
		* \param pred_var[out] Predictive variances of latent random effects. The predicted variance for the response variables is written on this
		* \param predict_var If true, predictive variances are also calculated
		*/
		void PredictResponse(vec_t& pred_mean, vec_t& pred_var, bool predict_var) {
			if (likelihood_type_ == "bernoulli_probit") {
#pragma omp parallel for schedule(static)
				for (int i = 0; i < (int)pred_mean.size(); ++i) {
					pred_mean[i] = normalCDF(pred_mean[i] / std::sqrt(1. + pred_var[i]));
				}
				if (predict_var) {
#pragma omp parallel for schedule(static)
					for (int i = 0; i < (int)pred_mean.size(); ++i) {
						pred_var[i] = pred_mean[i] * (1. - pred_mean[i]);
					}
				}
			}
			else if (likelihood_type_ == "bernoulli_logit") {
#pragma omp parallel for schedule(static)
				for (int i = 0; i < (int)pred_mean.size(); ++i) {
					pred_mean[i] = RespMeanAdaptiveGHQuadrature(pred_mean[i], pred_var[i]);
				}
				if (predict_var) {
#pragma omp parallel for schedule(static)
					for (int i = 0; i < (int)pred_mean.size(); ++i) {
						pred_var[i] = pred_mean[i] * (1. - pred_mean[i]);
					}
				}
			}
			else if (likelihood_type_ == "poisson") {
#pragma omp parallel for schedule(static)
				for (int i = 0; i < (int)pred_mean.size(); ++i) {
					double pm = std::exp(pred_mean[i] + 0.5 * pred_var[i]);
					//double pm = RespMeanAdaptiveGHQuadrature(pred_mean[i], pred_var[i]);// alternative version using quadrature
					if (predict_var) {
						pred_var[i] = pm * ((std::exp(pred_var[i]) - 1.) * pm + 1.);
						//double psm = RespMeanAdaptiveGHQuadrature(2 * pred_mean[i], 4 * pred_var[i]);// alternative version using quadrature
						//pred_var[i] = psm - pm * pm + pm;
					}
					pred_mean[i] = pm;
				}
			}
			else if (likelihood_type_ == "gamma") {
#pragma omp parallel for schedule(static)
				for (int i = 0; i < (int)pred_mean.size(); ++i) {
					double pm = std::exp(pred_mean[i] + 0.5 * pred_var[i]);
					//double pm = RespMeanAdaptiveGHQuadrature(pred_mean[i], pred_var[i]);// alternative version using quadrature
					if (predict_var) {
						pred_var[i] = (std::exp(pred_var[i]) - 1.) * pm * pm + std::exp(2 * pred_mean[i] + 2 * pred_var[i]) / aux_pars_[0];
						//double psm = RespMeanAdaptiveGHQuadrature(2 * pred_mean[i], 4 * pred_var[i]);// alternative version using quadrature
						//pred_var[i] = psm - pm * pm + psm / aux_pars_[0];
					}
					pred_mean[i] = pm;
				}
			}
		}//end PredictResponse

		/*!
		* \brief Adaptive GH quadrature to calculate predictive mean of response variable
		* \param latent_mean Predictive mean of latent random effects
		* \param latent_var Predictive variances of latent random effects
		*/
		double RespMeanAdaptiveGHQuadrature(const double latent_mean, const double latent_var) {
			// Find mode of integrand
			double mode_integrand, mode_integrand_last, update;
			mode_integrand = 0.;
			double sigma2_inv = 1. / latent_var;
			double sqrt_sigma2_inv = std::sqrt(sigma2_inv);
			for (int it = 0; it < 100; ++it) {
				mode_integrand_last = mode_integrand;
				update = (FirstDerivLogCondMeanLikelihood(mode_integrand) - sigma2_inv * (mode_integrand - latent_mean))
					/ (SecondDerivLogCondMeanLikelihood(mode_integrand) - sigma2_inv);
				mode_integrand -= update;
				if (std::abs(update) / std::abs(mode_integrand_last) < DELTA_REL_CONV_) {
					break;
				}
			}
			// Adaptive GH quadrature
			double sqrt2_sigma_hat = M_SQRT2 / std::sqrt(-SecondDerivLogCondMeanLikelihood(mode_integrand) + sigma2_inv);
			double x_val;
			double mean_resp = 0.;
			for (int j = 0; j < order_GH_; ++j) {
				x_val = sqrt2_sigma_hat * GH_nodes_[j] + mode_integrand;
				mean_resp += adaptive_GH_weights_[j] * CondMeanLikelihood(x_val) * normalPDF(sqrt_sigma2_inv * (x_val - latent_mean));
			}
			mean_resp *= sqrt2_sigma_hat * sqrt_sigma2_inv;
			return mean_resp;
		}//end RespMeanAdaptiveGHQuadrature

		/*! \brief Set matrix inversion properties and choices for iterative methods. This function is calle from re_model_template.h which also holds these variables */
		void SetMatrixInversionProperties(const string_t& matrix_inversion_method,
			int cg_max_num_it,
			int cg_max_num_it_tridiag,
			double cg_delta_conv,
			int num_rand_vec_trace,
			bool reuse_rand_vec_trace,
			int seed_rand_vec_trace,
			const string_t& cg_preconditioner_type,
			int piv_chol_rank,
			int rank_pred_approx_matrix_lanczos) {
			matrix_inversion_method_ = matrix_inversion_method;
			cg_max_num_it_ = cg_max_num_it;
			cg_max_num_it_tridiag_ = cg_max_num_it_tridiag;
			cg_delta_conv_ = cg_delta_conv;
			num_rand_vec_trace_ = num_rand_vec_trace;
			reuse_rand_vec_trace_ = reuse_rand_vec_trace;
			seed_rand_vec_trace_ = seed_rand_vec_trace;
			cg_preconditioner_type_ = cg_preconditioner_type;
			piv_chol_rank_ = piv_chol_rank;
			rank_pred_approx_matrix_lanczos_ = rank_pred_approx_matrix_lanczos;
		}//end SetMatrixInversionProperties

		/*!
		* \brief Calculate log|Sigma W + I| using stochastic trace estimation and variance reduction.
		* \param num_data Number of data points
		* \param cg_max_num_it_tridiag Maximal number of iterations for conjugate gradient algorithm when being run as Lanczos algorithm for tridiagonalization
		* \param I_k_plus_Sigma_L_kt_W_Sigma_L_k Preconditioner "piv_chol_on_Sigma": I_k + Sigma_L_k^T W Sigma_L_k
		* \param has_NA_or_Inf[out] Is set to TRUE if NA or Inf occured in the conjugate gradient algorithm
		* \param log_det_Sigma_W_plus_I[out] Solution for log|Sigma W + I|
		*/
		void CalcLogDetStoch(const data_size_t& num_data, 
			const int& cg_max_num_it_tridiag,
			den_mat_t& I_k_plus_Sigma_L_kt_W_Sigma_L_k,
			bool& has_NA_or_Inf,
			double& log_det_Sigma_W_plus_I) {

			if (cg_preconditioner_type_ == "piv_chol_on_Sigma") {
				std::vector<vec_t> Tdiags_PI_WI_plus_Sigma(num_rand_vec_trace_, vec_t(cg_max_num_it_tridiag));
				std::vector<vec_t> Tsubdiags_PI_WI_plus_Sigma(num_rand_vec_trace_, vec_t(cg_max_num_it_tridiag - 1));
				//Get random vectors (z_1, ..., z_t) with Cov(z_i) = P:
				//For P = W^(-1) + Sigma_L_k Sigma_L_k^T: z_i = W^(-1/2) r_j + Sigma_L_k r_i, where r_i, r_j ~ N(0,I)
#pragma omp parallel for schedule(static)   
				for (int i = 0; i < num_rand_vec_trace_; ++i) {
					rand_vec_trace_P_.col(i) = Sigma_L_k_ * rand_vec_trace_I_.col(i) + ((second_deriv_neg_ll_.cwiseInverse().cwiseSqrt()).array() * rand_vec_trace_I_.col(i + num_rand_vec_trace_).array()).matrix();
				}
				I_k_plus_Sigma_L_kt_W_Sigma_L_k.setIdentity();
				I_k_plus_Sigma_L_kt_W_Sigma_L_k += Sigma_L_k_.transpose() * second_deriv_neg_ll_.asDiagonal() * Sigma_L_k_;
				chol_fact_I_k_plus_Sigma_L_kt_W_Sigma_L_k_vecchia_.compute(I_k_plus_Sigma_L_kt_W_Sigma_L_k);
				CGTridiagVecchiaLaplaceWinvplusSigma(second_deriv_neg_ll_, B_rm_, B_t_D_inv_rm_.transpose(), rand_vec_trace_P_, Tdiags_PI_WI_plus_Sigma, Tsubdiags_PI_WI_plus_Sigma,
					WI_plus_Sigma_inv_Z_, has_NA_or_Inf, num_data, num_rand_vec_trace_, cg_max_num_it_tridiag, cg_delta_conv_, chol_fact_I_k_plus_Sigma_L_kt_W_Sigma_L_k_vecchia_, Sigma_L_k_);
				if (!has_NA_or_Inf) {
					double ldet_PI_WI_plus_Sigma;
					LogDetStochTridiag(Tdiags_PI_WI_plus_Sigma, Tsubdiags_PI_WI_plus_Sigma, ldet_PI_WI_plus_Sigma, num_data, num_rand_vec_trace_);
					//log|Sigma W + I| = log|P^(-1) (W^(-1) + Sigma)| + log|W| + log|P|
					//where log|P| = log|I_k + Sigma_L_k^T W Sigma_L_k| + log|W^(-1)| + log|I_k|, log|I_k| = 0
					log_det_Sigma_W_plus_I = ldet_PI_WI_plus_Sigma + second_deriv_neg_ll_.array().log().sum() +
						2 * ((den_mat_t)chol_fact_I_k_plus_Sigma_L_kt_W_Sigma_L_k_vecchia_.matrixL()).diagonal().array().log().sum() - second_deriv_neg_ll_.array().log().sum();
				}
			}
			else if (cg_preconditioner_type_ == "Sigma_inv_plus_BtWB") {
				std::vector<vec_t> Tdiags_PI_SigmaI_plus_W(num_rand_vec_trace_, vec_t(cg_max_num_it_tridiag));
				std::vector<vec_t> Tsubdiags_PI_SigmaI_plus_W(num_rand_vec_trace_, vec_t(cg_max_num_it_tridiag - 1));
				//Get random vectors (z_1, ..., z_t) with Cov(z_i) = P:
				//For P = B^T (D^(-1) + W) B: z_i = B^T (D^(-1) + W)^0.5 r_i, where r_i ~ N(0,I)
				rand_vec_trace_P_ = B_rm_.transpose() * ((D_inv_rm_.diagonal() + second_deriv_neg_ll_).cwiseSqrt().asDiagonal() * rand_vec_trace_I_);
				D_inv_plus_W_B_rm_ = (D_inv_rm_.diagonal() + second_deriv_neg_ll_).asDiagonal() * B_rm_;
				CGTridiagVecchiaLaplace(second_deriv_neg_ll_, B_rm_, B_t_D_inv_rm_, rand_vec_trace_P_, Tdiags_PI_SigmaI_plus_W, Tsubdiags_PI_SigmaI_plus_W,
					SigmaI_plus_W_inv_Z_, has_NA_or_Inf, num_data, num_rand_vec_trace_, cg_max_num_it_tridiag, cg_delta_conv_, D_inv_plus_W_B_rm_);
				if (!has_NA_or_Inf) {
					double ldet_PI_SigmaI_plus_W;
					LogDetStochTridiag(Tdiags_PI_SigmaI_plus_W, Tsubdiags_PI_SigmaI_plus_W, ldet_PI_SigmaI_plus_W, num_data, num_rand_vec_trace_);
					//log|Sigma W + I| = log|P^(-1) (Sigma^(-1) + W)| + log|P| + log|Sigma|
					//where log|P| = log|B^T (D^(-1) + W) B| = log|(D^(-1) + W)|
					log_det_Sigma_W_plus_I = ldet_PI_SigmaI_plus_W + (D_inv_rm_.diagonal() + second_deriv_neg_ll_).array().log().sum() - D_inv_rm_.diagonal().array().log().sum();
				}
			}
			else {
				Log::REFatal("Preconditioner type '%s' is not supported.", cg_preconditioner_type_.c_str());
			}
		}

		/*! 
		* \brief Calculate dlog|Sigma W + I|/db_i for all i in 1, ..., n using stochastic trace estimation and variance reduction.
		* \param third_deriv Third derivative of the log-likelihood with respect to the mode.
		* \param num_data Number of data points
		* \param d_log_det_Sigma_W_plus_I_d_mode[out] Solution for dlog|Sigma W + I|/db_i for all i in n
		* \param D_inv_plus_W_inv_diag[out] Preconditioner "Sigma_inv_plus_BtWB": diagonal of (D^(-1) + W)^(-1)
		* \param diag_WI[out] Preconditioner "piv_chol_on_Sigma": diagonal of W^(-1)
		* \param PI_Z[out] Preconditioner "Sigma_inv_plus_BtWB": P^(-1) Z
		* \param WI_PI_Z[out] Preconditioner "piv_chol_on_Sigma": W^(-1) P^(-1) Z
		* \param WI_WI_plus_Sigma_inv_Z[out] Preconditioner "piv_chol_on_Sigma": W^(-1) (W^(-1) + Sigma)^(-1) Z
		*/
		void CalcLogDetStochDerivMode(const vec_t& third_deriv,
			const data_size_t& num_data,
			vec_t& d_log_det_Sigma_W_plus_I_d_mode,
			vec_t& D_inv_plus_W_inv_diag,
			vec_t& diag_WI,
			den_mat_t& PI_Z,
			den_mat_t& WI_PI_Z,
			den_mat_t& WI_WI_plus_Sigma_inv_Z) const{
			
			den_mat_t Z_PI_P_deriv_PI_Z;
			vec_t tr_PI_P_deriv_vec, c_opt;
			den_mat_t W_deriv_rep = third_deriv.replicate(1, num_rand_vec_trace_);
			W_deriv_rep *= -1; //since third_deriv = -dW/db_i
			if (cg_preconditioner_type_ == "piv_chol_on_Sigma") {
				//P^(-1) = (W^(-1) + Sigma_L_k Sigma_L_k^T)^(-1)
				//W^(-1) P^(-1) Z = Z - Sigma_L_k (I_k + Sigma_L_k^T W Sigma_L_k)^(-1) Sigma_L_k^T W Z
				den_mat_t Sigma_Lkt_W_Z;
				diag_WI = second_deriv_neg_ll_.cwiseInverse();
				if (Sigma_L_k_.cols() < num_rand_vec_trace_) {
					Sigma_Lkt_W_Z = (Sigma_L_k_.transpose() * second_deriv_neg_ll_.asDiagonal()) * rand_vec_trace_P_;
				}
				else {
					Sigma_Lkt_W_Z = Sigma_L_k_.transpose() * (second_deriv_neg_ll_.asDiagonal() * rand_vec_trace_P_);
				}
				WI_PI_Z = rand_vec_trace_P_ - Sigma_L_k_ * chol_fact_I_k_plus_Sigma_L_kt_W_Sigma_L_k_vecchia_.solve(Sigma_Lkt_W_Z);
				//tr(W^(-1) dW/db_i) - do not cancel with deterministic part of variance reduction when using optimal c
				vec_t tr_WI_W_deriv = -1 * diag_WI.cwiseProduct(third_deriv);
				//stochastic tr((Sigma + W^(-1))^(-1) dW^(-1)/db_i) 
				WI_WI_plus_Sigma_inv_Z = diag_WI.asDiagonal() * WI_plus_Sigma_inv_Z_;
				den_mat_t Z_WI_plus_Sigma_inv_WI_deriv_PI_Z = -1 * (WI_WI_plus_Sigma_inv_Z.array() * W_deriv_rep.array() * WI_PI_Z.array()).matrix();
				vec_t tr_WI_plus_Sigma_inv_WI_deriv = Z_WI_plus_Sigma_inv_WI_deriv_PI_Z.rowwise().mean();
				d_log_det_Sigma_W_plus_I_d_mode = tr_WI_plus_Sigma_inv_WI_deriv + tr_WI_W_deriv;
				//variance reduction
				//deterministic tr(Sigma_Lk (I_k + Sigma_Lk^T W Sigma_Lk)^(-1) Sigma_Lk^T dW/db_i) + tr(W dW^(-1)/db_i) (= - tr(W^(-1) dW/db_i))
				den_mat_t L_inv_Sigma_L_kt(Sigma_L_k_.cols(), num_data);
				TriangularSolveGivenCholesky<chol_den_mat_t, den_mat_t, den_mat_t, den_mat_t>(chol_fact_I_k_plus_Sigma_L_kt_W_Sigma_L_k_vecchia_, Sigma_L_k_.transpose(), L_inv_Sigma_L_kt, false);
				den_mat_t L_inv_Sigma_L_kt_sqr = L_inv_Sigma_L_kt.cwiseProduct(L_inv_Sigma_L_kt);
				vec_t Sigma_Lk_I_k_plus_Sigma_L_kt_W_Sigma_L_k_inv_Sigma_Lkt_diag = L_inv_Sigma_L_kt_sqr.transpose() * vec_t::Ones(L_inv_Sigma_L_kt_sqr.rows()); //diagonal of Sigma_Lk (I_k + Sigma_Lk^T W Sigma_Lk)^(-1) Sigma_Lk^T
				vec_t tr_Sigma_Lk_I_k_plus_Sigma_L_kt_W_Sigma_L_k_inv_Sigma_Lkt_W_deriv = -1 * (Sigma_Lk_I_k_plus_Sigma_L_kt_W_Sigma_L_k_inv_Sigma_Lkt_diag.array() * third_deriv.array()); //times (-1), since third_deriv = -dW/db_i
				//stochastic tr(P^(-1) dP/db_i), where dP/db_i = - W^(-1) dW/db_i W^(-1)
				Z_PI_P_deriv_PI_Z = -1 * (WI_PI_Z.array() * W_deriv_rep.array() * WI_PI_Z.array()).matrix();
				tr_PI_P_deriv_vec = Z_PI_P_deriv_PI_Z.rowwise().mean();
				//optimal c
				CalcOptimalCVectorized(Z_WI_plus_Sigma_inv_WI_deriv_PI_Z, Z_PI_P_deriv_PI_Z, tr_WI_plus_Sigma_inv_WI_deriv, tr_PI_P_deriv_vec, c_opt);
				d_log_det_Sigma_W_plus_I_d_mode += c_opt.cwiseProduct(tr_Sigma_Lk_I_k_plus_Sigma_L_kt_W_Sigma_L_k_inv_Sigma_Lkt_W_deriv - tr_WI_W_deriv) - c_opt.cwiseProduct(tr_PI_P_deriv_vec);
			}
			else if (cg_preconditioner_type_ == "Sigma_inv_plus_BtWB") {
				//P^(-1) = B^(-1) (D^(-1) + W)^(-1) B^(-T)
				//P^(-1) Z
				den_mat_t B_invt_Z(num_data, num_rand_vec_trace_);
				PI_Z.resize(num_data, num_rand_vec_trace_);
#pragma omp parallel for schedule(static)   
				for (int i = 0; i < num_rand_vec_trace_; ++i) {
					B_invt_Z.col(i) = B_rm_.transpose().triangularView<Eigen::UpLoType::UnitUpper>().solve(rand_vec_trace_P_.col(i));
				}
#pragma omp parallel for schedule(static)   
				for (int i = 0; i < num_rand_vec_trace_; ++i) {
					PI_Z.col(i) = D_inv_plus_W_B_rm_.triangularView<Eigen::UpLoType::Lower>().solve(B_invt_Z.col(i));
				}
				//stochastic tr((Sigma^(-1) + W)^(-1) dW/db_i)
				den_mat_t Z_SigmaI_plus_W_inv_W_deriv_PI_Z = (SigmaI_plus_W_inv_Z_.array() * W_deriv_rep.array() * PI_Z.array()).matrix();
				vec_t tr_SigmaI_plus_W_inv_W_deriv = Z_SigmaI_plus_W_inv_W_deriv_PI_Z.rowwise().mean();
				d_log_det_Sigma_W_plus_I_d_mode = tr_SigmaI_plus_W_inv_W_deriv;
				//variance reduction
				//deterministic tr((D^(-1) + W)^(-1) dW/db_i)
				D_inv_plus_W_inv_diag = (D_inv_rm_.diagonal() + second_deriv_neg_ll_).cwiseInverse();
				vec_t tr_D_inv_plus_W_inv_W_deriv = -1 * (D_inv_plus_W_inv_diag.array() * third_deriv.array()); //times (-1), since third_deriv = -dW/db_i
				//stochastic tr(P^(-1) dP/db_i), where dP/db_i = B^T dW/db_i B
				den_mat_t B_PI_Z = B_rm_ * PI_Z;
				Z_PI_P_deriv_PI_Z = (B_PI_Z.array() * W_deriv_rep.array() * B_PI_Z.array()).matrix();
				tr_PI_P_deriv_vec = Z_PI_P_deriv_PI_Z.rowwise().mean();
				//optimal c
				CalcOptimalCVectorized(Z_SigmaI_plus_W_inv_W_deriv_PI_Z, Z_PI_P_deriv_PI_Z, tr_SigmaI_plus_W_inv_W_deriv, tr_PI_P_deriv_vec, c_opt);
				d_log_det_Sigma_W_plus_I_d_mode += c_opt.cwiseProduct(tr_D_inv_plus_W_inv_W_deriv) - c_opt.cwiseProduct(tr_PI_P_deriv_vec);
			}
			else {
				Log::REFatal("Preconditioner type '%s' is not supported.", cg_preconditioner_type_.c_str());
			}
		} //end CalcLogDetStochDerivMode

		/*!
		* \brief Calculate dlog|Sigma W + I|/dtheta_j, using stochastic trace estimation and variance reduction.
		* \param num_data Number of data points
		* \param num_comps_total Total number of random effect components (= number of GPs)
		* \param j Index of current covariance parameter in vector theta
		* \param SigmaI_deriv_rm Derivative of Sigma^(-1) wrt. theta_j
		* \param B_grad_j Derivatives of matrices B ( = derivative of matrix -A) for Vecchia approximation wrt. theta_j
		* \param D_grad_j Derivatives of matrices D for Vecchia approximation wrt. theta_j
		* \param D_inv_plus_W_inv_diag Preconditioner "Sigma_inv_plus_BtWB": diagonal of (D^(-1) + W)^(-1)
		* \param PI_Z Preconditioner "Sigma_inv_plus_BtWB": P^(-1) Z
		* \param WI_PI_Z Preconditioner "piv_chol_on_Sigma": W^(-1) P^(-1) Z
		* \param d_log_det_Sigma_W_plus_I_d_cov_pars[out] Solution for dlog|Sigma W + I|/dtheta_j
		*/
		void CalcLogDetStochDerivCovPar(const data_size_t& num_data,
			const int& num_comps_total,
			const int& j,
			const sp_mat_rm_t& SigmaI_deriv_rm,
			const sp_mat_t& B_grad_j,
			const sp_mat_t& D_grad_j,
			const vec_t& D_inv_plus_W_inv_diag,
			const den_mat_t& PI_Z,
			const den_mat_t& WI_PI_Z,
			double& d_log_det_Sigma_W_plus_I_d_cov_pars) const {

			if (cg_preconditioner_type_ == "piv_chol_on_Sigma") {
				den_mat_t B_invt_WI_plus_Sigma_inv_Z(num_data, num_rand_vec_trace_), Sigma_WI_plus_Sigma_inv_Z(num_data, num_rand_vec_trace_);
				den_mat_t B_invt_PI_Z(num_data, num_rand_vec_trace_), Sigma_PI_Z(num_data, num_rand_vec_trace_);
				//Stochastic Trace: Calculate tr((Sigma + W^(-1))^(-1) dSigma/dtheta_j)
#pragma omp parallel for schedule(static)   
				for (int i = 0; i < num_rand_vec_trace_; ++i) {
					B_invt_WI_plus_Sigma_inv_Z.col(i) = B_rm_.transpose().triangularView<Eigen::UpLoType::UnitUpper>().solve(WI_plus_Sigma_inv_Z_.col(i));
				}
#pragma omp parallel for schedule(static)   
				for (int i = 0; i < num_rand_vec_trace_; ++i) {
					Sigma_WI_plus_Sigma_inv_Z.col(i) = B_t_D_inv_rm_.transpose().triangularView<Eigen::UpLoType::Lower>().solve(B_invt_WI_plus_Sigma_inv_Z.col(i));
				}
				den_mat_t PI_Z_local = second_deriv_neg_ll_.asDiagonal() * WI_PI_Z;
#pragma omp parallel for schedule(static)   
				for (int i = 0; i < num_rand_vec_trace_; ++i) {
					B_invt_PI_Z.col(i) = B_rm_.transpose().triangularView<Eigen::UpLoType::UnitUpper>().solve(PI_Z_local.col(i));
				}
#pragma omp parallel for schedule(static)   
				for (int i = 0; i < num_rand_vec_trace_; ++i) {
					Sigma_PI_Z.col(i) = B_t_D_inv_rm_.transpose().triangularView<Eigen::UpLoType::Lower>().solve(B_invt_PI_Z.col(i));
				}
				d_log_det_Sigma_W_plus_I_d_cov_pars = -1 * ((Sigma_WI_plus_Sigma_inv_Z.cwiseProduct(SigmaI_deriv_rm * Sigma_PI_Z)).colwise().sum()).mean();
				//no variance reduction since dSigma_L_k/d_theta_j can't be solved analytically
			}
			else if (cg_preconditioner_type_ == "Sigma_inv_plus_BtWB") {
				//Stochastic Trace: Calculate tr((Sigma^(-1) + W)^(-1) dSigma^(-1)/dtheta_j)
				vec_t zt_SigmaI_plus_W_inv_SigmaI_deriv_PI_z = ((SigmaI_plus_W_inv_Z_.cwiseProduct(SigmaI_deriv_rm * PI_Z)).colwise().sum()).transpose();
				double tr_SigmaI_plus_W_inv_SigmaI_deriv = zt_SigmaI_plus_W_inv_SigmaI_deriv_PI_z.mean();
				d_log_det_Sigma_W_plus_I_d_cov_pars = tr_SigmaI_plus_W_inv_SigmaI_deriv;
				//tr(Sigma^(-1) dSigma/dtheta_j)
				if (num_comps_total == 1 && j == 0) {
					d_log_det_Sigma_W_plus_I_d_cov_pars += num_data;
				}
				else {
					d_log_det_Sigma_W_plus_I_d_cov_pars += (D_inv_rm_.diagonal().array() * D_grad_j.diagonal().array()).sum();
				}
				//variance reduction
				double tr_D_inv_plus_W_inv_D_inv_deriv, tr_PI_P_deriv;
				vec_t zt_PI_P_deriv_PI_z;
				if (num_comps_total == 1 && j == 0) {
					//dD/dsigma2 = D and dB/dsigma2 = 0
					//deterministic tr((D^(-1) + W)^(-1) dD^(-1)/dsigma2), where dD^(-1)/dsigma2 = -D^(-1)
					tr_D_inv_plus_W_inv_D_inv_deriv = -1 * (D_inv_plus_W_inv_diag.array() * D_inv_rm_.diagonal().array()).sum();
					//stochastic tr(P^(-1) dP/dsigma2), where dP/dsigma2 = -Sigma^(-1)
					zt_PI_P_deriv_PI_z = ((PI_Z.cwiseProduct(SigmaI_deriv_rm * PI_Z)).colwise().sum()).transpose();
					tr_PI_P_deriv = zt_PI_P_deriv_PI_z.mean();
				}
				else {
					//deterministic tr((D^(-1) + W)^(-1) dD^(-1)/dtheta_j)
					tr_D_inv_plus_W_inv_D_inv_deriv = -1 * (D_inv_plus_W_inv_diag.array() * D_inv_rm_.diagonal().array() * D_grad_j.diagonal().array() * D_inv_rm_.diagonal().array()).sum();
					//stochastic tr(P^(-1) dP/dtheta_j)
					sp_mat_rm_t Bt_W_Bgrad_rm = B_rm_.transpose() * second_deriv_neg_ll_.asDiagonal() * B_grad_j;
					sp_mat_rm_t P_deriv_rm = SigmaI_deriv_rm + sp_mat_rm_t(Bt_W_Bgrad_rm.transpose()) + Bt_W_Bgrad_rm;
					zt_PI_P_deriv_PI_z = ((PI_Z.cwiseProduct(P_deriv_rm * PI_Z)).colwise().sum()).transpose();
					tr_PI_P_deriv = zt_PI_P_deriv_PI_z.mean();
				}
				//optimal c
				double c_opt;
				CalcOptimalC(zt_SigmaI_plus_W_inv_SigmaI_deriv_PI_z, zt_PI_P_deriv_PI_z, tr_SigmaI_plus_W_inv_SigmaI_deriv, tr_PI_P_deriv, c_opt);
				d_log_det_Sigma_W_plus_I_d_cov_pars += c_opt * tr_D_inv_plus_W_inv_D_inv_deriv - c_opt * tr_PI_P_deriv;
			}
			else {
				Log::REFatal("Preconditioner type '%s' is not supported.", cg_preconditioner_type_.c_str());
			}
		} //end CalcLogDetStochDerivCovPar

		/*!
		* \brief Calculate dlog|Sigma W + I|/daux, using stochastic trace estimation and variance reduction.
		* \param neg_third_deriv Negative third derivative of the log-likelihood with respect to (i) two times the location parameter and (ii) an additional parameter of the likelihood
		* \param D_inv_plus_W_inv_diag Preconditioner "Sigma_inv_plus_BtWB": diagonal of (D^(-1) + W)^(-1)
		* \param diag_WI Preconditioner "piv_chol_on_Sigma": diagonal of W^(-1)
		* \param PI_Z Preconditioner "Sigma_inv_plus_BtWB": P^(-1) Z
		* \param WI_PI_Z Preconditioner "piv_chol_on_Sigma": W^(-1) P^(-1) Z
		* \param WI_WI_plus_Sigma_inv_Z Preconditioner "piv_chol_on_Sigma": W^(-1) (W^(-1) + Sigma)^(-1) Z
		* \param d_detmll_d_aux_par[out] Solution for dlog|Sigma W + I|/daux
		*/
		void CalcLogDetStochDerivAuxPar(const vec_t& neg_third_deriv,
			const vec_t& D_inv_plus_W_inv_diag,
			const vec_t& diag_WI,
			const den_mat_t& PI_Z,
			const den_mat_t& WI_PI_Z,
			const den_mat_t& WI_WI_plus_Sigma_inv_Z,
			double&	d_detmll_d_aux_par) const {

			double tr_PI_P_deriv, c_opt;
			vec_t zt_PI_P_deriv_PI_z;
			if (cg_preconditioner_type_ == "piv_chol_on_Sigma") {
				//tr(W^(-1) dW/daux) - do not cancel with deterministic part of variance reduction when using optimal c
				double tr_WI_W_deriv = (diag_WI.cwiseProduct(neg_third_deriv)).sum();
				//Stochastic Trace: Calculate tr((Sigma + W^(-1))^(-1) dW^(-1)/daux)
				vec_t zt_WI_plus_Sigma_inv_WI_deriv_PI_z = -1 * ((WI_WI_plus_Sigma_inv_Z.cwiseProduct(neg_third_deriv.asDiagonal() * WI_PI_Z)).colwise().sum()).transpose();
				double tr_WI_plus_Sigma_inv_WI_deriv = zt_WI_plus_Sigma_inv_WI_deriv_PI_z.mean();
				d_detmll_d_aux_par = tr_WI_plus_Sigma_inv_WI_deriv + tr_WI_W_deriv;
				//variance reduction
				//deterministic tr((I_k + Sigma_Lk^T W Sigma_Lk)^(-1) Sigma_Lk^T dW/daux Sigma_Lk) + tr(W dW^(-1)/daux) (= - tr(W^(-1) dW/daux))
				den_mat_t Sigma_L_kt_W_deriv_Sigma_L_k = Sigma_L_k_.transpose() * neg_third_deriv.asDiagonal() * Sigma_L_k_;
				double tr_I_k_plus_Sigma_L_kt_W_Sigma_L_k_inv_Sigma_L_kt_W_deriv_Sigma_L_k = (chol_fact_I_k_plus_Sigma_L_kt_W_Sigma_L_k_vecchia_.solve(Sigma_L_kt_W_deriv_Sigma_L_k)).diagonal().sum();
				//stochastic tr(P^(-1) dP/daux), where dP/daux = - W^(-1) dW/daux W^(-1)
				zt_PI_P_deriv_PI_z = -1 * ((WI_PI_Z.cwiseProduct(neg_third_deriv.asDiagonal() * WI_PI_Z)).colwise().sum()).transpose();
				tr_PI_P_deriv = zt_PI_P_deriv_PI_z.mean();
				//optimal c
				CalcOptimalC(zt_WI_plus_Sigma_inv_WI_deriv_PI_z, zt_PI_P_deriv_PI_z, tr_WI_plus_Sigma_inv_WI_deriv, tr_PI_P_deriv, c_opt);
				d_detmll_d_aux_par += c_opt * (tr_I_k_plus_Sigma_L_kt_W_Sigma_L_k_inv_Sigma_L_kt_W_deriv_Sigma_L_k - tr_WI_W_deriv) - c_opt * tr_PI_P_deriv;
			}
			else if (cg_preconditioner_type_ == "Sigma_inv_plus_BtWB") {
				//Stochastic Trace: Calculate tr((Sigma^(-1) + W)^(-1) dW/daux)
				vec_t zt_SigmaI_plus_W_inv_W_deriv_PI_z = ((SigmaI_plus_W_inv_Z_.cwiseProduct(neg_third_deriv.asDiagonal() * PI_Z)).colwise().sum()).transpose();
				double tr_SigmaI_plus_W_inv_W_deriv = zt_SigmaI_plus_W_inv_W_deriv_PI_z.mean();
				d_detmll_d_aux_par = tr_SigmaI_plus_W_inv_W_deriv;
				//variance reduction
				//deterministic tr((D^(-1) + W)^(-1) dW/daux)
				double tr_D_inv_plus_W_inv_W_deriv = (D_inv_plus_W_inv_diag.array() * neg_third_deriv.array()).sum();
				//stochastic tr(P^(-1) dP/daux), where dP/daux = B^T dW/daux B
				sp_mat_rm_t P_deriv_rm = B_rm_.transpose() * neg_third_deriv.asDiagonal() * B_rm_;
				zt_PI_P_deriv_PI_z = ((PI_Z.cwiseProduct(P_deriv_rm * PI_Z)).colwise().sum()).transpose();
				tr_PI_P_deriv = zt_PI_P_deriv_PI_z.mean();
				//optimal c
				CalcOptimalC(zt_SigmaI_plus_W_inv_W_deriv_PI_z, zt_PI_P_deriv_PI_z, tr_SigmaI_plus_W_inv_W_deriv, tr_PI_P_deriv, c_opt);
				d_detmll_d_aux_par += c_opt * tr_D_inv_plus_W_inv_W_deriv - c_opt * tr_PI_P_deriv;
			}
			else {
				Log::REFatal("Preconditioner type '%s' is not supported.", cg_preconditioner_type_.c_str());
			}
		} //end CalcLogDetStochDerivAuxPar

	private:
		/*! \brief Number of data points */
		data_size_t num_data_;
		/*! \brief Number (dimension) of random effects (= length of mode_) */
		data_size_t num_re_;
		/*! \brief Posterior mode used for Laplace approximation */
		vec_t mode_;
		/*! \brief Saving a previously found value allows for reseting the mode when having a too large step size. */
		vec_t mode_previous_value_;
		/*! \brief Auxiliary variable a=ZSigmaZt^-1 mode_b used for Laplace approximation */
		vec_t a_vec_;
		/*! \brief Saving a previously found value allows for reseting the mode when having a too large step size. */
		vec_t a_vec_previous_value_;
		/*! \brief Indicates whether the vector a_vec_ / a=ZSigmaZt^-1 is used or not */
		bool has_a_vec_;
		/*! \brief First derivatives of the log-likelihood */
		vec_t first_deriv_ll_;
		/*! \brief Second derivatives of the negative log-likelihood (diagonal of matrix "W") */
		vec_t second_deriv_neg_ll_;
		/*! \brief Diagonal of matrix Sigma^-1 + Zt * W * Z in Laplace approximation (used only in version 'GroupedRE' when there is only one random effect and ZtWZ is diagonal. Otherwise 'diag_SigmaI_plus_ZtWZ_' is used for grouped REs) */
		vec_t diag_SigmaI_plus_ZtWZ_;
		/*! \brief Cholesky factors of matrix Sigma^-1 + Zt * W * Z in Laplace approximation (used only in version'GroupedRE' if there is more than one random effect). */
		chol_sp_mat_t chol_fact_SigmaI_plus_ZtWZ_grouped_;
		/*! \brief Cholesky factors of matrix Sigma^-1 + Zt * W * Z in Laplace approximation (used only in version 'Vecchia') */
		chol_sp_mat_t chol_fact_SigmaI_plus_ZtWZ_vecchia_;
		/*! 
		* \brief Cholesky factors of matrix B = I + Wsqrt *  Z * Sigma * Zt * Wsqrt in Laplace approximation (for version 'Stable') 
		*		or of matrix B = Id + ZtWZsqrt * Sigma * ZtWZsqrt (for version 'OnlyOneGPCalculationsOnREScale')
		*/
		T_chol chol_fact_Id_plus_Wsqrt_Sigma_Wsqrt_;
		/*! \brief If true, the pattern for the Cholesky factor (chol_fact_Id_plus_Wsqrt_Sigma_Wsqrt_, chol_fact_SigmaI_plus_ZtWZ_grouped_, or chol_fact_SigmaI_plus_ZtWZ_vecchia_) has been analyzed */
		bool chol_fact_pattern_analyzed_ = false;
		/*! \brief If true, the mode has been initialized to 0 */
		bool mode_initialized_ = false;
		/*! \brief If true, the mode has been determined */
		bool mode_has_been_calculated_ = false;
		/*! \brief If true, NA or Inf has occurred during the last call to find mode */
		bool na_or_inf_during_last_call_to_find_mode_ = false;
		/*! \brief If true, NA or Inf has occurred during the second last call to find mode when mode_previous_value_ was calculated */
		bool na_or_inf_during_second_last_call_to_find_mode_ = false;
		/*! \brief Normalizing constant of the log-likelihood (not all likelihoods have one) */
		double log_normalizing_constant_;
		/*! \brief If true, the function 'CalculateNormalizingConstant' has been called */
		bool normalizing_constant_has_been_calculated_ = false;
		/*! \brief Auxiliary quantities that do not depend on aux_pars_ for normalizing constant for likelihoods (not all likelihoods have one, for gamma this is sum( log(y) ) ) */
		double aux_log_normalizing_constant_;
		/*! \brief If true, the function 'CalculateAuxQuantNormalizingConstant' has been called */
		bool aux_normalizing_constant_has_been_calculated_ = false;

		/*! \brief Type of likelihood  */
		string_t likelihood_type_ = "gaussian";
		/*! \brief List of supported covariance likelihoods */
		const std::set<string_t> SUPPORTED_LIKELIHOODS_{ "gaussian", "bernoulli_probit", "bernoulli_logit", "poisson", "gamma" };
		/*! \brief Maximal number of iteration done for finding posterior mode with Newton's method */
		int MAXIT_MODE_NEWTON_ = 1000;
		/*! \brief Used for checking convergence in mode finding algorithm (terminate if relative change in Laplace approx. is below this value) */
		double DELTA_REL_CONV_ = 1e-6;
		/*! \brief Number of additional parameters for likelihoods  */
		int num_aux_pars_;
		/*! \brief Additional parameters for likelihoods. For gamma, aux_pars_[0] = shape parameter */
		std::vector<double> aux_pars_;
		/*! \brief Names of additional parameters for likelihoods */
		std::vector<string_t> names_aux_pars_;
		/*! \brief True, if the function 'SetAuxPars' has been called */
		bool aux_pars_have_been_set_ = false;

		// MATRIX INVERSION PROPERTIES
		/*! \brief Matrix inversion method */
		string_t matrix_inversion_method_ = "cholesky";
		/*! \brief Maximal number of iterations for conjugate gradient algorithm */
		int cg_max_num_it_ = 1000;
		/*! \brief Maximal number of iterations for conjugate gradient algorithm when being run as Lanczos algorithm for tridiagonalization */
		int cg_max_num_it_tridiag_ = 1000;
		/*! \brief Tolerance level for L2 norm of residuals for checking convergence in conjugate gradient algorithm when being used for parameter estimation */
		double cg_delta_conv_ = 1e-3;
		/*! \brief Number of random vectors (e.g. Rademacher) for stochastic approximation of the trace of a matrix */
		int num_rand_vec_trace_ = 50;
		/*! \brief If true, random vectors (e.g. Rademacher) for stochastic approximation of the trace of a matrix are sampled only once at the beginning and then reused in later trace approximations, otherwise they are sampled everytime a trace is calculated */
		bool reuse_rand_vec_trace_ = true;
		/*! \brief Seed number to generate random vectors (e.g. Rademacher) */
		int seed_rand_vec_trace_ = 1;
		/*! \brief Type of preconditoner used for the conjugate gradient algorithm */
		string_t cg_preconditioner_type_ = "Sigma_inv_plus_BtWB";
		/*! \brief Rank of the pivoted Cholesky decomposition used as preconditioner in conjugate gradient algorithms */
		int piv_chol_rank_ = 50;
		/*! \brief Rank of the matrix for approximating predictive covariance matrices obtained using the Lanczos algorithm */
		int rank_pred_approx_matrix_lanczos_ = 1000;
		/*! \brief If true, cg_max_num_it and cg_max_num_it_tridiag are reduced by 2/3 (multiplied by 1/3) for the mode finding of the Laplace approximation in the first gradient step when finding a learning rate that reduces the ll */
		bool reduce_cg_max_num_it_first_optim_step_ = true;

		//ITERATIVE MATRIX INVERSION + VECCIA APPROXIMATION
		//A) ROW-MAJOR MATRICES OF VECCIA APPROXIMATION
		/*! \brief Row-major matrix of the Veccia-matrix B*/
		sp_mat_rm_t B_rm_;
		/*! \brief Row-major matrix of the Veccia-matrix D_inv*/
		sp_mat_rm_t D_inv_rm_;
		/*! \brief Row-major matrix of B^T D^(-1)*/
		sp_mat_rm_t B_t_D_inv_rm_;

		//B) RANDOM VECTOR VARIABLES
		/*! Random number generator used to generate rand_vec_trace_I_*/
		RNG_t cg_generator_;
		/*! If the seed of the random number generator cg_generator_ is set, cg_generator_seeded_ is set to true*/
		bool cg_generator_seeded_ = false;
		/*! If reuse_rand_vec_trace_ is true and rand_vec_trace_I_ has been generated for the first time, then saved_rand_vec_trace_ is set to true*/
		bool saved_rand_vec_trace_ = false;
		/*! Matrix of random vectors (r_1, r_2, r_3, ...), where r_i is of dimension n & Cov(r_i) = I*/
		den_mat_t rand_vec_trace_I_;
		/*! Matrix Z of random vectors (z_1, ..., z_t), where z_i is of dimension n & Cov(z_i) = P (P being the preconditioner matrix)*/
		den_mat_t rand_vec_trace_P_;
		/*! Matrix to store (Sigma^(-1) + W)^(-1) (z_1, ..., z_t) calculated in CGTridiagVecchiaLaplace() for later use in the stochastic trace approximation when calculating the gradient*/
		den_mat_t SigmaI_plus_W_inv_Z_;
		/*! Matrix to store (W^(-1) + Sigma)^(-1) (z_1, ..., z_t) calculated in CGTridiagVecchiaLaplaceSigmaplusWinv() for later use in the stochastic trace approximation when calculating the gradient*/
		den_mat_t WI_plus_Sigma_inv_Z_;

		//C) PRECONDITIONER VARIABLES
		/*! \brief  piv_chol_on_Sigma: matrix of dimension nxk with rank(Sigma_L_k_) <= piv_chol_rank generated in re_model_template.h*/
		den_mat_t Sigma_L_k_;
		/*! \brief  piv_chol_on_Sigma: Factor E of matrix EE^T = (I_k + Sigma_L_k_^T W^ Sigma_L_k_)*/
		chol_den_mat_t chol_fact_I_k_plus_Sigma_L_kt_W_Sigma_L_k_vecchia_;
		/*! \brief  Sigma_inv_plus_BtWB (P = B^T (D^(-1)+W) B): matrix that contains the product (D^(-1) + W) B */
		sp_mat_rm_t D_inv_plus_W_B_rm_;

		string_t ParseLikelihoodAlias(const string_t& likelihood) {
			if (likelihood == string_t("binary") || likelihood == string_t("bernoulli_probit") || likelihood == string_t("binary_probit")) {
				return "bernoulli_probit";
			}
			else if (likelihood == string_t("gaussian") || likelihood == string_t("regression")) {
				return "gaussian";
			}
			return likelihood;
		}

		/*! \brief Order of the Gauss-Hermite quadrature */
		int order_GH_ = 30;
		/*! \brief Nodes and weights for the Gauss-Hermite quadrature */
		// Source: https://keisan.casio.com/exec/system/1281195844
		const std::vector<double> GH_nodes_ = { -6.863345293529891581061,
										-6.138279220123934620395,
										-5.533147151567495725118,
										-4.988918968589943944486,
										-4.48305535709251834189,
										-4.003908603861228815228,
										-3.544443873155349886925,
										-3.099970529586441748689,
										-2.667132124535617200571,
										-2.243391467761504072473,
										-1.826741143603688038836,
										-1.415527800198188511941,
										-1.008338271046723461805,
										-0.6039210586255523077782,
										-0.2011285765488714855458,
										0.2011285765488714855458,
										0.6039210586255523077782,
										1.008338271046723461805,
										1.415527800198188511941,
										1.826741143603688038836,
										2.243391467761504072473,
										2.667132124535617200571,
										3.099970529586441748689,
										3.544443873155349886925,
										4.003908603861228815228,
										4.48305535709251834189,
										4.988918968589943944486,
										5.533147151567495725118,
										6.138279220123934620395,
										6.863345293529891581061 };
		const std::vector<double> GH_weights_ = { 2.908254700131226229411E-21,
										2.8103336027509037088E-17,
										2.87860708054870606219E-14,
										8.106186297463044204E-12,
										9.1785804243785282085E-10,
										5.10852245077594627739E-8,
										1.57909488732471028835E-6,
										2.9387252289229876415E-5,
										3.48310124318685523421E-4,
										0.00273792247306765846299,
										0.0147038297048266835153,
										0.0551441768702342511681,
										0.1467358475408900997517,
										0.2801309308392126674135,
										0.386394889541813862556,
										0.3863948895418138625556,
										0.2801309308392126674135,
										0.1467358475408900997517,
										0.0551441768702342511681,
										0.01470382970482668351528,
										0.002737922473067658462989,
										3.48310124318685523421E-4,
										2.938725228922987641501E-5,
										1.579094887324710288346E-6,
										5.1085224507759462774E-8,
										9.1785804243785282085E-10,
										8.10618629746304420399E-12,
										2.87860708054870606219E-14,
										2.81033360275090370876E-17,
										2.9082547001312262294E-21 };
		const std::vector<double> adaptive_GH_weights_ = { 0.83424747101276179534,
										0.64909798155426670071,
										0.56940269194964050397,
										0.52252568933135454964,
										0.491057995832882696506,
										0.46837481256472881677,
										0.45132103599118862129,
										0.438177022652683703695,
										0.4279180629327437485828,
										0.4198950037368240886418,
										0.413679363611138937184,
										0.4089815750035316024972,
										0.4056051233256844363121,
										0.403419816924804022553,
										0.402346066701902927115,
										0.4023460667019029271154,
										0.4034198169248040225528,
										0.4056051233256844363121,
										0.4089815750035316024972,
										0.413679363611138937184,
										0.4198950037368240886418,
										0.427918062932743748583,
										0.4381770226526837037,
										0.45132103599118862129,
										0.46837481256472881677,
										0.4910579958328826965056,
										0.52252568933135454964,
										0.56940269194964050397,
										0.64909798155426670071,
										0.83424747101276179534 };

		const char* NA_OR_INF_WARNING_ = "Mode finding algorithm for Laplace approximation: NA or Inf occurred. "
			"This is not necessary a problem as it might have been the cause of a too large learning rate which, "
			"consequently, might have been decreased by the optimization algorithm ";
		const char* NA_OR_INF_ERROR_ = "NA or Inf occurred in the mode finding algorithm for the Laplace approximation ";
		const char* NO_INCREASE_IN_MLL_WARNING_ = "Mode finding algorithm for Laplace approximation: "
			"The approximate marginal log-likelihood (=convergence criterion) has decreased and the algorithm has thus been terminated ";
		const char* NO_CONVERGENCE_WARNING_ = "Algorithm for finding mode for Laplace approximation has not "
			"converged after the maximal number of iterations ";
		const char* CG_NA_OR_INF_WARNING_ = "NA or Inf occured in the Conjugate Gradient Algorithm when calculating the gradients.";
		const char* LANCZOS_RANK_ERROR_ = "The chosen Lanczos-rank in the parameter 'rank_pred_approx_matrix_lanczos_' is too small.";

	};//end class Likelihood

}  // namespace GPBoost

#endif   // GPB_LIKELIHOODS_<|MERGE_RESOLUTION|>--- conflicted
+++ resolved
@@ -2083,7 +2083,6 @@
 				location_par_ptr = location_par.data();
 			}
 			CalcThirdDerivLogLik(y_data, y_data_int, location_par_ptr, num_data, third_deriv.data());
-<<<<<<< HEAD
 			if (matrix_inversion_method_ == "iterative") {
 				vec_t d_mll_d_mode, d_log_det_Sigma_W_plus_I_d_mode, SigmaI_plus_W_inv_d_mll_d_mode(num_data);
 				//Declarations for preconditioner "piv_chol_on_Sigma"
@@ -2156,43 +2155,6 @@
 							implicit_derivative += second_deriv[i] * SigmaI_plus_W_inv_d_mll_d_mode[i];
 						}
 						aux_par_grad[ind_ap] = neg_likelihood_deriv[ind_ap] + 0.5 * d_detmll_d_aux_par + implicit_derivative;
-=======
-			// Calculate (Sigma^-1 + W)^-1
-			sp_mat_t L_inv(num_data, num_data);
-			L_inv.setIdentity();
-			TriangularSolveGivenCholesky<chol_sp_mat_t, sp_mat_t, sp_mat_t, sp_mat_t>(chol_fact_SigmaI_plus_ZtWZ_vecchia_, L_inv, L_inv, false);
-			vec_t d_mll_d_mode, SigmaI_plus_W_inv_d_mll_d_mode, SigmaI_plus_W_inv_diag;
-			sp_mat_t SigmaI_plus_W_inv;
-			// Calculate gradient wrt covariance parameters
-			if (calc_cov_grad) {
-				double explicit_derivative;
-				int num_par = (int)B_grad.size();
-				sp_mat_t SigmaI_deriv, BgradT_Dinv_B, Bt_Dinv_Bgrad;
-				sp_mat_t D_inv_B = D_inv * B;
-				for (int j = 0; j < num_par; ++j) {
-					// Calculate SigmaI_deriv
-					if (num_comps_total == 1 && j == 0) {
-						SigmaI_deriv = - B.transpose() * D_inv_B;//SigmaI_deriv = -SigmaI for variance parameters if there is only one GP
-					}
-					else {
-						SigmaI_deriv = B_grad[j].transpose() * D_inv_B;
-						Bt_Dinv_Bgrad = SigmaI_deriv.transpose();
-						SigmaI_deriv += Bt_Dinv_Bgrad - D_inv_B.transpose() * D_grad[j] * D_inv_B;
-						Bt_Dinv_Bgrad.resize(0, 0);
-					}
-					if (j == 0) {
-						// Calculate SigmaI_plus_W_inv = L_inv.transpose() * L_inv at non-zero entries of SigmaI_deriv
-						//	Note: fully calculating SigmaI_plus_W_inv = L_inv.transpose() * L_inv is very slow
-						SigmaI_plus_W_inv = SigmaI_deriv;
-						CalcLtLGivenSparsityPattern<sp_mat_t>(L_inv, SigmaI_plus_W_inv, true);
-						d_mll_d_mode = -0.5 * (SigmaI_plus_W_inv.diagonal().array() * third_deriv.array()).matrix();
-					}//end if j == 0
-					SigmaI_plus_W_inv_d_mll_d_mode = L_inv.transpose() * (L_inv * d_mll_d_mode);
-					vec_t SigmaI_deriv_mode = SigmaI_deriv * mode_;
-					explicit_derivative = 0.5 * (mode_.dot(SigmaI_deriv_mode) + (SigmaI_deriv.cwiseProduct(SigmaI_plus_W_inv)).sum());
-					if (num_comps_total == 1 && j == 0) {
-						explicit_derivative += 0.5 * num_data;
->>>>>>> e50ab2ed
 					}
 				}//end calc_aux_par_grad
 			}//end iterative
@@ -2201,13 +2163,13 @@
 				sp_mat_t L_inv(num_data, num_data);
 				L_inv.setIdentity();
 				TriangularSolveGivenCholesky<chol_sp_mat_t, sp_mat_t, sp_mat_t, sp_mat_t>(chol_fact_SigmaI_plus_ZtWZ_vecchia_, L_inv, L_inv, false);
-				vec_t d_mll_d_mode;
+				vec_t d_mll_d_mode, SigmaI_plus_W_inv_d_mll_d_mode, SigmaI_plus_W_inv_diag;
+				sp_mat_t SigmaI_plus_W_inv;
 				// Calculate gradient wrt covariance parameters
 				if (calc_cov_grad) {
-					vec_t d_mode_d_par;
 					double explicit_derivative;
 					int num_par = (int)B_grad.size();
-					sp_mat_t SigmaI_plus_W_inv, SigmaI_deriv, Bt_Dinv_Bgrad;
+					sp_mat_t SigmaI_deriv, BgradT_Dinv_B, Bt_Dinv_Bgrad;
 					sp_mat_t D_inv_B = D_inv * B;
 					for (int j = 0; j < num_par; ++j) {
 						// Calculate SigmaI_deriv
@@ -2227,28 +2189,28 @@
 							CalcLtLGivenSparsityPattern<sp_mat_t>(L_inv, SigmaI_plus_W_inv, true);
 							d_mll_d_mode = -0.5 * (SigmaI_plus_W_inv.diagonal().array() * third_deriv.array()).matrix();
 						}//end if j == 0
-						d_mode_d_par = -(L_inv.transpose() * (L_inv * (SigmaI_deriv * mode_)));//derivative of mode wrt to a covariance parameter
-						explicit_derivative = 0.5 * (mode_.dot(SigmaI_deriv * mode_) + (SigmaI_deriv.cwiseProduct(SigmaI_plus_W_inv)).sum());
+						SigmaI_plus_W_inv_d_mll_d_mode = L_inv.transpose() * (L_inv * d_mll_d_mode);
+						vec_t SigmaI_deriv_mode = SigmaI_deriv * mode_;
+						explicit_derivative = 0.5 * (mode_.dot(SigmaI_deriv_mode) + (SigmaI_deriv.cwiseProduct(SigmaI_plus_W_inv)).sum());
 						if (num_comps_total == 1 && j == 0) {
 							explicit_derivative += 0.5 * num_data;
 						}
 						else {
 							explicit_derivative += 0.5 * (D_inv.diagonal().array() * D_grad[j].diagonal().array()).sum();
 						}
-						cov_grad[j] = explicit_derivative + d_mll_d_mode.dot(d_mode_d_par);
-					}
-<<<<<<< HEAD
+						cov_grad[j] = explicit_derivative - SigmaI_plus_W_inv_d_mll_d_mode.dot(SigmaI_deriv_mode);//add implicit derivative
+					}
 				}//end calc_cov_grad
-				vec_t SigmaI_plus_W_inv_d_mll_d_mode, SigmaI_plus_W_inv_diag;
 				if (calc_F_grad || calc_aux_par_grad) {
-					if (!calc_cov_grad || calc_aux_par_grad) {
+					if (!calc_cov_grad) {
 						sp_mat_t L_inv_sqr = L_inv.cwiseProduct(L_inv);
 						SigmaI_plus_W_inv_diag = L_inv_sqr.transpose() * vec_t::Ones(L_inv_sqr.rows());// diagonal of (Sigma^-1 + W) ^ -1
-						if (!calc_cov_grad) {
-							d_mll_d_mode = (-0.5 * SigmaI_plus_W_inv_diag.array() * third_deriv.array()).matrix();// gradient of approx. marginal likelihood wrt the mode and thus also F here
-						}
-					}
-					SigmaI_plus_W_inv_d_mll_d_mode = L_inv.transpose() * (L_inv * d_mll_d_mode);
+						d_mll_d_mode = (-0.5 * SigmaI_plus_W_inv_diag.array() * third_deriv.array()).matrix();// gradient of approx. marginal likelihood wrt the mode and thus also F here
+						SigmaI_plus_W_inv_d_mll_d_mode = L_inv.transpose() * (L_inv * d_mll_d_mode);
+					}
+					else if (calc_aux_par_grad) {
+						SigmaI_plus_W_inv_diag = SigmaI_plus_W_inv.diagonal();
+					}
 				}
 				// Calculate gradient wrt fixed effects
 				if (calc_F_grad) {
@@ -2265,37 +2227,6 @@
 					for (int ind_ap = 0; ind_ap < num_aux_pars_; ++ind_ap) {
 						CalcSecondNegThirdDerivLogLikAuxParsLocPar(y_data, location_par_ptr, num_data, ind_ap, second_deriv.data(), neg_third_deriv.data());
 						double d_detmll_d_aux_par = 0., implicit_derivative = 0.;
-=======
-					cov_grad[j] = explicit_derivative - SigmaI_plus_W_inv_d_mll_d_mode.dot(SigmaI_deriv_mode);//add implicit derivative
-				}
-			}//end calc_cov_grad
-			if (calc_F_grad || calc_aux_par_grad) {
-				if (!calc_cov_grad) {
-					sp_mat_t L_inv_sqr = L_inv.cwiseProduct(L_inv);
-					SigmaI_plus_W_inv_diag = L_inv_sqr.transpose() * vec_t::Ones(L_inv_sqr.rows());// diagonal of (Sigma^-1 + W) ^ -1
-					d_mll_d_mode = (-0.5 * SigmaI_plus_W_inv_diag.array() * third_deriv.array()).matrix();// gradient of approx. marginal likelihood wrt the mode and thus also F here
-					SigmaI_plus_W_inv_d_mll_d_mode = L_inv.transpose() * (L_inv * d_mll_d_mode);
-				}
-				else if (calc_aux_par_grad) {
-					SigmaI_plus_W_inv_diag = SigmaI_plus_W_inv.diagonal();
-				}
-			}
-			// Calculate gradient wrt fixed effects
-			if (calc_F_grad) {
-				vec_t d_mll_d_F_implicit = -(SigmaI_plus_W_inv_d_mll_d_mode.array() * second_deriv_neg_ll_.array()).matrix();// implicit derivative
-				fixed_effect_grad = -first_deriv_ll_ + d_mll_d_mode + d_mll_d_F_implicit;
-			}//end calc_F_grad
-			// calculate gradient wrt additional likelihood parameters
-			if (calc_aux_par_grad) {
-				vec_t neg_likelihood_deriv(num_aux_pars_);//derivative of the negative log-likelihood wrt additional parameters of the likelihood
-				vec_t second_deriv(num_data);//second derivative of the log-likelihood with respect to (i) the location parameter and (ii) an additional parameter of the likelihood
-				vec_t neg_third_deriv(num_data);//negative third derivative of the log-likelihood with respect to (i) two times the location parameter and (ii) an additional parameter of the likelihood
-				vec_t d_mode_d_aux_par;
-				CalcGradNegLogLikAuxPars(y_data, location_par_ptr, num_data, neg_likelihood_deriv.data());
-				for (int ind_ap = 0; ind_ap < num_aux_pars_; ++ind_ap) {
-					CalcSecondNegThirdDerivLogLikAuxParsLocPar(y_data, location_par_ptr, num_data, ind_ap, second_deriv.data(), neg_third_deriv.data());
-					double d_detmll_d_aux_par = 0., implicit_derivative = 0.;
->>>>>>> e50ab2ed
 #pragma omp parallel for schedule(static) reduction(+:d_detmll_d_aux_par, implicit_derivative)
 						for (data_size_t i = 0; i < num_data; ++i) {
 							d_detmll_d_aux_par += neg_third_deriv[i] * SigmaI_plus_W_inv_diag[i];
