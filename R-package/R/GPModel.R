# Copyright (c) 2020 Fabio Sigrist. All rights reserved.
# 
# Licensed under the Apache License Version 2.0. See LICENSE file in the project root for license information.

#' @name GPModel_shared_params
#' @title Documentation for parameters shared by \code{GPModel}, \code{gpb.cv}, and \code{gpboost}
#' @description Documentation for parameters shared by \code{GPModel}, \code{gpb.cv}, and \code{gpboost}
#' @param likelihood A \code{string} specifying the likelihood function (distribution) of the response variable. 
#' Available options:
#' \itemize{
#' \item{ "gaussian" }
#' \item{ "bernoulli_probit": binary data with Bernoulli likelihood and a probit link function }
#' \item{ "bernoulli_logit": binary data with Bernoulli likelihood and a logit link function }
#' \item{ "gamma": gamma distribution with a with log link function }
#' \item{ "poisson": Poisson distribution with a with log link function }
#' \item{ "negative_binomial": negative binomial distribution with a with log link function }
#' }
#' @param group_data A \code{vector} or \code{matrix} whose columns are categorical grouping variables. 
#' The elements being group levels defining grouped random effects.
#' The elements of 'group_data' can be integer, double, or character.
#' The number of columns corresponds to the number of grouped (intercept) random effects
#' @param group_rand_coef_data A \code{vector} or \code{matrix} with numeric covariate data 
#' for grouped random coefficients
#' @param ind_effect_group_rand_coef A \code{vector} with integer indices that 
#' indicate the corresponding categorical grouping variable (=columns) in 'group_data' for 
#' every covariate in 'group_rand_coef_data'. Counting starts at 1.
#' The length of this index vector must equal the number of covariates in 'group_rand_coef_data'.
#' For instance, c(1,1,2) means that the first two covariates (=first two columns) in 'group_rand_coef_data'
#' have random coefficients corresponding to the first categorical grouping variable (=first column) in 'group_data',
#' and the third covariate (=third column) in 'group_rand_coef_data' has a random coefficient
#' corresponding to the second grouping variable (=second column) in 'group_data'
#' @param drop_intercept_group_rand_effect A \code{vector} of type \code{logical} (boolean). 
#' Indicates whether intercept random effects are dropped (only for random coefficients). 
#' If drop_intercept_group_rand_effect[k] is TRUE, the intercept random effect number k is dropped / not included. 
#' Only random effects with random slopes can be dropped.
#' @param gp_coords A \code{matrix} with numeric coordinates (= inputs / features) for defining Gaussian processes
#' @param gp_rand_coef_data A \code{vector} or \code{matrix} with numeric covariate data for  
#' Gaussian process random coefficients
#' @param cov_function A \code{string} specifying the covariance function for the Gaussian process. 
#' Available options:
#' \itemize{
#' \item{"exponential": Exponential covariance function (using the parametrization of Diggle and Ribeiro, 2007) }
#' \item{"gaussian": Gaussian, aka squared expnential, covariance function (using the parametrization of Diggle and Ribeiro, 2007) }
#' \item{ "matern": Matern covariance function with the smoothness specified by 
#' the \code{cov_fct_shape} parameter (using the parametrization of Rasmussen and Williams, 2006) }
#' \item{"powered_exponential": powered exponential covariance function with the exponent specified by 
#' the \code{cov_fct_shape} parameter (using the parametrization of Diggle and Ribeiro, 2007) }
#' \item{ "wendland": Compactly supported Wendland covariance function (using the parametrization of Bevilacqua et al., 2019, AOS) }
#' \item{ "space_time_separable_matern_ar1": Separable spatio-temporal covariance 
#' function with a Matern covariance for the spatial domain and an exponential covariance for the temporal domain ( = AR(1)). 
#' Note that the first column in \code{gp_coords} must correspond to the time dimension }
#' }
#' @param cov_fct_shape A \code{numeric} specifying the shape parameter of the covariance function 
#' (=smoothness parameter for Matern covariance)  
#' This parameter is irrelevant for some covariance functions such as the exponential or Gaussian
#' @param gp_approx A \code{string} specifying the large data approximation
#' for Gaussian processes. Available options: 
#' \itemize{
#' \item{"none": No approximation }
#' \item{"vecchia": A Vecchia approximation; see Sigrist (2022, JMLR for more details) }
#' \item{"tapering": The covariance function is multiplied by 
#' a compactly supported Wendland correlation function }
#' }
#' @param cov_fct_taper_range A \code{numeric} specifying the range parameter 
#' of the Wendland covariance function and Wendland correlation taper function. 
#' We follow the notation of Bevilacqua et al. (2019, AOS)
#' @param cov_fct_taper_shape A \code{numeric} specifying the shape (=smoothness) parameter 
#' of the Wendland covariance function and Wendland correlation taper function. 
#' We follow the notation of Bevilacqua et al. (2019, AOS)
#' @param num_neighbors An \code{integer} specifying the number of neighbors for 
#' the Vecchia approximation. Note: for prediction, the number of neighbors can 
#' be set through the 'num_neighbors_pred' parameter in the 'set_prediction_data'
#' function. By default, num_neighbors_pred = 2 * num_neighbors. Further, 
#' the type of Vecchia approximation used for making predictions is set through  
#' the 'vecchia_pred_type' parameter in the 'set_prediction_data' function
#' @param vecchia_ordering A \code{string} specifying the ordering used in 
#' the Vecchia approximation. Available options:
#' \itemize{
#' \item{"none": the default ordering in the data is used }
#' \item{"random": a random ordering }
#' }
#' @param ind_points_selection A \code{string} specifying the method for choosing inducing points
#' Available options:
#' \itemize{
#' \item{"kmeans++: the k-means++ algorithm }
#' \item{"cover_tree": the cover tree algorithm }
#' \item{"random": random selection from data points }
#' }
#' @param num_ind_points An \code{integer} specifying the number of inducing 
#' points / knots for, e.g., a predictive process approximation
#' @param cover_tree_radius A \code{numeric} specifying the radius (= "spatial resolution") 
#' for the cover tree algorithm
#' @param matrix_inversion_method A \code{string} specifying the method used for inverting covariance matrices. 
#' Available options:
#' \itemize{
#' \item{"cholesky": Cholesky factorization }
#' \item{"iterative": iterative methods. Only supported for non-Gaussian likelihoods
#' with a Vecchia-Laplace approximation. This a combination of conjugate gradient, Lanczos algorithm, and other methods }
#' }
#' @param seed An \code{integer} specifying the seed used for model creation 
#' (e.g., random ordering in Vecchia approximation)
#' @param vecchia_pred_type A \code{string} specifying the type of Vecchia approximation used for making predictions.
#' Default value if vecchia_pred_type = NULL: "order_obs_first_cond_obs_only". 
#' Available options:
#' \itemize{
#' \item{"order_obs_first_cond_obs_only": Vecchia approximation for the observable process and observed training data is 
#' ordered first and the neighbors are only observed training data points }
#' \item{"order_obs_first_cond_all": Vecchia approximation for the observable process and observed training data is 
#' ordered first and the neighbors are selected among all points (training + prediction) }
#' \item{"latent_order_obs_first_cond_obs_only": Vecchia approximation for the latent process and observed data is 
#' ordered first and neighbors are only observed points}
#' \item{"latent_order_obs_first_cond_all": Vecchia approximation 
#' for the latent process and observed data is ordered first and neighbors are selected among all points }
#' \item{"order_pred_first": Vecchia approximation for the observable process and prediction data is 
#' ordered first for making predictions. This option is only available for Gaussian likelihoods }
#' }
#' @param num_neighbors_pred an \code{integer} specifying the number of neighbors for the Vecchia approximation 
#' for making predictions. Default value if NULL: num_neighbors_pred = 2 * num_neighbors
#' @param cg_delta_conv_pred a \code{numeric} specifying the tolerance level for L2 norm of residuals for 
#' checking convergence in conjugate gradient algorithms when being used for prediction
#' Default value if NULL: 1e-3
#' @param nsim_var_pred an \code{integer} specifying the number of samples when simulation 
#' is used for calculating predictive variances
#' Default value if NULL: 1000
#' @param rank_pred_approx_matrix_lanczos an \code{integer} specifying the rank 
#' of the matrix for approximating predictive covariances obtained using the Lanczos algorithm
#' Default value if NULL: 1000
#' @param cluster_ids A \code{vector} with elements indicating independent realizations of 
#' random effects / Gaussian processes (same values = same process realization).
#' The elements of 'cluster_ids' can be integer, double, or character.
#' @param free_raw_data A \code{boolean}. If TRUE, the data (groups, coordinates, covariate data for random coefficients) 
#' is freed in R after initialization
#' @param y A \code{vector} with response variable data
#' @param X A \code{matrix} with numeric covariate data for the 
#' fixed effects linear regression term (if there is one)
#' @param params A \code{list} with parameters for the estimation / optimization
#'             \itemize{
#'                \item{optimizer_cov: \code{string} (default = "gradient_descent"). 
#'                Optimizer used for estimating covariance parameters. 
#'                Options: "gradient_descent", "fisher_scoring", "nelder_mead", "bfgs", "adam".
#'                If there are additional auxiliary parameters for non-Gaussian likelihoods, 
#'                'optimizer_cov' is also used for those }
#'                \item{optimizer_coef: \code{string} (default = "wls" for Gaussian likelihoods and "gradient_descent" for other likelihoods). 
#'                Optimizer used for estimating linear regression coefficients, if there are any 
#'                (for the GPBoost algorithm there are usually none). 
#'                Options: "gradient_descent", "wls", "nelder_mead", "bfgs", "adam". Gradient descent steps are done simultaneously 
#'                with gradient descent steps for the covariance parameters. 
#'                "wls" refers to doing coordinate descent for the regression coefficients using weighted least squares.
#'                If 'optimizer_cov' is set to "nelder_mead", "bfgs", or "adam", 
#'                'optimizer_coef' is automatically also set to the same value.}
#'                \item{maxit: \code{integer} (default = 1000). 
#'                Maximal number of iterations for optimization algorithm }
#'                \item{delta_rel_conv: \code{numeric} (default = 1E-6 except for "nelder_mead" for which the default is 1E-8). 
#'                Convergence tolerance. The algorithm stops if the relative change 
#'                in either the (approximate) log-likelihood or the parameters is below this value. 
#'                For "bfgs" and "adam", the L2 norm of the gradient is used instead of the relative change in the log-likelihood. 
#'                If < 0, internal default values are used }
#'                \item{convergence_criterion: \code{string} (default = "relative_change_in_log_likelihood"). 
#'                The convergence criterion used for terminating the optimization algorithm.
#'                Options: "relative_change_in_log_likelihood" or "relative_change_in_parameters" }
#'                \item{init_coef: \code{vector} with \code{numeric} elements (default = NULL). 
#'                Initial values for the regression coefficients (if there are any, can be NULL) }
#'                \item{init_cov_pars: \code{vector} with \code{numeric} elements (default = NULL). 
#'                Initial values for covariance parameters of Gaussian process and 
#'                random effects (can be NULL). The order it the same as the order 
#'                of the parameters in the summary function: first is the error variance 
#'                (only for "gaussian" likelihood), next follow the variances of the 
#'                grouped random effects (if there are any, in the order provided in 'group_data'), 
#'                and then follow the marginal variance and the range of the Gaussian process. 
#'                If there are multiple Gaussian processes, then the variances and ranges follow alternatingly.
#'                If 'init_cov_pars = NULL', an internal choice is used that depends on the 
#'                likelihood and the random effects type and covariance function. 
#'                If you select the option 'trace = TRUE' in the 'params' argument, 
#'                you will see the first initial covariance parameters in iteration 0. }
#'                \item{lr_coef: \code{numeric} (default = 0.1). 
#'                Learning rate for fixed effect regression coefficients if gradient descent is used }
#'                \item{lr_cov: \code{numeric} (default = 0.1 for "gradient_descent" and 1. for "fisher_scoring"). 
#'                Initial learning rate for covariance parameters. 
#'                If lr_cov < 0, internal default values are used.
#'                If there are additional auxiliary parameters for non-Gaussian likelihoods, 
#'                'lr_cov' is also used for those}
#'                \item{use_nesterov_acc: \code{boolean} (default = TRUE). 
#'                If TRUE Nesterov acceleration is used.
#'                This is used only for gradient descent }
#'                \item{acc_rate_coef: \code{numeric} (default = 0.5). 
#'                Acceleration rate for regression coefficients (if there are any) 
#'                for Nesterov acceleration }
#'                \item{acc_rate_cov: \code{numeric} (default = 0.5). 
#'                Acceleration rate for covariance parameters for Nesterov acceleration }
#'                \item{momentum_offset: \code{integer} (Default = 2)}. 
#'                Number of iterations for which no momentum is applied in the beginning.
#'                \item{trace: \code{boolean} (default = FALSE). 
#'                If TRUE, information on the progress of the parameter
#'                optimization is printed}
#'                \item{std_dev: \code{boolean} (default = TRUE). 
#'                If TRUE, approximate standard deviations are calculated for the covariance and linear regression parameters 
#'                (= square root of diagonal of the inverse Fisher information for Gaussian likelihoods and 
#'                square root of diagonal of a numerically approximated inverse Hessian for non-Gaussian likelihoods) }
#'                \item{init_aux_pars: \code{vector} with \code{numeric} elements (default = NULL). 
#'                Initial values for additional parameters for non-Gaussian likelihoods 
#'                (e.g., shape parameter of a gamma or negative_binomial likelihood) }
#'                \item{estimate_aux_pars: \code{boolean} (default = TRUE). 
#'                If TRUE, additional parameters for non-Gaussian likelihoods 
#'                are also estimated (e.g., shape parameter of a gamma or negative_binomial likelihood) }
#'                \item{cg_max_num_it: \code{integer} (default = 1000). 
#'                Maximal number of iterations for conjugate gradient algorithms }
#'                \item{cg_max_num_it_tridiag: \code{integer} (default = 1000). 
#'                Maximal number of iterations for conjugate gradient algorithm 
#'                when being run as Lanczos algorithm for tridiagonalization }
#'                \item{cg_delta_conv: \code{numeric} (default = 1E-2).
#'                Tolerance level for L2 norm of residuals for checking convergence 
#'                in conjugate gradient algorithm when being used for parameter estimation }
#'                \item{num_rand_vec_trace: \code{integer} (default = 50). 
#'                Number of random vectors (e.g., Rademacher) for stochastic approximation of the trace of a matrix }
#'                \item{reuse_rand_vec_trace: \code{boolean} (default = TRUE). 
#'                If true, random vectors (e.g., Rademacher) for stochastic approximation 
#'                of the trace of a matrix are sampled only once at the beginning of
#'                Newton's method for finding the mode in the Laplace approximation
#'                and are then reused in later trace approximations.
#'                Otherwise they are sampled every time a trace is calculated }
#'                \item{seed_rand_vec_trace: \code{integer} (default = 1). 
#'                Seed number to generate random vectors (e.g., Rademacher) }
#'                \item{piv_chol_rank: \code{integer} (default = 50). 
#'                Rank of the pivoted Cholesky decomposition used as 
#'                preconditioner in conjugate gradient algorithms }
#'                \item{cg_preconditioner_type: \code{string} 
#'                (default = "Sigma_inv_plus_BtWB" for non-Gaussian likelihoods and a Vecchia-Laplace approximation). 
#'                Type of preconditioner used for conjugate gradient algorithms.
#'                Options for non-Gaussian likelihoods and a Vecchia-Laplace approximation: 
#'                \itemize{
#'                  \item{"piv_chol_on_Sigma": (Lk * Lk^T + W^-1) as preconditioner for inverting (B^-1 * D * B^-T + W^-1), 
#'                  where Lk is a low-rank pivoted Cholesky approximation for Sigma and B^-1 * D * B^-T approx= Sigma }
#'                  \item{"Sigma_inv_plus_BtWB": (B^T * (D^-1 + W) * B) as preconditioner for inverting (B^T * D^-1 * B + W), 
#'                  where B^T * D^-1 * B approx= Sigma^-1 }
#'                 }
#'               }
#'            }
#' @param fixed_effects A \code{vector} of optional external fixed effects (length = number of data points)
#' @param group_data_pred A \code{vector} or \code{matrix} with elements being group levels 
#' for which predictions are made (if there are grouped random effects in the \code{GPModel})
#' @param group_rand_coef_data_pred A \code{vector} or \code{matrix} with covariate data 
#' for grouped random coefficients (if there are some in the \code{GPModel})
#' @param gp_coords_pred A \code{matrix} with prediction coordinates (=features) for 
#' Gaussian process (if there is a GP in the \code{GPModel})
#' @param gp_rand_coef_data_pred A \code{vector} or \code{matrix} with covariate data for 
#' Gaussian process random coefficients (if there are some in the \code{GPModel})
#' @param cluster_ids_pred A \code{vector} with elements indicating the realizations of 
#' random effects / Gaussian processes for which predictions are made 
#' (set to NULL if you have not specified this when creating the \code{GPModel})
#' @param X_pred A \code{matrix} with prediction covariate data for the 
#' fixed effects linear regression term (if there is one in the \code{GPModel})
#' @param predict_cov_mat A \code{boolean}. If TRUE, the (posterior) 
#' predictive covariance is calculated in addition to the (posterior) predictive mean
#' @param predict_var A \code{boolean}. If TRUE, the (posterior) 
#' predictive variances are calculated
#' @param vecchia_approx Discontinued. Use the argument \code{gp_approx} instead


NULL


#' @importFrom R6 R6Class
gpb.GPModel <- R6::R6Class(
  # Class for random effects model (Gaussian process, grouped random effects, mixed effects models, etc.)
  # Author: Fabio Sigrist
  classname = "GPModel",
  cloneable = FALSE,
  public = list(
    
    # Finalize will free up the handles
    finalize = function() {
      .Call(
        GPB_REModelFree_R
        , private$handle
      )
      private$handle <- NULL
      return(invisible(NULL))
    },
    
    # Initialize will create a GPModel
    initialize = function(likelihood = "gaussian",
                          group_data = NULL,
                          group_rand_coef_data = NULL,
                          ind_effect_group_rand_coef = NULL,
                          drop_intercept_group_rand_effect = NULL,
                          gp_coords = NULL,
                          gp_rand_coef_data = NULL,
                          cov_function = "exponential",
                          cov_fct_shape = 0.5,
                          gp_approx = "none",
                          cov_fct_taper_range = 1.,
                          cov_fct_taper_shape = 0.,
                          num_neighbors = 20L,
                          vecchia_ordering = "random",
                          ind_points_selection = "kmeans++",
                          num_ind_points = 500L,
                          cover_tree_radius = 1.,
                          matrix_inversion_method = "cholesky",
                          seed = 0L,
                          cluster_ids = NULL,
                          free_raw_data = FALSE,
                          modelfile = NULL,
                          model_list = NULL,
                          vecchia_approx = NULL,
                          vecchia_pred_type = NULL,
                          num_neighbors_pred = NULL) {
      
      if (!is.null(vecchia_approx)) {
        stop("GPModel: The argument 'vecchia_approx' is discontinued. 
             Use the argument 'gp_approx' instead")
      }
      if (!is.null(vecchia_pred_type)) {
        stop("GPModel: The argument 'vecchia_pred_type' is discontinued. 
             Use the function 'set_prediction_data' to specify this")
      }
      if (!is.null(num_neighbors_pred)) {
        stop("GPModel: The argument 'num_neighbors_pred' is discontinued. 
             Use the function 'set_prediction_data' to specify this")
      }
      
      if (!is.null(modelfile) | !is.null(model_list)){
        # Load model from file or list
        if (!is.null(modelfile)) {
          if (!(is.character(modelfile) && length(modelfile) == 1L)) {
            stop("gpb.GPModel: modelfile should be a string")
          }
          if (!file.exists(modelfile)) {
            stop(sprintf("gpb.GPModel: file '%s' passed to modelfile does not exist", modelfile))
          }
          # Load data
          model_list = RJSONIO::fromJSON(content=modelfile)
        } else {
          if (!is.list(model_list)) {
            stop("gpb.GPModel: Can only use a list as model_list")
          }
        }
        # Make sure that data in correct format
        MAYBE_CONVERT_TO_MATRIX <- c("cov_pars","group_data", "group_rand_coef_data",
                                     "gp_coords", "gp_rand_coef_data",
                                     "ind_effect_group_rand_coef",
                                     "cluster_ids","coefs","X")
        for (feature in MAYBE_CONVERT_TO_MATRIX) {
          if (!is.null(model_list[[feature]])) {
            if (is.list(model_list[[feature]])) {
              model_list[[feature]] <- matrix(unlist(model_list[[feature]]),
                                              nrow = length(model_list[[feature]]),
                                              byrow = TRUE)
              if (dim(model_list[[feature]])[2]==1) {
                model_list[[feature]] <- as.vector(model_list[[feature]])
              }
            }
          }
        }
        # Set feature data overwriting arguments for constructor
        group_data = model_list[["group_data"]]
        private$nb_groups = model_list[["nb_groups"]]
        group_rand_coef_data = model_list[["group_rand_coef_data"]]
        ind_effect_group_rand_coef = model_list[["ind_effect_group_rand_coef"]]
        drop_intercept_group_rand_effect = model_list[["drop_intercept_group_rand_effect"]]
        gp_coords = model_list[["gp_coords"]]
        gp_rand_coef_data = model_list[["gp_rand_coef_data"]]
        cov_function = model_list[["cov_function"]]
        cov_fct_shape = model_list[["cov_fct_shape"]]
        gp_approx = model_list[["gp_approx"]]
        cov_fct_taper_range = model_list[["cov_fct_taper_range"]]
        cov_fct_taper_shape = model_list[["cov_fct_taper_shape"]]
        num_neighbors = model_list[["num_neighbors"]]
        vecchia_ordering = model_list[["vecchia_ordering"]]
        num_ind_points = model_list[["num_ind_points"]]
        ind_points_selection = model_list[["ind_points_selection"]]
        cover_tree_radius = model_list[["cover_tree_radius"]]
        seed = model_list[["seed"]]
        cluster_ids = model_list[["cluster_ids"]]
        likelihood = model_list[["likelihood"]]
        matrix_inversion_method = model_list[["matrix_inversion_method"]]
        # Set additionally required data
        private$model_has_been_loaded_from_saved_file = TRUE
        private$cov_pars_loaded_from_file = model_list[["cov_pars"]]
        if (!is.null(model_list[["y"]])) {
          private$y_loaded_from_file = model_list[["y"]]
        }
        private$has_covariates = model_list[["has_covariates"]]
        if (model_list[["has_covariates"]]) {
          private$coefs_loaded_from_file = model_list[["coefs"]]
          private$num_coef = model_list[["num_coef"]]
          private$X_loaded_from_file = model_list[["X"]]
          if (is.null(colnames(private$X_loaded_from_file))) {
            private$coef_names <- c(private$coef_names,paste0("Covariate_",1:private$num_coef))
          } else {
            private$coef_names <- c(private$coef_names,colnames(private$X_loaded_from_file))
          }
        }
        private$model_fitted = model_list[["model_fitted"]]
      }# end !is.null(modelfile) | !is.null(model_list)
      
      if(likelihood == "gaussian"){
        private$cov_par_names <- c("Error_term")
      }else{
        private$cov_par_names <- c()
      }
      if (is.null(group_data) & is.null(gp_coords)) {
        stop("GPModel: Both ", sQuote("group_data"), " and " , sQuote("gp_coords"),
             " are NULL. Provide at least one of them.")
      }
      private$matrix_inversion_method <- as.character(matrix_inversion_method)
      private$seed <- as.integer(seed)
      # Set data for grouped random effects
      group_data_c_str <- NULL
      if (!is.null(group_data)) {
        # Check for correct format
        if (!(is.data.frame(group_data) | is.matrix(group_data) | 
              is.numeric(group_data) | is.character(group_data) | is.factor(group_data))) {
          stop("GPModel: Can only use the following types for as ", sQuote("group_data"),": ",
               sQuote("data.frame"), ", ", sQuote("matrix"), ", ", sQuote("character"),
               ", ", sQuote("numeric"), ", ", sQuote("factor"))
        }
        if (is.data.frame(group_data) | is.numeric(group_data) |
            is.character(group_data) | is.factor(group_data)) {
          group_data <- as.matrix(group_data)
        }
        private$num_group_re <- as.integer(dim(group_data)[2])
        private$num_data <- as.integer(dim(group_data)[1])
        private$group_data <- group_data
        if (is.null(colnames(private$group_data))) {
          new_name <- paste0("Group_", 1:private$num_group_re)
        } else {
          new_name <- colnames(private$group_data)
        }
        private$cov_par_names <- c(private$cov_par_names, new_name)
        private$re_comp_names <- c(private$re_comp_names, new_name)
        # Convert to correct format for passing to C
        group_data <- as.vector(group_data)
        group_data_unique <- unique(group_data)
        group_data_unique_c_str <- lapply(group_data_unique, gpb.c_str)
        group_data_c_str <- unlist(group_data_unique_c_str[match(group_data, group_data_unique)])
        # Version 2: slower than above (not used)
        # group_data_c_str <- unlist(lapply(group_data,gpb.c_str))
        # group_data_c_str <- c()# Version 3: much slower
        # for (i in 1:length(group_data)) {
        #   group_data_c_str <- c(group_data_c_str,gpb.c_str(group_data[i]))
        # }
        faux <- function(x) length(unique(x))
        private$nb_groups <- apply(private$group_data,2,faux)
        # Set data for grouped random coefficients
        if (!is.null(group_rand_coef_data)) {
          if (is.numeric(group_rand_coef_data)) {
            group_rand_coef_data <- as.matrix(group_rand_coef_data)
          }
          if (is.matrix(group_rand_coef_data)) {
            # Check whether matrix is the correct type first ("double")
            if (storage.mode(group_rand_coef_data) != "double") {
              storage.mode(group_rand_coef_data) <- "double"
            }
          } else {
            stop("GPModel: Can only use ", sQuote("matrix"), " as ", sQuote("group_rand_coef_data"))
          }
          if (dim(group_rand_coef_data)[1] != private$num_data) {
            stop("GPModel: Number of data points in ", sQuote("group_rand_coef_data"), 
                 " does not match number of data points in ", sQuote("group_data"))
          }
          if (is.null(ind_effect_group_rand_coef)) {
            stop("GPModel: Indices of grouped random effects (", 
                 sQuote("ind_effect_group_rand_coef"), ") for random slopes in ", 
                 sQuote("group_rand_coef_data"), " not provided")
          }
          if (dim(group_rand_coef_data)[2] != length(ind_effect_group_rand_coef)) {
            stop("GPModel: Number of random coefficients in ", 
                 sQuote("group_rand_coef_data"), " does not match number in ", 
                 sQuote("ind_effect_group_rand_coef"))
          }
          if (storage.mode(ind_effect_group_rand_coef) != "integer") {
            storage.mode(ind_effect_group_rand_coef) <- "integer"
          }
          if (!is.null(drop_intercept_group_rand_effect)) {
            if (length(drop_intercept_group_rand_effect) != private$num_group_re) {
              stop("GPModel: Length of ", sQuote("drop_intercept_group_rand_effect"), 
                   " does not match number of random effects")
            }
            if (storage.mode(drop_intercept_group_rand_effect) != "logical") {
              stop("GPModel: Can only use ", sQuote("logical"), " as ",
                   sQuote("drop_intercept_group_rand_effect"))
            }
          }
          private$num_group_rand_coef <- as.integer(dim(group_rand_coef_data)[2])
          private$group_rand_coef_data <- group_rand_coef_data
          group_rand_coef_data <- as.vector(matrix((private$group_rand_coef_data))) #convert to correct format for sending to C
          ind_effect_group_rand_coef <- as.vector(ind_effect_group_rand_coef)
          private$ind_effect_group_rand_coef <- ind_effect_group_rand_coef
          private$drop_intercept_group_rand_effect <- drop_intercept_group_rand_effect
          offset = 1
          if(likelihood != "gaussian"){
            offset = 0
          }
          counter_re <- rep(1,private$num_group_re)
          for (ii in 1:private$num_group_rand_coef) {
            if (is.null(colnames(private$group_rand_coef_data))) {
              new_name <- paste0(private$cov_par_names[ind_effect_group_rand_coef[ii]+offset],
                                 "_rand_coef_nb_",counter_re[ind_effect_group_rand_coef[ii]])
              counter_re[ind_effect_group_rand_coef[ii]] <- counter_re[ind_effect_group_rand_coef[ii]] + 1
            } else {
              new_name <- paste0(private$cov_par_names[ind_effect_group_rand_coef[ii]+offset],
                                 "_rand_coef_",colnames(private$group_rand_coef_data)[ii])
            }
            private$cov_par_names <- c(private$cov_par_names,new_name)
            private$re_comp_names <- c(private$re_comp_names,new_name)
          }
          if (!is.null(private$drop_intercept_group_rand_effect)) {
            if (sum(private$drop_intercept_group_rand_effect) > 0) {
              ind_drop <- ((1:private$num_group_re) + (likelihood == "gaussian"))[private$drop_intercept_group_rand_effect]
              private$cov_par_names <- private$cov_par_names[-ind_drop]
              private$re_comp_names <- private$re_comp_names[-which(private$drop_intercept_group_rand_effect)]
            }
          }
        } # End set data for grouped random coefficients
      } # End set data for grouped random effects
      # Set data for Gaussian process part
      if (!is.null(gp_coords)) {
        # Check for correct format
        if (!(is.data.frame(gp_coords) | is.matrix(gp_coords) | 
              is.numeric(gp_coords))) {
          stop("GPModel: Can only use the following types for as ", sQuote("gp_coords"),": ",
               sQuote("data.frame"), ", ", sQuote("matrix"), ", ", sQuote("numeric"))
        }
        if (is.data.frame(gp_coords) | is.numeric(gp_coords)) {
          gp_coords <- as.matrix(gp_coords)
        }
        if (!is.null(private$num_data)) {
          if (dim(gp_coords)[1] != private$num_data) {
            stop("GPModel: Number of data points in ", sQuote("gp_coords"), 
                 " does not match number of data points in ", sQuote("group_data"))
          }
        } else {
          private$num_data <- as.integer(dim(gp_coords)[1])
        }
        private$num_gp <- 1L
        private$dim_coords <- as.integer(dim(gp_coords)[2])
        private$gp_coords <- gp_coords
        gp_coords <- as.vector(matrix(private$gp_coords)) #convert to correct format for sending to C
        private$cov_function <- as.character(cov_function)
        private$cov_fct_shape <- as.numeric(cov_fct_shape)
        private$gp_approx <- as.character(gp_approx)
        private$cov_fct_taper_range <- as.numeric(cov_fct_taper_range)
        private$cov_fct_taper_shape <- as.numeric(cov_fct_taper_shape)
        private$num_neighbors <- as.integer(num_neighbors)
        private$vecchia_ordering <- as.character(vecchia_ordering)
        private$num_ind_points <- as.integer(num_ind_points)
<<<<<<< HEAD
        if (private$cov_function == "space_time_separable_matern_ar1") {
          private$cov_par_names <- c(private$cov_par_names,"GP_var", "GP_range_time", "GP_range_space")
        } else if (private$cov_function == "wendland") {
=======
        private$cover_tree_radius <- as.numeric(cover_tree_radius)
        private$ind_points_selection <- as.character(ind_points_selection)
        if (private$cov_function == "wendland") {
>>>>>>> 1c842bf4
          private$cov_par_names <- c(private$cov_par_names,"GP_var")
        } else {
          private$cov_par_names <- c(private$cov_par_names,"GP_var", "GP_range")
        }
        private$re_comp_names <- c(private$re_comp_names,"GP")
        # Set data for GP random coefficients
        if (!is.null(gp_rand_coef_data)) {
          if (is.numeric(gp_rand_coef_data)) {
            gp_rand_coef_data <- as.matrix(gp_rand_coef_data)
          }
          if (is.matrix(gp_rand_coef_data)) {
            # Check whether matrix is the correct type first ("double")
            if (storage.mode(gp_rand_coef_data) != "double") {
              storage.mode(gp_rand_coef_data) <- "double"
            }
          } else {
            stop("GPModel: Can only use ", sQuote("matrix"), " as ", sQuote("gp_rand_coef_data"))
          }
          if (dim(gp_rand_coef_data)[1] != private$num_data) {
            stop("GPModel: Number of data points in ", sQuote("gp_rand_coef_data"), " does not match number of data points")
          }
          private$num_gp_rand_coef <- as.integer(dim(gp_rand_coef_data)[2])
          private$gp_rand_coef_data <- gp_rand_coef_data
          gp_rand_coef_data <- as.vector(matrix(private$gp_rand_coef_data)) #convert to correct format for sending to C
          for (ii in 1:private$num_gp_rand_coef) {
            if (is.null(colnames(private$gp_rand_coef_data))) {
              if (private$cov_function == "space_time_separable_matern_ar1") {
                private$cov_par_names <- c(private$cov_par_names,
                                           paste0("GP_rand_coef_nb_", ii,"_var"),
                                           paste0("GP_rand_coef_nb_", ii,"_range_time"),
                                           paste0("GP_rand_coef_nb_", ii,"_range_space"))
              } else if (private$cov_function == "wendland") {
                private$cov_par_names <- c(private$cov_par_names,
                                           paste0("GP_rand_coef_nb_", ii,"_var"))
              } else {
                private$cov_par_names <- c(private$cov_par_names,
                                           paste0("GP_rand_coef_nb_", ii,"_var"),
                                           paste0("GP_rand_coef_nb_", ii,"_range"))
              }
            } else {
              if (private$cov_function == "space_time_separable_matern_ar1") {
                private$cov_par_names <- c(private$cov_par_names,
                                           paste0("GP_rand_coef_", colnames(private$gp_rand_coef_data)[ii],"_var"),
                                           paste0("GP_rand_coef_", colnames(private$gp_rand_coef_data)[ii],"_range_time"),
                                           paste0("GP_rand_coef_", colnames(private$gp_rand_coef_data)[ii],"_range_space"))
              } else if (private$cov_function == "wendland") {
                private$cov_par_names <- c(private$cov_par_names,
                                           paste0("GP_rand_coef_", colnames(private$gp_rand_coef_data)[ii],"_var"))
              } else {
                private$cov_par_names <- c(private$cov_par_names,
                                           paste0("GP_rand_coef_", colnames(private$gp_rand_coef_data)[ii],"_var"),
                                           paste0("GP_rand_coef_", colnames(private$gp_rand_coef_data)[ii],"_range"))
              }
            }
            private$re_comp_names <- c(private$re_comp_names,paste0("GP_rand_coef_nb_", ii))
          }
        } # End set data for GP random coefficients
      } # End set data for Gaussian process part
      # Set IDs for independent processes (cluster_ids)
      if (!is.null(cluster_ids)) {
        if (is.vector(cluster_ids)) {
          if (length(cluster_ids) != private$num_data) {
            stop("GPModel: Length of ", sQuote("cluster_ids"), " does not match number of data points")
          }
          private$cluster_ids = cluster_ids
          # Convert cluster_ids to int and save conversion map
          if (storage.mode(cluster_ids) != "integer") {
            create_map <- TRUE
            if (storage.mode(cluster_ids) == "double") {
              if (all(cluster_ids == floor(cluster_ids))) {
                create_map <- FALSE
                cluster_ids <- as.integer(cluster_ids)
              }
            }
            if (create_map) {
              private$cluster_ids_map_to_int <- structure(1:length(unique(cluster_ids)),names=c(unique(cluster_ids)))
              cluster_ids = private$cluster_ids_map_to_int[cluster_ids] 
            }
          }
        } else {
          stop("GPModel: Can only use ", sQuote("vector"), " as ", sQuote("cluster_ids"))
        }
        cluster_ids <- as.vector(cluster_ids)
      } # End set IDs for independent processes (cluster_ids)
      private$determine_num_cov_pars(likelihood)
      # Create handle for the GPModel
      handle <- NULL
      # Create handle for the GPModel
      handle <- .Call(
        GPB_CreateREModel_R
        , private$num_data
        , cluster_ids
        , group_data_c_str
        , private$num_group_re
        , group_rand_coef_data
        , private$ind_effect_group_rand_coef
        , private$num_group_rand_coef
        , private$drop_intercept_group_rand_effect
        , private$num_gp
        , gp_coords
        , private$dim_coords
        , gp_rand_coef_data
        , private$num_gp_rand_coef
        , private$cov_function
        , private$cov_fct_shape
        , private$gp_approx
        , private$cov_fct_taper_range
        , private$cov_fct_taper_shape
        , private$num_neighbors
        , private$vecchia_ordering
        , private$num_ind_points
        , private$cover_tree_radius
        , private$ind_points_selection
        , likelihood
        , private$matrix_inversion_method
        , private$seed
      )
      # Check whether the handle was created properly if it was not stopped earlier by a stop call
      if (gpb.is.null.handle(handle)) {
        stop("GPModel: Cannot create handle")
      } else {
        # Add class label
        class(handle) <- "GPModel.handle"
        private$handle <- handle
      }
      private$free_raw_data <- free_raw_data
      # Should we free raw data?
      if (isTRUE(private$free_raw_data)) {
        private$group_data <- NULL
        private$group_rand_coef_data <- NULL
        private$gp_coords <- NULL
        private$gp_rand_coef_data <- NULL
        private$cluster_ids <- NULL
      }
      if (private$model_has_been_loaded_from_saved_file) {
        self$set_optim_params(params = model_list[["params"]])
      }
    }, # End initialize
    
    # Find parameters that minimize the negative log-likelihood (=MLE)
    fit = function(y,
                   X = NULL,
                   params = list(),
                   fixed_effects = NULL) {
      if (gpb.is.null.handle(private$handle)) {
        stop("fit.GPModel: Gaussian process model has not been initialized")
      }
      if ((private$num_cov_pars == 1L && self$get_likelihood_name() == "gaussian") ||
          (private$num_cov_pars == 0L && self$get_likelihood_name() != "gaussian")) {
        stop("fit.GPModel: No random effects (grouped, spatial, etc.) have been defined")
      }
      if (!is.vector(y)) {
        if (is.matrix(y)) {
          if (dim(y)[2] != 1) {
            stop("fit.GPModel: Can only use ", sQuote("vector"), " as ", sQuote("y"))
          }
        } else{
          stop("fit.GPModel: Can only use ", sQuote("vector"), " as ", sQuote("y"))
        }
      }
      if (storage.mode(y) != "double") {
        storage.mode(y) <- "double"
      }
      y <- as.vector(y)
      if (length(y) != private$num_data) {
        stop("fit.GPModel: Number of data points in ", sQuote("y"), " does not match number of data points of initialized model")
      }# end handling of y
      if (!is.null(fixed_effects)) {
        if (!is.null(X)) {
          stop("fit.GPModel: cannot provide both X and fixed_effects")
        }
        if (!is.vector(fixed_effects)) {
          if (is.matrix(fixed_effects)) {
            if (dim(fixed_effects)[2] != 1) {
              stop("fit.GPModel: Can only use ", sQuote("vector"), " as ", sQuote("fixed_effects"))
            }
          } else{
            stop("fit.GPModel: Can only use ", sQuote("vector"), " as ", sQuote("fixed_effects"))
          }
        }
        if (storage.mode(fixed_effects) != "double") {
          storage.mode(fixed_effects) <- "double"
        }
        fixed_effects <- as.vector(fixed_effects)
        if (length(fixed_effects) != private$num_data) {
          stop("fit.GPModel: Number of data points in ", sQuote("fixed_effects"), " does not match number of data points of initialized model")
        }
      } # end handling of fixed_effects
      # Set data linear fixed-effects
      if (!is.null(X)) {
        if (is.numeric(X)) {
          X <- as.matrix(X)
        }
        if (is.matrix(X)) {
          if (storage.mode(X) != "double") {
            storage.mode(X) <- "double"
          }
        } else {
          stop("fit.GPModel: Can only use ", sQuote("matrix"), " as ", sQuote("X"))
        }
        if (dim(X)[1] != private$num_data) {
          stop("fit.GPModel: Number of data points in ", sQuote("X"), " does not match number of data points of initialized model")
        }
        private$has_covariates <- TRUE
        private$num_coef <- as.integer(dim(X)[2])
        if (is.null(colnames(X))) {
          private$coef_names <- c(private$coef_names,paste0("Covariate_",1:private$num_coef))
        } else {
          private$coef_names <- c(private$coef_names,colnames(X))
        }
        X <- as.vector(matrix(X))#matrix() is needed in order that all values are contiguous in memory (when colnames is not NULL)
      } else {
        private$has_covariates <- FALSE
      }
      # end handling of X
      self$set_optim_params(params)
      if (is.null(X)) {
        .Call(
          GPB_OptimCovPar_R
          , private$handle
          , y
          , fixed_effects
        )
      } else {
        .Call(
          GPB_OptimLinRegrCoefCovPar_R
          , private$handle
          , y
          , X
          , private$num_coef
        )
      }
      if (private$params$trace) {
        message(paste0("GPModel: Number of iterations until convergence: ", 
                       self$get_num_optim_iter()))
      }
      private$model_fitted <- TRUE
      return(invisible(self))
    },
    
    # Evaluate the negative log-likelihood
    neg_log_likelihood = function(cov_pars, 
                                  y, 
                                  fixed_effects = NULL,
                                  aux_pars = NULL) {
      if (gpb.is.null.handle(private$handle)) {
        stop("GPModel: Gaussian process model has not been initialized")
      }
      if ((private$num_cov_pars == 1L && self$get_likelihood_name() =="gaussian") ||
          (private$num_cov_pars == 0L && self$get_likelihood_name() !="gaussian")) {
        stop("GPModel.neg_log_likelihood: No random effects (grouped, spatial, etc.) have been defined")
      }
      if (is.vector(cov_pars)) {
        if (storage.mode(cov_pars) != "double") {
          storage.mode(cov_pars) <- "double"
        }
        cov_pars <- as.vector(cov_pars)
      } else {
        stop("GPModel.neg_log_likelihood: Can only use ", sQuote("vector"), " as ", 
             sQuote("cov_pars"))
      }
      if (length(cov_pars) != private$num_cov_pars) {
        stop("GPModel.neg_log_likelihood: Number of parameters in ", sQuote("cov_pars"), 
             " does not correspond to numbers of parameters")
      }
      if (!is.vector(y)) {
        if (is.matrix(y)) {
          if (dim(y)[2] != 1) {
            stop("GPModel.neg_log_likelihood: Can only use ", sQuote("vector"), " as ", sQuote("y"))
          }
        } else{
          stop("GPModel.neg_log_likelihood: Can only use ", sQuote("vector"), " as ", sQuote("y"))
        }
      }
      if (storage.mode(y) != "double") {
        storage.mode(y) <- "double"
      }
      y <- as.vector(y)
      if (length(y) != private$num_data) {
        stop("GPModel.neg_log_likelihood: Number of data points in ", sQuote("y"), " does not match number of data points of initialized model")
      }
      if (!is.null(fixed_effects)) {
        if (is.vector(fixed_effects)) {
          if (storage.mode(fixed_effects) != "double") {
            storage.mode(fixed_effects) <- "double"
          }
          fixed_effects <- as.vector(fixed_effects)
        } else {
          stop("GPModel.neg_log_likelihood: Can only use ", sQuote("vector"), " as ", sQuote("fixed_effects"))
        }
        if (length(fixed_effects) != private$num_data) {
          stop("GPModel.neg_log_likelihood: Length of ", sQuote("fixed_effects"), " does not match number of observed data points")
        }
      }# end fixed_effects
      if (!is.null(aux_pars)) {
        self$set_optim_params(params = list(init_aux_pars = aux_pars))
      }
      negll <- 0.
      .Call(
        GPB_EvalNegLogLikelihood_R
        , private$handle
        , y
        , cov_pars
        , fixed_effects
        , negll
      )
      return(negll)
    },
    
    # Set configuration parameters for the optimizer
    set_optim_params = function(params = list()) {
      if (gpb.is.null.handle(private$handle)) {
        stop("GPModel: Gaussian process model has not been initialized")
      }
      private$update_params(params)
      # prepare for calling C++
      optimizer_cov_c_str <- NULL
      if (!is.null(params[["optimizer_cov"]])) {
        optimizer_cov_c_str <- params[["optimizer_cov"]]
      }
      init_cov_pars <- NULL
      if (!is.null(params[["init_cov_pars"]])) {
        init_cov_pars <- params[["init_cov_pars"]]
      }
      optimizer_coef_c_str <- NULL
      if (!is.null(params[["optimizer_coef"]])) {
        optimizer_coef_c_str <- params[["optimizer_coef"]]
      }
      cg_preconditioner_type_c_str <- NULL
      if (!is.null(params[["cg_preconditioner_type"]])) {
        cg_preconditioner_type_c_str <- params[["cg_preconditioner_type"]]
      }
      init_aux_pars <- NULL
      if (!is.null(params[["init_aux_pars"]])) {
        init_aux_pars <- params[["init_aux_pars"]]
      }
      .Call(
        GPB_SetOptimConfig_R
        , private$handle
        , init_cov_pars
        , private$params[["lr_cov"]]
        , private$params[["acc_rate_cov"]]
        , private$params[["maxit"]]
        , private$params[["delta_rel_conv"]]
        , private$params[["use_nesterov_acc"]]
        , private$params[["nesterov_schedule_version"]]
        , private$params[["trace"]]
        , optimizer_cov_c_str
        , private$params[["momentum_offset"]]
        , private$params[["convergence_criterion"]]
        , private$params[["std_dev"]]
        , private$num_coef
        , private$params[["init_coef"]]
        , private$params[["lr_coef"]]
        , private$params[["acc_rate_coef"]]
        , optimizer_coef_c_str
        , private$params[["cg_max_num_it"]]
        , private$params[["cg_max_num_it_tridiag"]]
        , private$params[["cg_delta_conv"]]
        , private$params[["num_rand_vec_trace"]]
        , private$params[["reuse_rand_vec_trace"]]
        , cg_preconditioner_type_c_str
        , private$params[["seed_rand_vec_trace"]]
        , private$params[["piv_chol_rank"]]
        , init_aux_pars
        , private$params[["estimate_aux_pars"]]
      )
      return(invisible(self))
    },
    
    get_optim_params = function() {
      params <- private$params
      params$optimizer_cov <- .Call(
        GPB_GetOptimizerCovPars_R
        , private$handle
      )
      params$optimizer_coef <- .Call(
        GPB_GetOptimizerCoef_R
        , private$handle
      )
      params$cg_preconditioner_type <- .Call(
        GPB_GetCGPreconditionerType_R
        , private$handle
      )
      init_cov_pars <- numeric(private$num_cov_pars)
      .Call(
        GPB_GetInitCovPar_R
        , private$handle
        , init_cov_pars
      )
      if (sum(abs(init_cov_pars - rep(-1,private$num_cov_pars))) < 1E-6) {
        params["init_cov_pars"] <- list(NULL)
      } else {
        params$init_cov_pars <- init_cov_pars
      }
      if (self$get_num_aux_pars() > 0) {
        init_aux_pars <- numeric(self$get_num_aux_pars())
        .Call(
          GPB_GetInitAuxPars_R
          , private$handle
          , init_aux_pars
        )
        if (sum(abs(init_aux_pars - rep(-1,self$get_num_aux_pars()))) < 1E-6) {
          params["init_aux_pars"] <- list(NULL)
        } else {
          params$init_aux_pars <- init_aux_pars
        }
      } else {
        params["init_aux_pars"] <- list(NULL)
      }
      return(params)
    },
    
    get_cov_pars = function() {
      if (private$model_has_been_loaded_from_saved_file) {
        cov_pars <- private$cov_pars_loaded_from_file
      } else {
        private$update_cov_par_names(self$get_likelihood_name())
        if (private$params[["std_dev"]]) {
          optim_pars <- numeric(2 * private$num_cov_pars)
        } else {
          optim_pars <- numeric(private$num_cov_pars)
        }
        .Call(
          GPB_GetCovPar_R
          , private$handle
          , private$params[["std_dev"]]
          , optim_pars
        )
        cov_pars <- optim_pars[1:private$num_cov_pars]
      }
      names(cov_pars) <- private$cov_par_names
      if (private$params[["std_dev"]] & self$get_likelihood_name() == "gaussian") {
        cov_pars_std_dev <- optim_pars[1:private$num_cov_pars+private$num_cov_pars]
        cov_pars <- rbind(cov_pars,cov_pars_std_dev)
        rownames(cov_pars) <- c("Param.", "Std. dev.")
      }
      return(cov_pars)
    },
    
    get_coef = function() {
      if (private$model_has_been_loaded_from_saved_file) {
        coef <- private$coefs_loaded_from_file
      } else {
        if (is.null(private$num_coef)) {
          stop("GPModel: ", sQuote("fit"), " has not been called")
        }
        if (private$params[["std_dev"]]) {
          optim_pars <- numeric(2 * private$num_coef)
        } else {
          optim_pars <- numeric(private$num_coef)
        }
        .Call(
          GPB_GetCoef_R
          , private$handle
          , private$params[["std_dev"]]
          , optim_pars
        )
        coef <- optim_pars[1:private$num_coef]
      }
      names(coef) <- private$coef_names
      if (private$params[["std_dev"]]) {
        coef_std_dev <- optim_pars[1:private$num_coef+private$num_coef]
        coef <- rbind(coef,coef_std_dev)
        rownames(coef) <- c("Param.", "Std. dev.")
      }
      return(coef)
    },
    
    get_aux_pars = function() {
      num_aux_pars <- self$get_num_aux_pars()
      if (num_aux_pars > 0) {
        aux_pars <- numeric(num_aux_pars)
        aux_pars_name <- .Call(
          GPB_GetAuxPars_R
          , private$handle
          , aux_pars
        )
        names(aux_pars) <- rep(aux_pars_name, num_aux_pars)
      } else {
        aux_pars <- NULL
      }
      return(aux_pars)
    },
    
    set_prediction_data = function(vecchia_pred_type = NULL,
                                   num_neighbors_pred = NULL,
                                   cg_delta_conv_pred = NULL,
                                   nsim_var_pred = NULL,
                                   rank_pred_approx_matrix_lanczos = NULL,
                                   group_data_pred = NULL,
                                   group_rand_coef_data_pred = NULL,
                                   gp_coords_pred = NULL,
                                   gp_rand_coef_data_pred = NULL,
                                   cluster_ids_pred = NULL,
                                   X_pred = NULL) {
      num_data_pred <- 0
      group_data_pred_c_str <- NULL
      # Set data for grouped random effects
      if (!is.null(group_data_pred)) {
        # Check for correct format and set meta data
        if (!(is.data.frame(group_data_pred) | is.matrix(group_data_pred) |
              is.numeric(group_data_pred) | is.character(group_data_pred) |
              is.factor(group_data_pred))) {
          stop("set_prediction_data: Can only use the following types for as ", sQuote("group_data_pred"), ": ",
               sQuote("data.frame"), ", ", sQuote("matrix"), ", ", sQuote("character"),
               ", ", sQuote("numeric"), ", ", sQuote("factor"))
        }
        if (is.data.frame(group_data_pred) | is.numeric(group_data_pred) |
            is.character(group_data_pred) | is.factor(group_data_pred)) {
          group_data_pred <- as.matrix(group_data_pred)
        }
        if (dim(group_data_pred)[2] != private$num_group_re) {
          stop("set_prediction_data: Number of grouped random effects in ", sQuote("group_data_pred"), " is not correct")
        }
        num_data_pred <- as.integer(dim(group_data_pred)[1])
        group_data_pred <- as.vector(group_data_pred)
        group_data_pred_unique <- unique(group_data_pred)
        group_data_pred_unique_c_str <- lapply(group_data_pred_unique,gpb.c_str)
        group_data_pred_c_str <- unlist(group_data_pred_unique_c_str[match(group_data_pred,group_data_pred_unique)])
        # Set data for grouped random coefficients
        if (!is.null(group_rand_coef_data_pred)) {
          if (is.numeric(group_rand_coef_data_pred)) {
            group_rand_coef_data_pred <- as.matrix(group_rand_coef_data_pred)
          }
          if (is.matrix(group_rand_coef_data_pred)) {
            if (storage.mode(group_rand_coef_data_pred) != "double") {
              storage.mode(group_rand_coef_data_pred) <- "double"
            }
          } else {
            stop("set_prediction_data: Can only use ", sQuote("matrix"), " as group_rand_coef_data_pred")
          }
          if (dim(group_rand_coef_data_pred)[1] != num_data_pred) {
            stop("set_prediction_data: Number of data points in ", sQuote("group_rand_coef_data_pred"), " does not match number of data points in ", sQuote("group_data_pred"))
          }
          if (dim(group_rand_coef_data_pred)[2] != private$num_group_rand_coef) {
            stop("set_prediction_data: Number of random coef in ", sQuote("group_rand_coef_data_pred"), " is not correct")
          }
          group_rand_coef_data_pred <- as.vector(matrix(group_rand_coef_data_pred))
        } # End set data for grouped random coefficients
      } # End set data for grouped random effects
      # Set data for Gaussian process
      if (!is.null(gp_coords_pred)) {
        if (is.numeric(gp_coords_pred)) {
          gp_coords_pred <- as.matrix(gp_coords_pred)
        }
        if (is.matrix(gp_coords_pred)) {
          if (storage.mode(gp_coords_pred) != "double") {
            storage.mode(gp_coords_pred) <- "double"
          }
        } else {
          stop("set_prediction_data: Can only use ", sQuote("matrix"), " as ", sQuote("gp_coords_pred"))
        }
        if (num_data_pred != 0) {
          if (dim(gp_coords_pred)[1] != num_data_pred) {
            stop("set_prediction_data: Number of data points in ", sQuote("gp_coords_pred"), " does not match number of data points in ", sQuote("group_data_pred"))
          }
        } else {
          num_data_pred <- as.integer(dim(gp_coords_pred)[1])
        }
        if (dim(gp_coords_pred)[2] != private$dim_coords) {
          stop("set_prediction_data: Dimension / number of coordinates in ", sQuote("gp_coords_pred"), " is not correct")
        }
        gp_coords_pred <- as.vector(matrix(gp_coords_pred))
        # Set data for GP random coefficients
        if (!is.null(gp_rand_coef_data_pred)) {
          if (is.numeric(gp_rand_coef_data_pred)) {
            gp_rand_coef_data_pred <- as.matrix(gp_rand_coef_data_pred)
          }
          if (is.matrix(gp_rand_coef_data_pred)) {
            if (storage.mode(gp_rand_coef_data_pred) != "double") {
              storage.mode(gp_rand_coef_data_pred) <- "double"
            }
          } else {
            stop("set_prediction_data: Can only use ", sQuote("matrix"), " as ", sQuote("gp_rand_coef_data_pred"))
          }
          if (dim(gp_rand_coef_data_pred)[1] != num_data_pred) {
            stop("set_prediction_data: Number of data points in ", sQuote("gp_rand_coef_data_pred"), " does not match number of data points")
          }
          if (dim(gp_rand_coef_data_pred)[2] != num_gp_rand_coef) {
            stop("set_prediction_data: Number of covariates in ", sQuote("gp_rand_coef_data_pred"), " is not correct")
          }
          gp_rand_coef_data_pred <- as.vector(matrix(gp_rand_coef_data_pred))
        } # End set data for GP random coefficients
      } # End set data for Gaussian process
      # Set data linear fixed-effects
      if (!is.null(X_pred)) {
        if(!private$has_covariates){
          stop("set_prediction_data: Covariate data provided in ", sQuote("X_pred"), " but model has no linear predictor")
        }
        if (is.numeric(X_pred)) {
          X_pred <- as.matrix(X_pred)
        }
        if (is.matrix(X_pred)) {
          if (storage.mode(X_pred) != "double") {
            storage.mode(X_pred) <- "double"
          }
        } else {
          stop("set_prediction_data: Can only use ", sQuote("matrix"), " as ", sQuote("X_pred"))
        }
        if (dim(X_pred)[1] != num_data_pred) {
          stop("set_prediction_data: Number of data points in ", sQuote("X_pred"), " is not correct")
        }
        if (dim(X_pred)[2] != private$num_coef) {
          stop("set_prediction_data: Number of covariates in ", sQuote("X_pred"), " is not correct")
        }
        X_pred <- as.vector(matrix(X_pred))
      } # End set data linear fixed-effects
      # Set cluster_ids for independent processes
      if (!is.null(cluster_ids_pred)) {
        if (is.vector(cluster_ids_pred)) {
          if (is.null(private$cluster_ids_map_to_int) & storage.mode(cluster_ids_pred) != "integer") {
            error_message <- TRUE
            if (storage.mode(cluster_ids_pred) == "double") {
              if (all(cluster_ids_pred == floor(cluster_ids_pred))) {
                error_message <- FALSE
                cluster_ids_pred <- as.integer(cluster_ids_pred)
              }
            }
            if (error_message) {
              stop("set_prediction_data: cluster_ids_pred needs to be of type int as the data provided in cluster_ids when initializing the model was also int (or cluster_ids was not provided)")
            }
          }
          if (!is.null(private$cluster_ids_map_to_int)) {
            cluster_ids_pred_map_to_int <- structure(1:length(unique(cluster_ids_pred)),names=c(unique(cluster_ids_pred)))
            for (key in names(cluster_ids_pred_map_to_int)) {
              if (key %in% names(private$cluster_ids_map_to_int)) {
                cluster_ids_pred_map_to_int[key] = private$cluster_ids_map_to_int[key]
              } else {
                cluster_ids_pred_map_to_int[key] = cluster_ids_pred_map_to_int[key] + length(private$cluster_ids_map_to_int)
              }
            }
            cluster_ids_pred <- cluster_ids_pred_map_to_int[cluster_ids_pred]
          }
        } else {
          stop("set_prediction_data: Can only use ", sQuote("vector"), " as ", sQuote("cluster_ids_pred"))
        }
        if (length(cluster_ids_pred) != num_data_pred) {
          stop("set_prediction_data: Length of ", sQuote("cluster_ids_pred"), " does not match number of predicted data points")
        }
        cluster_ids_pred <- as.vector(cluster_ids_pred)
      } # End set cluster_ids for independent processes
      private$num_data_pred <- num_data_pred
      if (!is.null(vecchia_pred_type)) {
        private$vecchia_pred_type <- vecchia_pred_type
      }
      if (!is.null(num_neighbors_pred)) {
        private$num_neighbors_pred <- as.integer(num_neighbors_pred)
      }
      if (!is.null(cg_delta_conv_pred)) {
        private$cg_delta_conv_pred <- as.numeric(cg_delta_conv_pred)
      }
      if (!is.null(nsim_var_pred)) {
        private$nsim_var_pred <- as.integer(nsim_var_pred)
      }
      if (!is.null(rank_pred_approx_matrix_lanczos)) {
        private$rank_pred_approx_matrix_lanczos <- as.integer(rank_pred_approx_matrix_lanczos)
      }
      .Call(
        GPB_SetPredictionData_R
        , private$handle
        , num_data_pred
        , cluster_ids_pred
        , group_data_pred_c_str
        , group_rand_coef_data_pred
        , gp_coords_pred
        , gp_rand_coef_data_pred
        , X_pred
        , private$vecchia_pred_type
        , private$num_neighbors_pred
        , private$cg_delta_conv_pred
        , private$nsim_var_pred
        , private$rank_pred_approx_matrix_lanczos
      )
      return(invisible(self))
    },
    
    predict = function(y = NULL,
                       group_data_pred = NULL,
                       group_rand_coef_data_pred = NULL,
                       gp_coords_pred = NULL,
                       gp_rand_coef_data_pred = NULL,
                       cluster_ids_pred = NULL,
                       predict_cov_mat = FALSE,
                       predict_var = FALSE,
                       cov_pars = NULL,
                       X_pred = NULL,
                       use_saved_data = FALSE,
                       predict_response = TRUE,
                       fixed_effects = NULL,
                       fixed_effects_pred = NULL,
                       vecchia_pred_type = NULL,
                       num_neighbors_pred = NULL) {
      if (!is.null(vecchia_pred_type)) {
        stop("predict.GPModel: The argument 'vecchia_pred_type' is discontinued. 
             Use the function 'set_prediction_data' to specify this")
      }
      if (!is.null(num_neighbors_pred)) {
        stop("predict.GPModel: The argument 'num_neighbors_pred' is discontinued. 
             Use the function 'set_prediction_data' to specify this")
      }
      if (private$model_has_been_loaded_from_saved_file) {
        if (is.null(y)) {
          y <- private$y_loaded_from_file
        }
        if (is.null(cov_pars)) {
          if (is.matrix(private$cov_pars_loaded_from_file)) {
            cov_pars <- private$cov_pars_loaded_from_file[1,]
          } else {
            cov_pars <- private$cov_pars_loaded_from_file
          }
        }
      }
      if(predict_cov_mat && predict_var){
        predict_cov_mat <- TRUE
        predict_var <- FALSE
      }
      if (gpb.is.null.handle(private$handle)) {
        stop("predict.GPModel: Gaussian process model has not been initialized")
      }
      group_data_pred_c_str <- NULL
      if (!is.null(y)) {
        if (!is.vector(y)) {
          if (is.matrix(y)) {
            if (dim(y)[2] != 1) {
              stop("predict.GPModel: Can only use ", sQuote("vector"), " as ", sQuote("y"))
            }
          } else {
            stop("predict.GPModel: Can only use ", sQuote("vector"), " as ", sQuote("y"))
          }
        }
        if (storage.mode(y) != "double") {
          storage.mode(y) <- "double"
        }
        y <- as.vector(y)
        if (length(y) != private$num_data) {
          stop("predict.GPModel: Number of data points in ", sQuote("y"), " does not match number of data points of initialized model")
        }
      }
      if (!is.null(cov_pars)) {
        if (is.vector(cov_pars)) {
          if (storage.mode(cov_pars) != "double") {
            storage.mode(cov_pars) <- "double"
          }
          cov_pars <- as.vector(cov_pars)
        } else {
          stop("predict.GPModel: Can only use ", sQuote("vector"), " as ", sQuote("cov_pars"))
        }
        if (length(cov_pars) != private$num_cov_pars) {
          stop("predict.GPModel: Number of parameters in ", sQuote("cov_pars"), " does not correspond to numbers of parameters of model")
        }
      }
      if (!use_saved_data) {
        num_data_pred <- 0
        # Set data for grouped random effects
        if (private$num_group_re > 0) {
          if (is.null(group_data_pred)) {
            stop("predict.GPModel: the argument ", sQuote("group_data_pred"), " is missing")
          } else {
            # Check for correct format and set meta data
            if (!(is.data.frame(group_data_pred) | is.matrix(group_data_pred) |
                  is.numeric(group_data_pred) | is.character(group_data_pred) |
                  is.factor(group_data_pred))) {
              stop("predict.GPModel: Can only use the following types for as ", sQuote("group_data_pred"), ": ",
                   sQuote("data.frame"), ", ", sQuote("matrix"), ", ", sQuote("character"),
                   ", ", sQuote("numeric"), ", ", sQuote("factor"))
            }
            if (is.data.frame(group_data_pred) | is.numeric(group_data_pred) |
                is.character(group_data_pred) | is.factor(group_data_pred)) {
              group_data_pred <- as.matrix(group_data_pred)
            }
            if (dim(group_data_pred)[2] != private$num_group_re) {
              stop("predict.GPModel: Number of grouped random effects in ", sQuote("group_data_pred"), " does not correspond to the number of random effects in the training data")
            }
            num_data_pred <- as.integer(dim(group_data_pred)[1])
            group_data_pred <- as.vector(group_data_pred)
            group_data_pred_unique <- unique(group_data_pred)
            group_data_pred_unique_c_str <- lapply(group_data_pred_unique,gpb.c_str)
            group_data_pred_c_str <- unlist(group_data_pred_unique_c_str[match(group_data_pred,group_data_pred_unique)])
          }
        } # End set data for grouped random coefficients
        # Set data for grouped random coefficients
        if (private$num_group_rand_coef > 0) {
          if (is.null(group_rand_coef_data_pred)) {
            stop("predict.GPModel: the argument ", sQuote("group_rand_coef_data_pred"), " is missing")
          } else {
            if (is.numeric(group_rand_coef_data_pred)) {
              group_rand_coef_data_pred <- as.matrix(group_rand_coef_data_pred)
            }
            if (is.matrix(group_rand_coef_data_pred)) {
              if (storage.mode(group_rand_coef_data_pred) != "double") {
                storage.mode(group_rand_coef_data_pred) <- "double"
              }
            } else {
              stop("predict.GPModel: Can only use ", sQuote("matrix"), " as group_rand_coef_data_pred")
            }
            if (dim(group_rand_coef_data_pred)[1] != num_data_pred) {
              stop("predict.GPModel: Number of data points in ", sQuote("group_rand_coef_data_pred"), " does not match number of data points in ", sQuote("group_data_pred"))
            }
            if (dim(group_rand_coef_data_pred)[2] != private$num_group_rand_coef) {
              stop("predict.GPModel: Number of covariates in ", sQuote("group_rand_coef_data_pred"), " is not correct")
            }
            group_rand_coef_data_pred <- as.vector(matrix(group_rand_coef_data_pred))
          }
        } # End set data for grouped random coefficients
        # Set data for Gaussian process
        if (private$num_gp > 0) {
          if (is.null(gp_coords_pred)) {
            stop("predict.GPModel: the argument ", sQuote("gp_coords_pred"), " is missing")
          } else {
            if (is.numeric(gp_coords_pred)) {
              gp_coords_pred <- as.matrix(gp_coords_pred)
            }
            if (is.matrix(gp_coords_pred)) {
              if (storage.mode(gp_coords_pred) != "double") {
                storage.mode(gp_coords_pred) <- "double"
              }
            } else {
              stop("predict.GPModel: Can only use ", sQuote("matrix"), " as ", sQuote("gp_coords_pred"))
            }
            if (num_data_pred != 0) {
              if (dim(gp_coords_pred)[1] != num_data_pred) {
                stop("predict.GPModel: Number of data points in ", sQuote("gp_coords_pred"), " does not match number of data points in ", sQuote("group_data_pred"))
              }
            } else {
              num_data_pred <- as.integer(dim(gp_coords_pred)[1])
            }
            if (dim(gp_coords_pred)[2] != private$dim_coords) {
              stop("predict.GPModel: Dimension / number of coordinates in ", sQuote("gp_coords_pred"), " is not correct")
            }
            gp_coords_pred <- as.vector(matrix(gp_coords_pred))
          }
        } # End set data for Gaussian process
        # Set data for GP random coefficients
        if (private$num_gp_rand_coef > 0) {
          if (is.null(gp_rand_coef_data_pred)) {
            stop("predict.GPModel: the argument ", sQuote("gp_rand_coef_data_pred"), " is missing")
          } else {
            if (is.numeric(gp_rand_coef_data_pred)) {
              gp_rand_coef_data_pred <- as.matrix(gp_rand_coef_data_pred)
            }
            if (is.matrix(gp_rand_coef_data_pred)) {
              if (storage.mode(gp_rand_coef_data_pred) != "double") {
                storage.mode(gp_rand_coef_data_pred) <- "double"
              }
            } else {
              stop("predict.GPModel: Can only use ", sQuote("matrix"), " as ", sQuote("gp_rand_coef_data_pred"))
            }
            if (dim(gp_rand_coef_data_pred)[1] != num_data_pred) {
              stop("predict.GPModel: Number of data points in ", sQuote("gp_rand_coef_data_pred"), " does not match number of data points")
            }
            if (dim(gp_rand_coef_data_pred)[2] != private$num_gp_rand_coef) {
              stop("predict.GPModel: Number of covariates in ", sQuote("gp_rand_coef_data_pred"), " is not correct")
            }
            gp_rand_coef_data_pred <- as.vector(matrix(gp_rand_coef_data_pred))
          }
        } # End set data for GP random coefficients
        # Set data for linear fixed-effects
        if(private$has_covariates){
          if(is.null(X_pred)){
            stop("predict.GPModel: No covariate data is provided in ", sQuote("X_pred"), " but model has linear predictor")
          }
          if (is.numeric(X_pred)) {
            X_pred <- as.matrix(X_pred)
          }
          if (is.matrix(X_pred)) {
            if (storage.mode(X_pred) != "double") {
              storage.mode(X_pred) <- "double"
            }
          } else {
            stop("predict.GPModel: Can only use ", sQuote("matrix"), " as ", sQuote("X_pred"))
          }
          if (dim(X_pred)[1] != num_data_pred) {
            stop("predict.GPModel: Number of data points in ", sQuote("X_pred"), " is not correct")
          }
          if (dim(X_pred)[2] != private$num_coef) {
            stop("predict.GPModel: Number of covariates in ", sQuote("X_pred"), " is not correct")
          }
          if (private$model_has_been_loaded_from_saved_file) {
            if (is.matrix(private$coefs_loaded_from_file)) {
              coefs <- private$coefs_loaded_from_file[1,]
            } else {
              coefs <- private$coefs_loaded_from_file
            }
            if (is.null(fixed_effects)) {
              fixed_effects <- as.vector(private$X_loaded_from_file %*% coefs)
            } else {
              fixed_effects <- fixed_effects + as.vector(private$X_loaded_from_file %*% coefs)
            }
            if (is.null(fixed_effects_pred)) {
              fixed_effects_pred <- as.vector(X_pred %*% coefs)
            } else {
              fixed_effects_pred <- fixed_effects_pred + as.vector(X_pred %*% coefs)
            }
            X_pred <- NULL
          } else {
            X_pred <- as.vector(matrix(X_pred))
          }
        } # End set data for linear fixed-effects
        # Set cluster_ids for independent processes
        if (!is.null(cluster_ids_pred)) {
          if (is.vector(cluster_ids_pred)) {
            if (is.null(private$cluster_ids_map_to_int) & storage.mode(cluster_ids_pred) != "integer") {
              error_message <- TRUE
              if (storage.mode(cluster_ids_pred) == "double") {
                if (all(cluster_ids_pred == floor(cluster_ids_pred))) {
                  error_message <- FALSE
                  cluster_ids_pred <- as.integer(cluster_ids_pred)
                }
              }
              if (error_message) {
                stop("predict.GPModel: cluster_ids_pred needs to be of type int as the data provided in cluster_ids when initializing the model was also int (or cluster_ids was not provided)")
              }
            }
            if (!is.null(private$cluster_ids_map_to_int)) {
              cluster_ids_pred_map_to_int <- structure(1:length(unique(cluster_ids_pred)),names=c(unique(cluster_ids_pred)))
              for (key in names(cluster_ids_pred_map_to_int)) {
                if (key %in% names(private$cluster_ids_map_to_int)) {
                  cluster_ids_pred_map_to_int[key] = private$cluster_ids_map_to_int[key]
                } else {
                  cluster_ids_pred_map_to_int[key] = cluster_ids_pred_map_to_int[key] + length(private$cluster_ids_map_to_int)
                }
              }
              cluster_ids_pred <- cluster_ids_pred_map_to_int[cluster_ids_pred]
            }
          } else {
            stop("predict.GPModel: Can only use ", sQuote("vector"), " as ", sQuote("cluster_ids_pred"))
          }
          if (length(cluster_ids_pred) != num_data_pred) {
            stop("predict.GPModel: Length of ", sQuote("cluster_ids_pred"), 
                 " does not match number of predicted data points")
          }
          cluster_ids_pred <- as.vector(cluster_ids_pred)
        } # End set cluster_ids for independent processes
      } else { # use_saved_data
        cluster_ids_pred <- NULL
        group_data_pred_c_str <- NULL
        group_rand_coef_data_pred <- NULL
        gp_coords_pred <- NULL
        gp_rand_coef_data_pred <- NULL
        X_pred <- NULL
        num_data_pred <- private$num_data_pred
        if (is.null(private$num_data_pred)) {
          stop("predict.GPModel: No data has been set for making predictions. 
               Call set_prediction_data first")
        }
      }
      if (storage.mode(predict_cov_mat) != "logical") {
        stop("predict.GPModel: Can only use ", sQuote("logical"), " as ", sQuote("predict_cov_mat"))
      }
      if (storage.mode(predict_var) != "logical") {
        stop("predict.GPModel: Can only use ", sQuote("logical"), " as ", sQuote("predict_var"))
      }
      if (storage.mode(predict_response) != "logical") {
        stop("predict.GPModel: Can only use ", sQuote("logical"), " as ", sQuote("predict_response"))
      }
      if (!is.null(fixed_effects)) {
        if (is.vector(fixed_effects)) {
          if (storage.mode(fixed_effects) != "double") {
            storage.mode(fixed_effects) <- "double"
          }
          fixed_effects <- as.vector(fixed_effects)
        } else {
          stop("predict.GPModel: Can only use ", sQuote("vector"), " as ", sQuote("fixed_effects"))
        }
        if (length(fixed_effects) != private$num_data) {
          stop("predict.GPModel: Length of ", sQuote("fixed_effects"), " does not match number of observed data points")
        }
      }# end fixed_effects
      if (!is.null(fixed_effects_pred)) {
        if (is.vector(fixed_effects_pred)) {
          if (storage.mode(fixed_effects_pred) != "double") {
            storage.mode(fixed_effects_pred) <- "double"
          }
          fixed_effects_pred <- as.vector(fixed_effects_pred)
        } else {
          stop("predict.GPModel: Can only use ", sQuote("vector"), " as ", sQuote("fixed_effects_pred"))
        }
        if (length(fixed_effects_pred) != num_data_pred) {
          stop("predict.GPModel: Length of ", sQuote("fixed_effects"), " does not match number of predicted data points")
        }
      }# end fixed_effects_pred
      # Pre-allocate empty vector
      if (predict_var) {
        preds <- numeric(num_data_pred * 2)
      } else if (predict_cov_mat) {
        preds <- numeric(num_data_pred * (1 + num_data_pred))
      } else {
        preds <- numeric(num_data_pred)
      }
      .Call(
        GPB_PredictREModel_R
        , private$handle
        , y
        , num_data_pred
        , predict_cov_mat
        , predict_var
        , predict_response
        , cluster_ids_pred
        , group_data_pred_c_str
        , group_rand_coef_data_pred
        , gp_coords_pred
        , gp_rand_coef_data_pred
        , cov_pars
        , X_pred
        , use_saved_data
        , fixed_effects
        , fixed_effects_pred
        , preds
      )
      # Process C++ output
      pred_mean <- preds[1:num_data_pred]
      pred_cov_mat <- NA
      pred_var <- NA
      if (predict_var) {
        pred_var <- preds[1:num_data_pred + num_data_pred]
      } else if (predict_cov_mat) {
        pred_cov_mat <- matrix(preds[1:(num_data_pred^2) + num_data_pred],ncol=num_data_pred)
      }
      return(list(mu=pred_mean,cov=pred_cov_mat,var=pred_var))
    },
    
    predict_training_data_random_effects = function(predict_var = FALSE) {
      if(isTRUE(private$model_has_been_loaded_from_saved_file)){
        stop("GPModel: 'predict_training_data_random_effects' is currently not 
        implemented for models that have been loaded from a saved file")
      }
      num_re_comps = private$num_group_re + private$num_group_rand_coef + 
        private$num_gp + private$num_gp_rand_coef
      if (!is.null(private$drop_intercept_group_rand_effect)) {
        num_re_comps <- num_re_comps - sum(private$drop_intercept_group_rand_effect)
      }
      if (storage.mode(predict_var) != "logical") {
        stop("predict_training_data_random_effects.GPModel: Can only use ", 
             sQuote("logical"), " as ", sQuote("predict_var"))
      }
      if (predict_var) {
        re_preds <- numeric(private$num_data * num_re_comps * 2)
      } else {
        re_preds <- numeric(private$num_data * num_re_comps)
      }
      
      .Call(
        GPB_PredictREModelTrainingDataRandomEffects_R
        , private$handle
        , NULL
        , NULL
        , NULL
        , predict_var
        , re_preds
      )
      if (predict_var) {
        re_preds <- matrix(re_preds, ncol = 2 * num_re_comps, 
                           dimnames = list(NULL, c(private$re_comp_names,
                                                   paste0(private$re_comp_names, "_var"))))
      } else {
        re_preds <- matrix(re_preds, ncol = num_re_comps, 
                           dimnames = list(NULL, private$re_comp_names))
      }
      return(re_preds)
    },
    
    get_group_data = function() {##TODO: get all this data from C++ and don't double save this here in R
      if(isTRUE(private$free_raw_data)){
        stop("GPModel: cannot return ", sQuote("group_data"), ",
          please set ", sQuote("free_raw_data = FALSE"), " when you create the ", sQuote("GPModel"))
      }
      return(private$group_data)
    },
    
    get_group_rand_coef_data = function() {
      if(isTRUE(private$free_raw_data)){
        stop("GPModel: cannot return ", sQuote("group_rand_coef_data"), ",
          please set ", sQuote("free_raw_data = FALSE"), " when you create the ", sQuote("GPModel"))
      }
      return(private$group_rand_coef_data)
    },
    
    get_gp_coords = function() {
      if(isTRUE(private$free_raw_data)){
        stop("GPModel: cannot return ", sQuote("gp_coords"), ",
          please set ", sQuote("free_raw_data = FALSE"), " when you create the ", sQuote("GPModel"))
      }
      return(private$gp_coords)
    },
    
    get_gp_rand_coef_data = function() {
      if(isTRUE(private$free_raw_data)){
        stop("GPModel: cannot return ", sQuote("gp_rand_coef_data"), ",
          please set ", sQuote("free_raw_data = FALSE"), " when you create the ", sQuote("GPModel"))
      }
      return(private$gp_rand_coef_data)
    },
    
    get_cluster_ids = function() {
      if(isTRUE(private$free_raw_data)){
        stop("GPModel: cannot return ", sQuote("cluster_ids"), ",
             please set ", sQuote("free_raw_data = FALSE"), " when you create the ", sQuote("GPModel"))
      }
      return(private$cluster_ids)
    },
    
    get_response_data = function() {
      response_data <- numeric(private$num_data)
      .Call(
        GPB_GetResponseData_R
        , private$handle
        , response_data
      )
      return(response_data)
    },
    
    get_covariate_data = function() {
      if (!private$has_covariates) {
        stop("GPModel: Model has no covariate data for linear predictor")
      }
      covariate_data <- numeric(private$num_data * private$num_coef)
      .Call(
        GPB_GetCovariateData_R
        , private$handle
        , covariate_data
      )
      covariate_data <- matrix(covariate_data,ncol=private$num_coef)
      return(covariate_data)
    },
    
    get_num_data = function() {
      return(private$num_data)
    },
    
    get_num_optim_iter = function() {
      num_it <- integer(1)
      .Call(
        GPB_GetNumIt_R
        , private$handle
        , num_it
      )
      return(num_it)
    },
    
    get_num_aux_pars = function() {
      num_aux_pars <- integer(1)
      .Call(
        GPB_GetNumAuxPars_R
        , private$handle
        , num_aux_pars
      )
      return(num_aux_pars)
    },
    
    get_current_neg_log_likelihood = function() {
      negll <- 0.
      .Call(
        GPB_GetCurrentNegLogLikelihood_R
        , private$handle
        , negll
      )
      return(negll)
    },
    
    get_likelihood_name = function() {
      ll_name <- .Call(
        GPB_GetLikelihoodName_R
        , private$handle
      )
      return(ll_name)
    },
    
    set_likelihood = function(likelihood) {
      if (!is.character(likelihood)) {
        stop("set_likelihood: Can only use ", sQuote("character"), " as ", sQuote("likelihood"))
      }
      private$update_cov_par_names(likelihood)
      .Call(
        GPB_SetLikelihood_R
        , private$handle
        , likelihood
      )
      return(invisible(self))
    },
    
    model_to_list = function(include_response_data=TRUE) {
      if (isTRUE(private$free_raw_data)) {
        stop("model_to_list: cannot convert to json when free_raw_data=TRUE has been set")
      }
      model_list <- list()
      # Parameters
      model_list[["params"]] <- self$get_optim_params()
      model_list[["likelihood"]] <- self$get_likelihood_name()
      model_list[["cov_pars"]] <- self$get_cov_pars()
      # Response data
      if (include_response_data) {
        model_list[["y"]] <- self$get_response_data()
      }
      # Random effects / GP data
      model_list[["group_data"]] <- self$get_group_data()
      model_list[["nb_groups"]] <- private$nb_groups
      model_list[["group_rand_coef_data"]] <- self$get_group_rand_coef_data()
      model_list[["gp_coords"]] <- self$get_gp_coords()
      model_list[["gp_rand_coef_data"]] <- self$get_gp_rand_coef_data()
      model_list[["ind_effect_group_rand_coef"]] <- private$ind_effect_group_rand_coef
      model_list[["drop_intercept_group_rand_effect"]] <- private$drop_intercept_group_rand_effect
      model_list[["cluster_ids"]] <- self$get_cluster_ids()
      model_list[["num_neighbors"]] <- private$num_neighbors
      model_list[["vecchia_ordering"]] <- private$vecchia_ordering
      model_list[["cov_function"]] <- private$cov_function
      model_list[["cov_fct_shape"]] <- private$cov_fct_shape
      model_list[["gp_approx"]] <- private$gp_approx
      model_list[["cov_fct_taper_range"]] <- private$cov_fct_taper_range
      model_list[["cov_fct_taper_shape"]] <- private$cov_fct_taper_shape
      model_list[["num_ind_points"]] <- private$num_ind_points
      model_list[["cover_tree_radius"]] <- private$cover_tree_radius
      model_list[["ind_points_selection"]] <- private$ind_points_selection
      model_list[["matrix_inversion_method"]] <- private$matrix_inversion_method
      model_list[["seed"]] <- private$seed
      # Covariate data
      model_list[["has_covariates"]] <- private$has_covariates
      if (private$has_covariates) {
        model_list[["coefs"]] <- self$get_coef()
        model_list[["num_coef"]] <- private$num_coef
        model_list[["X"]] <- self$get_covariate_data()
      }
      # Additional likelihood parameters (e.g., shape parameter for a gamma or negative_binomial likelihood)
      model_list[["params"]]["init_aux_pars"] <- self$get_aux_pars()
      # Note: for simplicity, this is put into 'init_aux_pars'. When loading the model, 'init_aux_pars' are correctly set
      model_list[["model_fitted"]] <- private$model_fitted
      # Make sure that data is saved in correct format by RJSONIO::toJSON
      MAYBE_CONVERT_TO_VECTOR <- c("cov_pars","group_data", "group_rand_coef_data",
                                   "gp_coords", "gp_rand_coef_data",
                                   "ind_effect_group_rand_coef",
                                   "drop_intercept_group_rand_effect",
                                   "cluster_ids","coefs","X","nb_groups", "aux_pars")
      for (feature in MAYBE_CONVERT_TO_VECTOR) {
        if (!is.null(model_list[[feature]])) {
          if (is.vector(model_list[[feature]])) {
            model_list[[feature]] <- as.vector(model_list[[feature]])
          }
          if (is.matrix(model_list[[feature]])) {
            if (dim(model_list[[feature]])[2] == 1) {
              model_list[[feature]] <- as.vector(model_list[[feature]])
            }
          }
        }
      }
      return(model_list)
    },
    
    save = function(filename) {
      if (!(is.character(filename) && length(filename) == 1L)) {
        stop("save.GPModel: filename should be a string")
      }
      if (isTRUE(private$free_raw_data)) {
        stop("save.GPModel: cannot save when free_raw_data=TRUE has been set")
      }
      # Use RJSONIO R package since jsonlite and rjson omit the last digit of a double
      save_data_json <- RJSONIO::toJSON(self$model_to_list(include_response_data=TRUE), digits=17)
      write(save_data_json, file=filename)
      return(invisible(self))
    },
    
    summary = function() {
      cov_pars <- self$get_cov_pars()
      cat("=====================================================\n")
      if (private$model_fitted && !private$model_has_been_loaded_from_saved_file) {
        cat("Model summary:\n")
        ll <- -self$get_current_neg_log_likelihood()
        npar <- private$num_cov_pars
        if (private$has_covariates) {
          npar <- npar + private$num_coef
        }
        aic <- 2*npar - 2*ll
        bic <- npar*log(self$get_num_data()) - 2*ll
        print(round(c("Log-lik"=ll, "AIC"=aic, "BIC"=bic),digits=2))
        cat(paste0("Nb. observations: ", self$get_num_data(),"\n"))
        if ((private$num_group_re + private$num_group_rand_coef) > 0) {
          outstr <- "Nb. groups: "
          for (i in 1:private$num_group_re) {
            if (i > 1) {
              outstr <- paste0(outstr,", ")
            }
            outstr <- paste0(outstr,private$nb_groups[i]," (",
                             private$re_comp_names[i],")")
          }
          outstr <- paste0(outstr,"\n")
          cat(outstr)
        }
        cat("-----------------------------------------------------\n")
      }
      cat("Covariance parameters (random effects):\n")
      if (is.matrix(cov_pars)) {
        print(round(t(cov_pars),4))
      } else {
        cov_pars <- t(t(cov_pars))
        colnames(cov_pars) <- "Param."
        print(round(cov_pars,4))
      }
      if (private$has_covariates) {
        coefs <- self$get_coef()
        cat("-----------------------------------------------------\n")
        cat("Linear regression coefficients (fixed effects):\n")
        if (private$params$std_dev) {
          z_values <- coefs[1,] / coefs[2,]
          p_values <- 2 * exp(pnorm(-abs(z_values), log.p = TRUE))
          coefs_summary <- cbind(t(coefs),"z value"=z_values,"P(>|z|)"=p_values)
          print(round(coefs_summary,4))
        } else {
          coefs <- t(t(coefs))
          colnames(coefs) <- "Param."
          print(round(coefs,4))
        }
      }
      if (self$get_num_aux_pars() > 0) {
        aux_pars <- self$get_aux_pars()
        aux_pars <- t(t(aux_pars))
        colnames(aux_pars) <- "Param."
        cat("-----------------------------------------------------\n")
        cat("Additional parameters:\n")
        print(round(aux_pars,4))
      }
      if (private$params$maxit == self$get_num_optim_iter()) {
        cat("-----------------------------------------------------\n")
        cat("Note: no convergence after the maximal number of iterations\n")
      }
      cat("=====================================================\n")
    }
    
  ), # end public
  
  private = list(
    handle = NULL,
    num_data = NULL,
    num_group_re = 0L,
    num_group_rand_coef = 0L,
    num_cov_pars = 0L,
    num_gp = 0L,
    dim_coords = 2L,
    num_gp_rand_coef = 0L,
    has_covariates = FALSE,
    num_coef = 0,
    group_data = NULL,
    nb_groups = NULL,
    group_rand_coef_data = NULL,
    ind_effect_group_rand_coef = NULL,
    drop_intercept_group_rand_effect = NULL,
    gp_coords = NULL,
    gp_rand_coef_data = NULL,
    cov_function = "exponential",
    cov_fct_shape = 0.5,
    gp_approx = "none",
    cov_fct_taper_range = 1.,
    cov_fct_taper_shape = 0.,
    num_neighbors = 20L,
    vecchia_ordering = "random",
    vecchia_pred_type = NULL,
    num_neighbors_pred = -1,
    cg_delta_conv_pred = -1,
    nsim_var_pred = -1,
    rank_pred_approx_matrix_lanczos = -1,
    num_ind_points = 500L,
    cover_tree_radius = 1.,
    ind_points_selection = "kmeans++",
    matrix_inversion_method = "cholesky",
    seed = 0L,
    cluster_ids = NULL,
    cluster_ids_map_to_int = NULL,
    free_raw_data = FALSE,
    cov_par_names = NULL,
    re_comp_names = NULL,
    coef_names = NULL,
    num_data_pred = NULL,
    model_has_been_loaded_from_saved_file = FALSE,
    y_loaded_from_file = NULL,
    cov_pars_loaded_from_file = NULL,
    coefs_loaded_from_file = NULL,
    X_loaded_from_file = NULL,
    model_fitted = FALSE,
    params = list(maxit = 1000L,
                  delta_rel_conv = -1., # default value is set in C++
                  init_coef = NULL,
                  lr_coef = 0.1,
                  lr_cov = -1., # default value is set in C++
                  use_nesterov_acc = TRUE,
                  acc_rate_coef = 0.5,
                  acc_rate_cov = 0.5,
                  nesterov_schedule_version = 0L,
                  momentum_offset = 2L,
                  trace = FALSE,
                  convergence_criterion = "relative_change_in_log_likelihood",
                  std_dev = FALSE,
                  cg_max_num_it = 1000L,
                  cg_max_num_it_tridiag = 1000L,
                  cg_delta_conv = 1e-2,
                  num_rand_vec_trace = 50L,
                  reuse_rand_vec_trace = TRUE,
                  seed_rand_vec_trace = 1L,
                  piv_chol_rank = 50L,
                  estimate_aux_pars = TRUE),
    
    determine_num_cov_pars = function(likelihood) {
      if (private$cov_function == "space_time_separable_matern_ar1") {
        num_par_per_GP <- 3L
      } else if (private$cov_function == "wendland") {
        num_par_per_GP <- 1L
      } else {
        num_par_per_GP <- 2L
      }
      private$num_cov_pars <- private$num_group_re + private$num_group_rand_coef + 
        num_par_per_GP * (private$num_gp + private$num_gp_rand_coef)
      if (!is.null(private$drop_intercept_group_rand_effect)) {
        private$num_cov_pars <- private$num_cov_pars - sum(private$drop_intercept_group_rand_effect)
      }
      if (likelihood == "gaussian"){
        private$num_cov_pars <- private$num_cov_pars + 1L
      }
      storage.mode(private$num_cov_pars) <- "integer"
    },
    
    update_params = function(params) {
      ## Check format of parameters
      numeric_params <- c("lr_cov", "acc_rate_cov", "delta_rel_conv",
                          "lr_coef", "acc_rate_coef", "cg_delta_conv")
      integer_params <- c("maxit", "nesterov_schedule_version",
                          "momentum_offset", "cg_max_num_it", "cg_max_num_it_tridiag",
                          "num_rand_vec_trace", "seed_rand_vec_trace",
                          "piv_chol_rank")
      character_params <- c("optimizer_cov", "convergence_criterion",
                            "optimizer_coef", "cg_preconditioner_type")
      logical_params <- c("use_nesterov_acc", "trace", "std_dev", 
                          "reuse_rand_vec_trace", "estimate_aux_pars")
      if (!is.null(params[["init_cov_pars"]])) {
        if (is.vector(params[["init_cov_pars"]])) {
          if (storage.mode(params[["init_cov_pars"]]) != "double") {
            storage.mode(params[["init_cov_pars"]]) <- "double"
          }
          params[["init_cov_pars"]] <- as.vector(params[["init_cov_pars"]])
        } else {
          stop("GPModel: Can only use ", sQuote("vector"), " as ", sQuote("params$init_cov_pars"))
        }
        if (length(params[["init_cov_pars"]]) != private$num_cov_pars) {
          stop("GPModel: Number of parameters in ", sQuote("params$init_cov_pars"), 
               " is not correct")
        }
      }
      if (!is.null(params[["init_coef"]])) {
        if (is.vector(params[["init_coef"]])) {
          if (storage.mode(params[["init_coef"]]) != "double") {
            storage.mode(params[["init_coef"]]) <- "double"
          }
          params[["init_coef"]] <- as.vector(params[["init_coef"]])
          num_coef <- as.integer(length(params[["init_coef"]]))
          if (is.null(private$num_coef) | private$num_coef==0) {
            private$num_coef <- num_coef
          }
        } else {
          stop("GPModel: Can only use ", sQuote("vector"), " as ", sQuote("init_coef"))
        }
        if (length(params[["init_coef"]]) != private$num_coef) {
          stop("GPModel: Number of parameters in ", sQuote("init_coef"), 
               " does not correspond to numbers of covariates in ", sQuote("X"))
        }
      }
      if (!is.null(params[["init_aux_pars"]])) {
        if (is.vector(params[["init_aux_pars"]])) {
          if (storage.mode(params[["init_aux_pars"]]) != "double") {
            storage.mode(params[["init_aux_pars"]]) <- "double"
          }
          params[["init_aux_pars"]] <- as.vector(params[["init_aux_pars"]])
        } else {
          stop("GPModel: Can only use ", sQuote("vector"), " as ", sQuote("params$init_aux_pars"))
        }
        if (length(params[["init_aux_pars"]]) != self$get_num_aux_pars()) {
          stop("GPModel: Number of parameters in ", sQuote("params$init_aux_pars"), 
               " is not correct")
        }
      }
      ## Update private$params
      for (param in names(params)) {
        if (param %in% numeric_params & !is.null(params[[param]])) {
          params[[param]] <- as.numeric(params[[param]])
        }
        if (param %in% integer_params & !is.null(params[[param]])) {
          params[[param]] <- as.integer(params[[param]])
        }
        if (param %in% character_params & !is.null(params[[param]])) {
          if (!is.character(params[[param]])) {
            stop("GPModel: Can only use ", sQuote("character"), " as ", param)
          }
        }
        if (param %in% logical_params & !is.null(params[[param]])) {
          if (!is.logical(params[[param]])) {
            stop("GPModel: Can only use ", sQuote("logical"), " as ", param)
          }
        }
        if (param %in% names(private$params)) {
          if (is.null(params[[param]])) {
            private$params[param] <- list(NULL)
          }else{
            private$params[[param]] <- params[[param]]
          }
        }
        else if (!(param %in% c("optimizer_cov", "optimizer_coef", "cg_preconditioner_type", 
                                "init_cov_pars", "init_aux_pars"))){
          stop(paste0("GPModel: Unknown parameter: ", param))
        }
      }
    },
    
    update_cov_par_names = function(likelihood) {
      if (!is.character(likelihood)) {
        stop("set_likelihood: Can only use ", sQuote("character"), " as ", sQuote("likelihood"))
      }
      private$determine_num_cov_pars(likelihood)
      if (likelihood != "gaussian" && "Error_term" %in% private$cov_par_names){
        private$cov_par_names <- private$cov_par_names["Error_term" != private$cov_par_names]
      }
      if (likelihood == "gaussian" && !("Error_term" %in% private$cov_par_names)){
        private$cov_par_names <- c("Error_term",private$cov_par_names)
      }
    },
    
    # Get handle
    get_handle = function() {
      if (gpb.is.null.handle(private$handle)) {
        stop("GPModel: model has not been initialized")
      }
      private$handle
    }
  )# end private
)

#' Create a \code{GPModel} object
#'
#' Create a \code{GPModel} which contains a Gaussian process and / or mixed effects model with grouped random effects
#'
#' @inheritParams GPModel_shared_params 
#' @param num_neighbors_pred an \code{integer} specifying the number of neighbors for making predictions.
#' This is discontinued here. Use the function 'set_prediction_data' to specify this
#' @param vecchia_pred_type A \code{string} specifying the type of Vecchia approximation used for making predictions.
#' This is discontinued here. Use the function 'set_prediction_data' to specify this
#'
#' @return A \code{GPModel} containing ontains a Gaussian process and / or mixed effects model with grouped random effects
#'
#' @examples
#' # See https://github.com/fabsig/GPBoost/tree/master/R-package for more examples
#' 
#' data(GPBoost_data, package = "gpboost")
#' 
#' #--------------------Grouped random effects model: single-level random effect----------------
#' gp_model <- GPModel(group_data = group_data[,1], likelihood="gaussian")
#' 
#' #--------------------Gaussian process model----------------
#' gp_model <- GPModel(gp_coords = coords, cov_function = "exponential",
#'                     likelihood="gaussian")
#'
#' #--------------------Combine Gaussian process with grouped random effects----------------
#' gp_model <- GPModel(group_data = group_data,
#'                     gp_coords = coords, cov_function = "exponential",
#'                     likelihood="gaussian")
#' @author Fabio Sigrist
#' @export
GPModel <- function(likelihood = "gaussian",
                    group_data = NULL,
                    group_rand_coef_data = NULL,
                    ind_effect_group_rand_coef = NULL,
                    drop_intercept_group_rand_effect = NULL,
                    gp_coords = NULL,
                    gp_rand_coef_data = NULL,
                    cov_function = "exponential",
                    cov_fct_shape = 0.5,
                    gp_approx = "none",
                    cov_fct_taper_range = 1.,
                    cov_fct_taper_shape = 0.,
                    num_neighbors = 20L,
                    vecchia_ordering = "random",
                    ind_points_selection = "kmeans++",
                    num_ind_points = 500L,
                    cover_tree_radius = 1.,
                    matrix_inversion_method = "cholesky",
                    seed = 0L,
                    cluster_ids = NULL,
                    free_raw_data = FALSE,
                    vecchia_approx = NULL,
                    vecchia_pred_type = NULL,
                    num_neighbors_pred = NULL) {
  
  # Create new GPModel
  invisible(gpb.GPModel$new(likelihood = likelihood
                            , group_data = group_data
                            , group_rand_coef_data = group_rand_coef_data
                            , ind_effect_group_rand_coef = ind_effect_group_rand_coef
                            , drop_intercept_group_rand_effect = drop_intercept_group_rand_effect
                            , gp_coords = gp_coords
                            , gp_rand_coef_data = gp_rand_coef_data
                            , cov_function = cov_function
                            , cov_fct_shape = cov_fct_shape
                            , gp_approx = gp_approx
                            , cov_fct_taper_range = cov_fct_taper_range
                            , cov_fct_taper_shape = cov_fct_taper_shape
                            , num_neighbors = num_neighbors
                            , vecchia_ordering = vecchia_ordering
                            , ind_points_selection = ind_points_selection
                            , num_ind_points = num_ind_points
                            , cover_tree_radius = cover_tree_radius
                            , matrix_inversion_method = matrix_inversion_method
                            , seed = seed
                            , cluster_ids = cluster_ids
                            , free_raw_data = free_raw_data
                            , vecchia_approx = vecchia_approx
                            , vecchia_pred_type = vecchia_pred_type
                            , num_neighbors_pred = num_neighbors_pred))
  
}

#' Generic 'fit' method for a \code{GPModel}
#'
#' Generic 'fit' method for a \code{GPModel}
#' 
#' @param gp_model a \code{GPModel}
#' @inheritParams GPModel_shared_params
#' 
#' @author Fabio Sigrist
#' @export 
fit <- function(gp_model, y, X, params, fixed_effects = NULL) UseMethod("fit")

#' Fits a \code{GPModel}
#'
#' Estimates the parameters of a \code{GPModel} using maximum likelihood estimation
#'
#' @param gp_model a \code{GPModel}
#' @inheritParams GPModel_shared_params
#'
#' @return A fitted \code{GPModel}
#'
#' @examples
#' # See https://github.com/fabsig/GPBoost/tree/master/R-package for more examples
#' 
#' \donttest{
#' data(GPBoost_data, package = "gpboost")
#' # Add intercept column
#' X1 <- cbind(rep(1,dim(X)[1]),X)
#' X_test1 <- cbind(rep(1,dim(X_test)[1]),X_test)
#' 
#' #--------------------Grouped random effects model: single-level random effect----------------
#' gp_model <- GPModel(group_data = group_data[,1], likelihood="gaussian")
#' fit(gp_model, y = y, X = X1, params = list(std_dev = TRUE))
#' summary(gp_model)
#' # Make predictions
#' pred <- predict(gp_model, group_data_pred = group_data_test[,1], 
#'                 X_pred = X_test1, predict_var = TRUE)
#' pred$mu # Predicted mean
#' pred$var # Predicted variances
#' # Also predict covariance matrix
#' pred <- predict(gp_model, group_data_pred = group_data_test[,1], 
#'                 X_pred = X_test1, predict_cov_mat = TRUE)
#' pred$mu # Predicted mean
#' pred$cov # Predicted covariance
#'  
#' #--------------------Gaussian process model----------------
#' gp_model <- GPModel(gp_coords = coords, cov_function = "exponential",
#'                     likelihood="gaussian")
#' fit(gp_model, y = y, X = X1, params = list(std_dev = TRUE))
#' summary(gp_model)
#' # Make predictions
#' pred <- predict(gp_model, gp_coords_pred = coords_test, 
#'                 X_pred = X_test1, predict_cov_mat = TRUE)
#' pred$mu # Predicted (posterior) mean of GP
#' pred$cov # Predicted (posterior) covariance matrix of GP
#' }
#' 
#' @method fit GPModel 
#' @rdname fit.GPModel
#' @author Fabio Sigrist
#' @export
fit.GPModel <- function(gp_model,
                        y,
                        X = NULL,
                        params = list(),
                        fixed_effects = NULL) {
  
  # Fit model
  invisible(gp_model$fit(y = y,
                         X = X,
                         params = params,
                         fixed_effects = fixed_effects))
  
}

#' Fits a \code{GPModel}
#'
#' Estimates the parameters of a \code{GPModel} using maximum likelihood estimation
#'
#' @inheritParams GPModel_shared_params 
#' @param num_neighbors_pred an \code{integer} specifying the number of neighbors for making predictions.
#' This is discontinued here. Use the function 'set_prediction_data' to specify this
#' @param vecchia_pred_type A \code{string} specifying the type of Vecchia approximation used for making predictions.
#' This is discontinued here. Use the function 'set_prediction_data' to specify this
#'
#' @return A fitted \code{GPModel}
#'
#' @examples
#' # See https://github.com/fabsig/GPBoost/tree/master/R-package for more examples
#' 
#' \donttest{
#' data(GPBoost_data, package = "gpboost")
#' # Add intercept column
#' X1 <- cbind(rep(1,dim(X)[1]),X)
#' X_test1 <- cbind(rep(1,dim(X_test)[1]),X_test)
#' 
#' #--------------------Grouped random effects model: single-level random effect----------------
#' gp_model <- fitGPModel(group_data = group_data[,1], y = y, X = X1,
#'                        likelihood="gaussian", params = list(std_dev = TRUE))
#' summary(gp_model)
#' # Make predictions
#' pred <- predict(gp_model, group_data_pred = group_data_test[,1], 
#'                 X_pred = X_test1, predict_var = TRUE)
#' pred$mu # Predicted mean
#' pred$var # Predicted variances
#' # Also predict covariance matrix
#' pred <- predict(gp_model, group_data_pred = group_data_test[,1], 
#'                 X_pred = X_test1, predict_cov_mat = TRUE)
#' pred$mu # Predicted mean
#' pred$cov # Predicted covariance
#'
#' #--------------------Two crossed random effects and a random slope----------------
#' gp_model <- fitGPModel(group_data = group_data, likelihood="gaussian",
#'                        group_rand_coef_data = X[,2],
#'                        ind_effect_group_rand_coef = 1,
#'                        y = y, X = X1, params = list(std_dev = TRUE))
#' summary(gp_model)
#'
#' #--------------------Gaussian process model----------------
#' gp_model <- fitGPModel(gp_coords = coords, cov_function = "exponential",
#'                        likelihood="gaussian", y = y, X = X1, params = list(std_dev = TRUE))
#' summary(gp_model)
#' # Make predictions
#' pred <- predict(gp_model, gp_coords_pred = coords_test, 
#'                 X_pred = X_test1, predict_cov_mat = TRUE)
#' pred$mu # Predicted (posterior) mean of GP
#' pred$cov # Predicted (posterior) covariance matrix of GP
#'
#' #--------------------Gaussian process model with Vecchia approximation----------------
#' gp_model <- fitGPModel(gp_coords = coords, cov_function = "exponential",
#'                        gp_approx = "vecchia", num_neighbors = 20,
#'                        likelihood="gaussian", y = y)
#' summary(gp_model)
#'
#' #--------------------Gaussian process model with random coefficients----------------
#' gp_model <- fitGPModel(gp_coords = coords, cov_function = "exponential",
#'                        gp_rand_coef_data = X[,2], y=y,
#'                        likelihood = "gaussian", params = list(std_dev = TRUE))
#' summary(gp_model)
#'
#' #--------------------Combine Gaussian process with grouped random effects----------------
#' gp_model <- fitGPModel(group_data = group_data,
#'                        gp_coords = coords, cov_function = "exponential",
#'                        likelihood = "gaussian", y = y, X = X1, params = list(std_dev = TRUE))
#' summary(gp_model)
#' }
#' 
#' @rdname fitGPModel
#' @author Fabio Sigrist
#' @export fitGPModel
fitGPModel <- function(likelihood = "gaussian",
                       group_data = NULL,
                       group_rand_coef_data = NULL,
                       ind_effect_group_rand_coef = NULL,
                       drop_intercept_group_rand_effect = NULL,
                       gp_coords = NULL,
                       gp_rand_coef_data = NULL,
                       cov_function = "exponential",
                       cov_fct_shape = 0.5,
                       gp_approx = "none",
                       cov_fct_taper_range = 1.,
                       cov_fct_taper_shape = 0.,
                       num_neighbors = 20L,
                       vecchia_ordering = "random",
                       ind_points_selection = "kmeans++",
                       num_ind_points = 500L,
                       cover_tree_radius = 1.,
                       matrix_inversion_method = "cholesky",
                       seed = 0L,
                       cluster_ids = NULL,
                       free_raw_data = FALSE,
                       y,
                       X = NULL,
                       params = list(),
                       vecchia_approx = NULL,
                       vecchia_pred_type = NULL,
                       num_neighbors_pred = NULL) {
  #Create model
  gpmodel <- gpb.GPModel$new(likelihood = likelihood
                             , group_data = group_data
                             , group_rand_coef_data = group_rand_coef_data
                             , ind_effect_group_rand_coef = ind_effect_group_rand_coef
                             , drop_intercept_group_rand_effect = drop_intercept_group_rand_effect
                             , gp_coords = gp_coords
                             , gp_rand_coef_data = gp_rand_coef_data
                             , cov_function = cov_function
                             , cov_fct_shape = cov_fct_shape
                             , gp_approx = gp_approx
                             , cov_fct_taper_range = cov_fct_taper_range
                             , cov_fct_taper_shape = cov_fct_taper_shape
                             , num_neighbors = num_neighbors
                             , vecchia_ordering = vecchia_ordering
                             , ind_points_selection = ind_points_selection
                             , num_ind_points = num_ind_points
                             , cover_tree_radius = cover_tree_radius
                             , matrix_inversion_method = matrix_inversion_method
                             , seed = seed
                             , cluster_ids = cluster_ids
                             , free_raw_data = free_raw_data
                             , vecchia_approx = vecchia_approx
                             , vecchia_pred_type = vecchia_pred_type
                             , num_neighbors_pred = num_neighbors_pred)
  # Fit model
  gpmodel$fit(y = y,
              X = X,
              params = params)
  return(gpmodel)
  
}

#' Summary for a \code{GPModel}
#'
#' Summary for a \code{GPModel}
#'
#' @param object a \code{GPModel}
#' @param ... (not used, ignore this, simply here that there is no CRAN warning)
#'
#' @return Summary of a (fitted) \code{GPModel}
#'
#' @examples
#' # See https://github.com/fabsig/GPBoost/tree/master/R-package for more examples
#' 
#' data(GPBoost_data, package = "gpboost")
#' # Add intercept column
#' X1 <- cbind(rep(1,dim(X)[1]),X)
#' X_test1 <- cbind(rep(1,dim(X_test)[1]),X_test)
#' 
#' #--------------------Grouped random effects model: single-level random effect----------------
#' gp_model <- fitGPModel(group_data = group_data[,1], y = y, X = X1,
#'                        likelihood="gaussian", params = list(std_dev = TRUE))
#' summary(gp_model)
#'
#'
#' \donttest{
#' #--------------------Gaussian process model----------------
#' gp_model <- fitGPModel(gp_coords = coords, cov_function = "exponential",
#'                        likelihood="gaussian", y = y, X = X1, params = list(std_dev = TRUE))
#' summary(gp_model)
#' }
#' 
#' @method summary GPModel 
#' @rdname summary.GPModel
#' @author Fabio Sigrist
#' @export
summary.GPModel <- function(object, ...){
  object$summary()
  return(invisible(object))
}

#' Make predictions for a \code{GPModel}
#'
#' Make predictions for a \code{GPModel}
#'
#' @param object a \code{GPModel}
#' @param y Observed data (can be NULL, e.g. when the model has been estimated 
#' already and the same data is used for making predictions)
#' @param cov_pars A \code{vector} containing covariance parameters which are used if the 
#' \code{GPModel} has not been trained or if predictions should be made for other 
#' parameters than the trained ones
#' @param use_saved_data A \code{boolean}. If TRUE, predictions are done using 
#' a priory set data via the function '$set_prediction_data' (this option is not used by users directly)
#' @param predict_response A \code{boolean}. If TRUE, the response variable (label) 
#' is predicted, otherwise the latent random effects
#' @param fixed_effects (usually not used) A \code{numeric} \code{vector} with 
#' additional external training data fixed effects.
#' The length of this vector needs to equal the number of training data points.
#' Used only for non-Gaussian data. For Gaussian data, this is ignored
#' @param fixed_effects_pred (usually not used) A \code{numeric} \code{vector} 
#' with additional external prediction fixed effects.
#' The length of this vector needs to equal the number of prediction points.
#' Used only for non-Gaussian data. For Gaussian data, this is ignored
#' @param ... (not used, ignore this, simply here that there is no CRAN warning)
#' @inheritParams GPModel_shared_params 
#' @param num_neighbors_pred an \code{integer} specifying the number of neighbors for making predictions.
#' This is discontinued here. Use the function 'set_prediction_data' to specify this
#' @param vecchia_pred_type A \code{string} specifying the type of Vecchia approximation used for making predictions.
#' This is discontinued here. Use the function 'set_prediction_data' to specify this
#'
#' @return Predictions from a \code{GPModel}. A list with three entries is returned:
#' \itemize{
#' \item{ "mu" (first entry): predictive (=posterior) mean. For (generalized) linear mixed
#' effects models, i.e., models with a linear regression term, this consists of the sum of 
#' fixed effects and random effects predictions }
#' \item{ "cov" (second entry): predictive (=posterior) covariance matrix. 
#' This is NULL if 'predict_cov_mat=FALSE'  }
#' \item{ "var" (third entry) : predictive (=posterior) variances. 
#' This is NULL if 'predict_var=FALSE'  }
#' }
#'
#' @examples
#' # See https://github.com/fabsig/GPBoost/tree/master/R-package for more examples
#' 
#' \donttest{
#' data(GPBoost_data, package = "gpboost")
#' # Add intercept column
#' X1 <- cbind(rep(1,dim(X)[1]),X)
#' X_test1 <- cbind(rep(1,dim(X_test)[1]),X_test)
#' 
#' #--------------------Grouped random effects model: single-level random effect----------------
#' gp_model <- fitGPModel(group_data = group_data[,1], y = y, X = X1,
#'                        likelihood="gaussian", params = list(std_dev = TRUE))
#' summary(gp_model)
#' # Make predictions
#' pred <- predict(gp_model, group_data_pred = group_data_test[,1], 
#'                 X_pred = X_test1, predict_var = TRUE)
#' pred$mu # Predicted mean
#' pred$var # Predicted variances
#' # Also predict covariance matrix
#' pred <- predict(gp_model, group_data_pred = group_data_test[,1], 
#'                 X_pred = X_test1, predict_cov_mat = TRUE)
#' pred$mu # Predicted mean
#' pred$cov # Predicted covariance
#'
#'
#' #--------------------Gaussian process model----------------
#' gp_model <- fitGPModel(gp_coords = coords, cov_function = "exponential",
#'                        likelihood="gaussian", y = y, X = X1, params = list(std_dev = TRUE))
#' summary(gp_model)
#' # Make predictions
#' pred <- predict(gp_model, gp_coords_pred = coords_test, 
#'                 X_pred = X_test1, predict_cov_mat = TRUE)
#' pred$mu # Predicted (posterior) mean of GP
#' pred$cov # Predicted (posterior) covariance matrix of GP
#' }
#' 
#' @rdname predict.GPModel
#' @author Fabio Sigrist
#' @export
predict.GPModel <- function(object,
                            y = NULL,
                            group_data_pred = NULL,
                            group_rand_coef_data_pred = NULL,
                            gp_coords_pred = NULL,
                            gp_rand_coef_data_pred = NULL,
                            cluster_ids_pred = NULL,
                            predict_cov_mat = FALSE,
                            predict_var = FALSE,
                            cov_pars = NULL,
                            X_pred = NULL,
                            use_saved_data = FALSE,
                            predict_response = TRUE,
                            fixed_effects = NULL,
                            fixed_effects_pred = NULL, 
                            vecchia_pred_type = NULL,
                            num_neighbors_pred = NULL,...){
  return(object$predict( y = y
                         , group_data_pred = group_data_pred
                         , group_rand_coef_data_pred = group_rand_coef_data_pred
                         , gp_coords_pred = gp_coords_pred
                         , gp_rand_coef_data_pred = gp_rand_coef_data_pred
                         , cluster_ids_pred = cluster_ids_pred
                         , predict_cov_mat = predict_cov_mat
                         , predict_var = predict_var
                         , cov_pars = cov_pars
                         , X_pred = X_pred
                         , use_saved_data = use_saved_data
                         , predict_response = predict_response
                         , fixed_effects = fixed_effects
                         , fixed_effects_pred = fixed_effects_pred
                         , vecchia_pred_type = vecchia_pred_type
                         , num_neighbors_pred = vecchia_pred_type
                         , ... ))
}

#' @name saveGPModel
#' @title Save a \code{GPModel}
#' @description Save a \code{GPModel}
#' @param gp_model a \code{GPModel}
#' @param filename filename for saving
#'
#' @return A \code{GPModel}
#'
#' @examples
#' \donttest{
#' data(GPBoost_data, package = "gpboost")
#' # Add intercept column
#' X1 <- cbind(rep(1,dim(X)[1]),X)
#' X_test1 <- cbind(rep(1,dim(X_test)[1]),X_test)
#' 
#' gp_model <- fitGPModel(group_data = group_data[,1], y = y, X = X1, likelihood="gaussian")
#' pred <- predict(gp_model, group_data_pred = group_data_test[,1], 
#'                 X_pred = X_test1, predict_var = TRUE)
#' # Save model to file
#' filename <- tempfile(fileext = ".json")
#' saveGPModel(gp_model,filename = filename)
#' # Load from file and make predictions again
#' gp_model_loaded <- loadGPModel(filename = filename)
#' pred_loaded <- predict(gp_model_loaded, group_data_pred = group_data_test[,1], 
#'                        X_pred = X_test1, predict_var = TRUE)
#' # Check equality
#' pred$mu - pred_loaded$mu
#' pred$var - pred_loaded$var
#' }
#' @rdname saveGPModel
#' @importFrom RJSONIO toJSON
#' @author Fabio Sigrist
#' @export
#' 
saveGPModel <- function(gp_model, filename) {
  
  if (!gpb.check.r6.class(gp_model, "GPModel")) {
    stop("saveGPModel: gp_model needs to be a ", sQuote("GPModel"))
  }
  
  if (!(is.character(filename) && length(filename) == 1L)) {
    stop("saveGPModel: filename should be a string")
  }
  
  # Save GPModel
  return(invisible(gp_model$save(filename = filename)))
  
}

#' @name loadGPModel
#' @title Load a \code{GPModel} from a file
#' @description Load a \code{GPModel} from a file
#' @param filename filename for loading
#'
#' @return A \code{GPModel}
#'
#' @examples
#' \donttest{
#' data(GPBoost_data, package = "gpboost")
#' # Add intercept column
#' X1 <- cbind(rep(1,dim(X)[1]),X)
#' X_test1 <- cbind(rep(1,dim(X_test)[1]),X_test)
#' 
#' gp_model <- fitGPModel(group_data = group_data[,1], y = y, X = X1, likelihood="gaussian")
#' pred <- predict(gp_model, group_data_pred = group_data_test[,1], 
#'                 X_pred = X_test1, predict_var = TRUE)
#' # Save model to file
#' filename <- tempfile(fileext = ".json")
#' saveGPModel(gp_model,filename = filename)
#' # Load from file and make predictions again
#' gp_model_loaded <- loadGPModel(filename = filename)
#' pred_loaded <- predict(gp_model_loaded, group_data_pred = group_data_test[,1], 
#'                        X_pred = X_test1, predict_var = TRUE)
#' # Check equality
#' pred$mu - pred_loaded$mu
#' pred$var - pred_loaded$var
#' }
#' @rdname loadGPModel
#' @importFrom RJSONIO fromJSON
#' @author Fabio Sigrist
#' @export
loadGPModel <- function(filename){
  
  if (!(is.character(filename) && length(filename) == 1L)) {
    stop("loadGPModel: filename should be a string")
  }
  if (!file.exists(filename)) {
    stop(sprintf("loadGPModel: file '%s' passed to filename does not exist", filename))
  }
  
  return(invisible(gpb.GPModel$new(modelfile = filename)))
  
}

#' Set parameters for estimation of the covariance parameters
#' 
#' Set parameters for optimization of the covariance parameters of a \code{GPModel}
#' 
#' @param gp_model A \code{GPModel}
#' @inheritParams GPModel_shared_params
#'
#' @examples
#' \donttest{
#' data(GPBoost_data, package = "gpboost")
#' gp_model <- GPModel(group_data = group_data, likelihood="gaussian")
#' set_optim_params(gp_model, params=list(optimizer_cov="nelder_mead"))
#' }
#' 
#' @author Fabio Sigrist
#' @export 
#' 
set_optim_params <- function(gp_model,
                             params = list()) UseMethod("set_optim_params")

#' Set parameters for estimation of the covariance parameters
#' 
#' Set parameters for optimization of the covariance parameters of a \code{GPModel}
#' 
#' @param gp_model A \code{GPModel}
#' @inheritParams GPModel_shared_params
#'
#' @return A \code{GPModel}
#'
#' @examples
#' \donttest{
#' data(GPBoost_data, package = "gpboost")
#' gp_model <- GPModel(group_data = group_data, likelihood="gaussian")
#' set_optim_params(gp_model, params=list(optimizer_cov="nelder_mead"))
#' }
#' @method set_optim_params GPModel 
#' @rdname set_optim_params.GPModel
#' @author Fabio Sigrist
#' @export 
#' 
set_optim_params.GPModel <- function(gp_model
                                     , params = list()) {
  
  if (!gpb.check.r6.class(gp_model, "GPModel")) {
    stop("set_optim_params.GPModel: gp_model needs to be a ", sQuote("GPModel"))
  }
  
  invisible(gp_model$set_optim_params(params = params))
}

#' Set prediction data for a \code{GPModel}
#' 
#' Set the data required for making predictions with a \code{GPModel} 
#' 
#' @param gp_model A \code{GPModel}
#' @inheritParams GPModel_shared_params
#'
#' @examples
#' \donttest{
#' data(GPBoost_data, package = "gpboost")
#' set.seed(1)
#' train_ind <- sample.int(length(y),size=250)
#' gp_model <- GPModel(group_data = group_data[train_ind,1], likelihood="gaussian")
#' set_prediction_data(gp_model, group_data_pred = group_data[-train_ind,1])
#' }
#' 
#' @author Fabio Sigrist
#' @export 
#' 
set_prediction_data <- function(gp_model,
                                vecchia_pred_type = NULL,
                                num_neighbors_pred = NULL,
                                cg_delta_conv_pred = NULL,
                                nsim_var_pred = NULL,
                                rank_pred_approx_matrix_lanczos = NULL,
                                group_data_pred = NULL,
                                group_rand_coef_data_pred = NULL,
                                gp_coords_pred = NULL,
                                gp_rand_coef_data_pred = NULL,
                                cluster_ids_pred = NULL,
                                X_pred = NULL) UseMethod("set_prediction_data")

#' Set prediction data for a \code{GPModel}
#' 
#' Set the data required for making predictions with a \code{GPModel} 
#' 
#' @param gp_model A \code{GPModel}
#' @inheritParams GPModel_shared_params
#'
#' @return A \code{GPModel}
#'
#' @examples
#' \donttest{
#' data(GPBoost_data, package = "gpboost")
#' set.seed(1)
#' train_ind <- sample.int(length(y),size=250)
#' gp_model <- GPModel(group_data = group_data[train_ind,1], likelihood="gaussian")
#' set_prediction_data(gp_model, group_data_pred = group_data[-train_ind,1])
#' }
#' @method set_prediction_data GPModel 
#' @rdname set_prediction_data.GPModel
#' @author Fabio Sigrist
#' @export 
#' 
set_prediction_data.GPModel <- function(gp_model
                                        , vecchia_pred_type = NULL
                                        , num_neighbors_pred = NULL
                                        , cg_delta_conv_pred = NULL
                                        , nsim_var_pred = NULL
                                        , rank_pred_approx_matrix_lanczos = NULL
                                        , group_data_pred = NULL
                                        , group_rand_coef_data_pred = NULL
                                        , gp_coords_pred = NULL
                                        , gp_rand_coef_data_pred = NULL
                                        , cluster_ids_pred = NULL
                                        , X_pred = NULL) {
  
  if (!gpb.check.r6.class(gp_model, "GPModel")) {
    stop("set_prediction_data.GPModel: gp_model needs to be a ", sQuote("GPModel"))
  }
  
  invisible(gp_model$set_prediction_data(vecchia_pred_type = vecchia_pred_type
                                         , num_neighbors_pred = num_neighbors_pred
                                         , cg_delta_conv_pred = cg_delta_conv_pred
                                         , nsim_var_pred = nsim_var_pred
                                         , rank_pred_approx_matrix_lanczos = rank_pred_approx_matrix_lanczos
                                         , group_data_pred = group_data_pred
                                         , group_rand_coef_data_pred = group_rand_coef_data_pred
                                         , gp_coords_pred = gp_coords_pred
                                         , gp_rand_coef_data_pred = gp_rand_coef_data_pred
                                         , cluster_ids_pred = cluster_ids_pred
                                         , X_pred = X_pred))
}

#' Evaluate the negative log-likelihood
#' 
#' Evaluate the negative log-likelihood. If there is a linear fixed effects
#' predictor term, this needs to be calculated "manually" prior to calling this 
#' function (see example below)
#' 
#' 
#' @param gp_model A \code{GPModel}
#' @param cov_pars A \code{vector} with \code{numeric} elements. 
#' Covariance parameters of Gaussian process and  random effects
#' @param aux_pars A \code{vector} with \code{numeric} elements. 
#' Additional parameters for non-Gaussian likelihoods (e.g., shape parameter of a gamma or negative_binomial likelihood)
#' @inheritParams GPModel_shared_params
#'
#' @examples
#' \donttest{
#' data(GPBoost_data, package = "gpboost")
#' gp_model <- GPModel(group_data = group_data, likelihood="gaussian")
#' X1 <- cbind(rep(1,dim(X)[1]), X)
#' coef <- c(0.1, 0.1, 0.1)
#' fixed_effects <- as.numeric(X1 %*% coef)
#' neg_log_likelihood(gp_model, y = y, cov_pars = c(0.1,1,1), 
#'                    fixed_effects = fixed_effects)
#' }
#' @author Fabio Sigrist
#' @export 
#' 
neg_log_likelihood <- function(gp_model
                               , cov_pars
                               , y
                               , fixed_effects = NULL
                               , aux_pars = NULL) UseMethod("neg_log_likelihood")

#' Evaluate the negative log-likelihood
#' 
#' Evaluate the negative log-likelihood. If there is a linear fixed effects
#' predictor term, this needs to be calculated "manually" prior to calling this 
#' function (see example below)
#' 
#' @param gp_model A \code{GPModel}
#' @param cov_pars A \code{vector} with \code{numeric} elements. 
#' Covariance parameters of Gaussian process and  random effects
#' @param aux_pars A \code{vector} with \code{numeric} elements. 
#' Additional parameters for non-Gaussian likelihoods (e.g., shape parameter of a gamma or negative_binomial likelihood)
#' @inheritParams GPModel_shared_params
#'
#' @return A \code{GPModel}
#'
#' @examples
#' \donttest{
#' data(GPBoost_data, package = "gpboost")
#' gp_model <- GPModel(group_data = group_data, likelihood="gaussian")
#' X1 <- cbind(rep(1,dim(X)[1]), X)
#' coef <- c(0.1, 0.1, 0.1)
#' fixed_effects <- as.numeric(X1 %*% coef)
#' neg_log_likelihood(gp_model, y = y, cov_pars = c(0.1,1,1), 
#'                    fixed_effects = fixed_effects)
#' }
#' @method neg_log_likelihood GPModel 
#' @rdname neg_log_likelihood.GPModel
#' @author Fabio Sigrist
#' @export 
#' 
neg_log_likelihood.GPModel <- function(gp_model
                                       , cov_pars
                                       , y
                                       , fixed_effects = NULL
                                       , aux_pars = NULL) {
  
  if (!gpb.check.r6.class(gp_model, "GPModel")) {
    stop("neg_log_likelihood.GPModel: gp_model needs to be a ", sQuote("GPModel"))
  }
  
  gp_model$neg_log_likelihood(cov_pars = cov_pars, 
                              y = y, 
                              fixed_effects = fixed_effects,
                              aux_pars = aux_pars)
}

#' Predict ("estimate") training data random effects for a \code{GPModel}
#' 
#' Predict ("estimate") training data random effects for a \code{GPModel}
#' 
#' @param gp_model A \code{GPModel}
#' @inheritParams GPModel_shared_params
#'
#' @return A \code{GPModel}
#'
#' @examples
#' \donttest{
#' data(GPBoost_data, package = "gpboost")
#' # Add intercept column
#' X1 <- cbind(rep(1,dim(X)[1]),X)
#' X_test1 <- cbind(rep(1,dim(X_test)[1]),X_test)
#' 
#' gp_model <- fitGPModel(group_data = group_data[,1], y = y, X = X1, likelihood="gaussian")
#' all_training_data_random_effects <- predict_training_data_random_effects(gp_model)
#' first_occurences <- match(unique(group_data[,1]), group_data[,1])
#' unique_training_data_random_effects <- all_training_data_random_effects[first_occurences]
#' head(unique_training_data_random_effects)
#' }
#' @author Fabio Sigrist
#' @export 
#' 
predict_training_data_random_effects <- function(gp_model,
                                                 predict_var = FALSE) UseMethod("predict_training_data_random_effects")

#' Predict ("estimate") training data random effects for a \code{GPModel}
#' 
#' Predict ("estimate") training data random effects for a \code{GPModel} 
#' 
#' @param gp_model A \code{GPModel}
#' @inheritParams GPModel_shared_params
#'
#' @return A \code{GPModel}
#'
#' @examples
#' \donttest{
#' data(GPBoost_data, package = "gpboost")
#' # Add intercept column
#' X1 <- cbind(rep(1,dim(X)[1]),X)
#' X_test1 <- cbind(rep(1,dim(X_test)[1]),X_test)
#' 
#' gp_model <- fitGPModel(group_data = group_data[,1], y = y, X = X1, likelihood="gaussian")
#' all_training_data_random_effects <- predict_training_data_random_effects(gp_model)
#' first_occurences <- match(unique(group_data[,1]), group_data[,1])
#' unique_training_data_random_effects <- all_training_data_random_effects[first_occurences]
#' head(unique_training_data_random_effects)
#' }
#' @method predict_training_data_random_effects GPModel 
#' @rdname predict_training_data_random_effects.GPModel
#' @author Fabio Sigrist
#' @export 
#' 
predict_training_data_random_effects.GPModel <- function(gp_model,
                                                         predict_var = FALSE) {
  
  if (!gpb.check.r6.class(gp_model, "GPModel")) {
    stop("predict_training_data_random_effects.GPModel: gp_model needs to be a ", sQuote("GPModel"))
  }
  
  return(gp_model$predict_training_data_random_effects(predict_var = predict_var))
}

#' Auxiliary function to create categorical variables for nested grouped random effects
#' 
#' Auxiliary function to create categorical variables for nested grouped random effects 
#' 
#' @param outer_var A \code{vector} containing the outer categorical grouping variable
#' within which the \code{inner_var is} nested in. Can be of type integer, double, or character.
#' @param inner_var A \code{vector} containing the inner nested categorical grouping variable
#'
#' @return A \code{vector} containing a categorical variable such that inner_var is nested in outer_var
#'
#' @examples
#' \donttest{
#' # Fit a model with Time as categorical fixed effects variables and Diet and Chick
#' #   as random effects, where Chick is nested in Diet using lme4
#' chick_nested_diet <- get_nested_categories(ChickWeight$Diet, ChickWeight$Chick)
#' fixed_effects_matrix <- model.matrix(weight ~ as.factor(Time), data = ChickWeight)
#' mod_gpb <- fitGPModel(X = fixed_effects_matrix, 
#'                       group_data = cbind(diet=ChickWeight$Diet, chick_nested_diet), 
#'                       y = ChickWeight$weight, params = list(std_dev = TRUE))
#' summary(mod_gpb)
#' # This does (almost) the same thing as the following code using lme4:
#' # mod_lme4 <-  lmer(weight ~ as.factor(Time) + (1 | Diet/Chick), data = ChickWeight, REML = FALSE)
#' # summary(mod_lme4)
#' }
#' @rdname get_nested_categories
#' @author Fabio Sigrist
#' @export 
#' 
get_nested_categories <- function(outer_var, inner_var) {
  nested_var <- rep(NA, length(outer_var))
  nb_groups <- 0
  for(i in unique(outer_var)) {# loop over outer variable
    aux_var <- as.numeric(inner_var[outer_var == i])
    nested_var[outer_var == i] <- match(aux_var, unique(aux_var)) + nb_groups
    nb_groups <- nb_groups + length(unique(aux_var))
  }
  return(nested_var)
}
<|MERGE_RESOLUTION|>--- conflicted
+++ resolved
@@ -544,15 +544,11 @@
         private$num_neighbors <- as.integer(num_neighbors)
         private$vecchia_ordering <- as.character(vecchia_ordering)
         private$num_ind_points <- as.integer(num_ind_points)
-<<<<<<< HEAD
+        private$cover_tree_radius <- as.numeric(cover_tree_radius)
+        private$ind_points_selection <- as.character(ind_points_selection)
         if (private$cov_function == "space_time_separable_matern_ar1") {
           private$cov_par_names <- c(private$cov_par_names,"GP_var", "GP_range_time", "GP_range_space")
         } else if (private$cov_function == "wendland") {
-=======
-        private$cover_tree_radius <- as.numeric(cover_tree_radius)
-        private$ind_points_selection <- as.character(ind_points_selection)
-        if (private$cov_function == "wendland") {
->>>>>>> 1c842bf4
           private$cov_par_names <- c(private$cov_par_names,"GP_var")
         } else {
           private$cov_par_names <- c(private$cov_par_names,"GP_var", "GP_range")
